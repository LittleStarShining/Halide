--- conflicted
+++ resolved
@@ -24,19 +24,14 @@
         printf("[SKIP] Allocation cache not yet implemented for D3D12Compute.\n");
         return 0;
     }
-<<<<<<< HEAD
     if (target.has_feature(Target::Vulkan) && ((target.os == Target::IOS) || target.os == Target::OSX)) {
         printf("[SKIP] Skipping test for Vulkan on iOS/OSX (MoltenVK only allows 30 buffers to be allocated)!\n");
         return 0;
     }
-=======
     if (target.has_feature(Target::WebGPU)) {
         printf("[SKIP] Allocation cache not yet implemented for WebGPU.\n");
         return 0;
-    }
-
->>>>>>> 4cb6dba4
-    const int N = 30;
+    }    const int N = 30;
     Var x, y, xi, yi;
 
     // Fixed size, overlapping lifetimes, looped 300 times. Should have 3 allocations live and OOM if there's a leak.
