--- conflicted
+++ resolved
@@ -125,10 +125,9 @@
     if ("${Halide_TARGET}" MATCHES "cuda")
         target_compile_definitions("${TARGET}" PRIVATE TEST_CUDA)
     endif ()
-<<<<<<< HEAD
     if ("${Halide_TARGET}" MATCHES "vulkan")
         target_compile_definitions("${TARGET}" PRIVATE TEST_VULKAN)
-=======
+    endif ()
     if ("${Halide_TARGET}" MATCHES "webgpu")
         target_compile_definitions("${TARGET}" PRIVATE TEST_WEBGPU)
         target_include_directories("${TARGET}" PRIVATE ${args_INCLUDES} "${Halide_SOURCE_DIR}/src/runtime")
@@ -138,7 +137,6 @@
             # TODO: Remove this once Emscripten and Dawn agree with each other.
             target_compile_definitions("${TARGET}" PRIVATE WITH_DAWN_NATIVE)
         endif ()
->>>>>>> 4cb6dba4
     endif ()
     if (TARGET_NVPTX AND Halide_TARGET MATCHES "cuda")
         target_link_libraries("${TARGET}" PRIVATE CUDA::cuda_driver CUDA::cudart)
