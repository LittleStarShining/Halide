include(HalideTestHelpers)

# Internal tests are a special case.
# HalideTestHelpers depends on this test being present.
add_executable(_test_internal internal.cpp)
target_link_libraries(_test_internal PRIVATE Halide::Test)
target_include_directories(_test_internal PRIVATE "${Halide_SOURCE_DIR}/src")
target_precompile_headers(_test_internal PRIVATE <Halide.h>)

add_halide_test(_test_internal GROUPS internal)

<<<<<<< HEAD
option(WITH_TEST_AUTO_SCHEDULE "Build auto_schedule tests" ON)
option(WITH_TEST_CORRECTNESS "Build correctness tests" ON)
option(WITH_TEST_ERROR "Build error tests" ON)
option(WITH_TEST_WARNING "Build warning tests" ON)
option(WITH_TEST_PERFORMANCE "Build performance tests" ON)
option(WITH_TEST_GENERATOR "Build generator tests" ON)

=======
option(WITH_TEST_AUTO_SCHEDULE "Build autoscheduler tests" ON)
>>>>>>> 810bd0b9
if (WITH_TEST_AUTO_SCHEDULE)
    add_subdirectory(autoschedulers)
endif ()

if (WITH_TEST_CORRECTNESS)
    add_subdirectory(correctness)
endif ()

if (WITH_TEST_ERROR)
    add_subdirectory(error)
endif ()

if (WITH_TEST_WARNING)
    add_subdirectory(warning)
endif ()

if (WITH_TEST_PERFORMANCE)
    add_subdirectory(performance)
endif ()

if (WITH_TEST_GENERATOR)
    add_subdirectory(generator)
endif ()

# FIXME: Disable the runtime tests for MSVC until we have a MS compatible header.
#
# The runtime tests include src/runtime/runtime_internal.h which was written 
# to only support clang (GCC's front end is close enough it works fine as well). 
# We originally setup the tests to compile with clang (in the same way as the actual 
# runtime bitcode files), but that wasn't very clean and didn't integrate well with 
# the other tests, so we switched to just using the native system compiler. 
# Sadly MSVC isn't compatible with the current runtime_internal.h which would need
# some platform specific ifdefs for attributes and types that are causing compile 
# errors.
#
cmake_dependent_option(WITH_TEST_RUNTIME "Build runtime tests" ON
                       "NOT MSVC" OFF)

if (WITH_TEST_RUNTIME)
    message(STATUS "Building internal runtime tests enabled")
    add_subdirectory(runtime)
else ()
    message(STATUS "Building internal runtime tests disabled")
endif ()

# FIXME: failing_with_issue is dead code :)<|MERGE_RESOLUTION|>--- conflicted
+++ resolved
@@ -9,17 +9,13 @@
 
 add_halide_test(_test_internal GROUPS internal)
 
-<<<<<<< HEAD
-option(WITH_TEST_AUTO_SCHEDULE "Build auto_schedule tests" ON)
+option(WITH_TEST_AUTO_SCHEDULE "Build autoscheduler tests" ON)
 option(WITH_TEST_CORRECTNESS "Build correctness tests" ON)
 option(WITH_TEST_ERROR "Build error tests" ON)
 option(WITH_TEST_WARNING "Build warning tests" ON)
 option(WITH_TEST_PERFORMANCE "Build performance tests" ON)
 option(WITH_TEST_GENERATOR "Build generator tests" ON)
 
-=======
-option(WITH_TEST_AUTO_SCHEDULE "Build autoscheduler tests" ON)
->>>>>>> 810bd0b9
 if (WITH_TEST_AUTO_SCHEDULE)
     add_subdirectory(autoschedulers)
 endif ()
@@ -46,13 +42,13 @@
 
 # FIXME: Disable the runtime tests for MSVC until we have a MS compatible header.
 #
-# The runtime tests include src/runtime/runtime_internal.h which was written 
-# to only support clang (GCC's front end is close enough it works fine as well). 
-# We originally setup the tests to compile with clang (in the same way as the actual 
-# runtime bitcode files), but that wasn't very clean and didn't integrate well with 
-# the other tests, so we switched to just using the native system compiler. 
+# The runtime tests include src/runtime/runtime_internal.h which was written
+# to only support clang (GCC's front end is close enough it works fine as well).
+# We originally setup the tests to compile with clang (in the same way as the actual
+# runtime bitcode files), but that wasn't very clean and didn't integrate well with
+# the other tests, so we switched to just using the native system compiler.
 # Sadly MSVC isn't compatible with the current runtime_internal.h which would need
-# some platform specific ifdefs for attributes and types that are causing compile 
+# some platform specific ifdefs for attributes and types that are causing compile
 # errors.
 #
 cmake_dependent_option(WITH_TEST_RUNTIME "Build runtime tests" ON
