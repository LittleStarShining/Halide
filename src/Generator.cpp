--- conflicted
+++ resolved
@@ -757,7 +757,6 @@
 
 namespace {
 
-<<<<<<< HEAD
 Module build_module(AbstractGenerator &g, const std::string &function_name) {
     const LinkageType linkage_type = LinkageType::ExternalPlusMetadata;
 
@@ -982,13 +981,10 @@
     return result;
 }
 
-int generate_filter_main_inner(int argc, char **argv, std::ostream &error_output, const GeneratorFactoryProvider &generator_factory_provider) {
-=======
 int generate_filter_main_inner(int argc,
                                char **argv,
                                std::ostream &error_output,
                                const GeneratorFactoryProvider &generator_factory_provider) {
->>>>>>> 4ab637ca
     static const char kUsage[] = R"INLINE_CODE(
 gengen
   [-g GENERATOR_NAME] [-f FUNCTION_NAME] [-o OUTPUT_DIR] [-r RUNTIME_NAME]
@@ -1296,33 +1292,20 @@
         compile_standalone_runtime(output_files, gcd_target);
     }
 
-<<<<<<< HEAD
-    const auto create_or_die = [&generator_names, &generator_factory_provider](const std::string &name,
-                                                                               const Halide::GeneratorContext &context) -> AbstractGeneratorPtr {
-        auto g = generator_factory_provider.create(name, context);
-        if (!g) {
-            std::ostringstream o;
-            o << "Generator not found: " << name << "\n";
-=======
-    const auto create_generator = [&](const Halide::GeneratorContext &context) -> std::unique_ptr<GeneratorBase> {
+    const auto create_generator = [&](const Halide::GeneratorContext &context) -> AbstractGeneratorPtr {
         auto g = generator_factory_provider.create(generator_name, context);
         if (!g) {
             std::ostringstream o;
             o << "Generator not found: " << generator_name << "\n";
->>>>>>> 4ab637ca
             o << "Did you mean:\n";
             for (const auto &n : generator_names) {
                 o << "    " << n << "\n";
             }
-<<<<<<< HEAD
-            user_error << o.str();
-=======
             error_output << o.str();
             // We can't easily return an error from main here, so just assert-fail --
             // note that this means we deliberately use user_error, *not* error_output,
             // to ensure that we terminate.
             user_error << "Unable to create Generator: " << generator_name << "\n";
->>>>>>> 4ab637ca
         }
         return g;
     };
@@ -1333,11 +1316,7 @@
         if (outputs.count(OutputFileType::cpp_stub)) {
             // When generating cpp_stub, we ignore all generator args passed in, and supply a fake Target.
             // (CompilerLogger is never enabled for cpp_stub, for now anyway.)
-<<<<<<< HEAD
-            auto gen = create_or_die(generator_name, GeneratorContext(Target()));
-=======
             auto gen = create_generator(GeneratorContext(Target()));
->>>>>>> 4ab637ca
             auto stub_file_path = base_path + output_info[OutputFileType::cpp_stub].extension;
             if (!gen->emit_cpp_stub(stub_file_path)) {
                 error_output << "Generator '" << generator_name << "' is not capable of generating Stubs.\n";
@@ -1348,14 +1327,13 @@
         // Don't bother with this if we're just emitting a cpp_stub.
         if (!stub_only) {
             auto output_files = compute_output_files(targets[0], base_path, outputs);
-<<<<<<< HEAD
-            auto module_factory = [&generator_name, &generator_args, &create_or_die, do_build_gradient_module](const std::string &name, const Target &target) -> Module {
+            const std::string &auto_schedule_string = generator_args["auto_schedule"];
+            const std::string &machine_params_string = generator_args["machine_params"];
+            const bool auto_schedule = auto_schedule_string == "true" || auto_schedule_string == "True";
+            const MachineParams machine_params = machine_params_string.empty() ? MachineParams::generic() : MachineParams(machine_params_string);
+            auto module_factory = [&&](const std::string &fn_name, const Target &target) -> Module {
                 // Must re-create each time since each instance will have a different Target.
-                const std::string &auto_schedule_string = generator_args["auto_schedule"];
-                const std::string &machine_params_string = generator_args["machine_params"];
-                const bool auto_schedule = auto_schedule_string == "true" || auto_schedule_string == "True";
-                const MachineParams machine_params = machine_params_string.empty() ? MachineParams::generic() : MachineParams(machine_params_string);
-                auto gen = create_or_die(generator_name, GeneratorContext(target, auto_schedule, machine_params));
+                auto gen = create_generator(GeneratorContext(target, auto_schedule, machine_params));
                 for (const auto &kv : generator_args) {
                     if (kv.first == "target" ||
                         kv.first == "auto_schedule" ||
@@ -1364,16 +1342,7 @@
                     }
                     gen->set_generatorparam_value(kv.first, kv.second);
                 }
-                return do_build_gradient_module ? build_gradient_module(*gen, name) : build_module(*gen, name);
-=======
-            auto module_factory = [&](const std::string &fn_name, const Target &target) -> Module {
-                auto sub_generator_args = generator_args;
-                sub_generator_args.erase("target");
-                // Must re-create each time since each instance will have a different Target.
-                auto gen = create_generator(GeneratorContext(target));
-                gen->set_generator_param_values(sub_generator_args);
-                return build_gradient_module ? gen->build_gradient_module(fn_name) : gen->build_module(fn_name);
->>>>>>> 4ab637ca
+                return do_build_gradient_module ? build_gradient_module(*gen, fn_name) : build_module(*gen, fn_name);
             };
             compile_multitarget(function_name, output_files, targets, target_strings, module_factory, compiler_logger_factory);
         }
@@ -1390,13 +1359,8 @@
     std::vector<std::string> enumerate() const override {
         return GeneratorRegistry::enumerate();
     }
-<<<<<<< HEAD
     AbstractGeneratorPtr create(const std::string &name,
                                 const Halide::GeneratorContext &context) const override {
-=======
-    std::unique_ptr<GeneratorBase> create(const std::string &name,
-                                          const Halide::GeneratorContext &context) const override {
->>>>>>> 4ab637ca
         return GeneratorRegistry::create(name, context);
     }
 };
@@ -1488,16 +1452,9 @@
     GeneratorRegistry &registry = get_registry();
     std::lock_guard<std::mutex> lock(registry.mutex);
     auto it = registry.factories.find(name);
-<<<<<<< HEAD
-    if (it == registry.factories.end()) {
-        return nullptr;
-    }
+    internal_assert(it != registry.factories.end());
     GeneratorFactory f = it->second;
     AbstractGeneratorPtr g = f(context);
-=======
-    internal_assert(it != registry.factories.end());
-    std::unique_ptr<GeneratorBase> g = it->second(context);
->>>>>>> 4ab637ca
     internal_assert(g != nullptr);
     return g;
 }
