--- conflicted
+++ resolved
@@ -354,39 +354,6 @@
 }
 
 std::string Target::to_string() const {
-<<<<<<< HEAD
-  const char* const arch_names[] = {
-      "arch_unknown", "x86", "arm", "pnacl", "mips"
-  };
-  const char* const os_names[] = {
-      "os_unknown", "linux", "windows", "osx", "android", "ios", "nacl"
-  };
-  // The contents of this array must match Target::Features.
-  const char* const feature_names[] = {
-      "jit", "debug", "no_asserts", "no_bounds_query",
-      "sse41", "avx", "avx2", "fma", "fma4", "f16c",
-      "armv7s", "no_neon",
-      "cuda", "cuda_capability_30", "cuda_capability_32", "cuda_capability_35", "cuda_capability_50",
-      "opencl", "cl_doubles",
-      "opengl", "openglcompute", "rs",
-      "user_context",
-      "register_metadata",
-      "matlab",
-      "profile",
-      "no_runtime",
-      "metal"
-  };
-  internal_assert(sizeof(feature_names) / sizeof(feature_names[0]) == FeatureEnd);
-  string result = string(arch_names[arch])
-      + "-" + std::to_string(bits)
-      + "-" + string(os_names[os]);
-  for (size_t i = 0; i < FeatureEnd; ++i) {
-      if (has_feature(static_cast<Feature>(i))) {
-          result += "-" + string(feature_names[i]);
-      }
-  }
-  return result;
-=======
     const char* const arch_names[] = {
         "arch_unknown", "x86", "arm", "pnacl", "mips"
     };
@@ -405,7 +372,8 @@
         "register_metadata",
         "matlab",
         "profile",
-        "no_runtime"
+        "no_runtime",
+	"metal"
     };
     internal_assert(sizeof(feature_names) / sizeof(feature_names[0]) == FeatureEnd);
     string result = string(arch_names[arch])
@@ -417,7 +385,6 @@
         }
     }
     return result;
->>>>>>> 9fb9c203
 }
 
 }