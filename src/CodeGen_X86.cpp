#include "CodeGen_Internal.h"
#include "CodeGen_Posix.h"
#include "ConciseCasts.h"
#include "Debug.h"
#include "IRMatch.h"
#include "IRMutator.h"
#include "IROperator.h"
#include "LLVM_Headers.h"
#include "Simplify.h"
#include "Substitute.h"
#include "Util.h"

namespace Halide {
namespace Internal {

using std::pair;
using std::string;
using std::vector;

using namespace Halide::ConciseCasts;
using namespace llvm;

#if defined(WITH_X86)

namespace {

// Populate feature flags in a target according to those implied by
// existing flags, so that instruction patterns can just check for the
// oldest feature flag that supports an instruction.
Target complete_x86_target(Target t) {
    if (t.has_feature(Target::AVX512_SapphireRapids)) {
        t.set_feature(Target::AVX512_Zen4);
    }
    if (t.has_feature(Target::AVX512_Zen4)) {
        t.set_feature(Target::AVX512_Cannonlake);
    }
    if (t.has_feature(Target::AVX512_Cannonlake)) {
        t.set_feature(Target::AVX512_Skylake);
    }
    if (t.has_feature(Target::AVX512_Cannonlake) ||
        t.has_feature(Target::AVX512_Skylake) ||
        t.has_feature(Target::AVX512_KNL)) {
        t.set_feature(Target::AVX512);
    }
    if (t.has_feature(Target::AVX512)) {
        t.set_feature(Target::AVX2);
    }
    if (t.has_feature(Target::AVX2)) {
        t.set_feature(Target::AVX);
        // All AVX2-enabled architectures have F16C and FMA
        t.set_feature(Target::F16C);
        t.set_feature(Target::FMA);
    }
    if (t.has_feature(Target::AVX)) {
        t.set_feature(Target::SSE41);
    }
    return t;
}

/** A code generator that emits x86 code from a given Halide stmt. */
class CodeGen_X86 : public CodeGen_Posix {
public:
    /** Create an x86 code generator. Processor features can be
     * enabled using the appropriate flags in the target struct. */
    CodeGen_X86(Target);

protected:
    string mcpu_target() const override;
    string mcpu_tune() const override;
    string mattrs() const override;
    bool use_soft_float_abi() const override;
    int native_vector_bits() const override;

    int vector_lanes_for_slice(const Type &t) const;

    using CodeGen_Posix::visit;

    void init_module() override;

    /** Nodes for which we want to emit specific sse/avx intrinsics */
    // @{
    void visit(const Add *) override;
    void visit(const Sub *) override;
    void visit(const Cast *) override;
    void visit(const Call *) override;
    void visit(const GT *) override;
    void visit(const LT *) override;
    void visit(const LE *) override;
    void visit(const GE *) override;
    void visit(const EQ *) override;
    void visit(const NE *) override;
    void visit(const Select *) override;
    void visit(const Allocate *) override;
    void visit(const Load *) override;
    void visit(const Store *) override;
    void codegen_vector_reduce(const VectorReduce *, const Expr &init) override;
    // @}

private:
    Scope<MemoryType> mem_type;
};

CodeGen_X86::CodeGen_X86(Target t)
    : CodeGen_Posix(complete_x86_target(t)) {
}

const int max_intrinsic_args = 6;

struct x86Intrinsic {
    const char *intrin_name;
    halide_type_t ret_type;
    const char *name;
    halide_type_t arg_types[max_intrinsic_args];
    Target::Feature feature = Target::FeatureEnd;
    uint32_t flags = 0;
    enum Options {
        AccessesMemory = 1 << 0,
    };
};

// clang-format off
const x86Intrinsic intrinsic_defs[] = {
    // AVX2/SSSE3 LLVM intrinsics for pabs fail in JIT. The integer wrappers
    // just call `llvm.abs` (which requires a second argument).
    // AVX512BW's pabs instructions aren't directly exposed by LLVM.
    {"abs_i8x64", UInt(8, 64), "abs", {Int(8, 64)}, Target::AVX512_Skylake},
    {"abs_i16x32", UInt(16, 32), "abs", {Int(16, 32)}, Target::AVX512_Skylake},
    {"abs_i32x16", UInt(32, 16), "abs", {Int(32, 16)}, Target::AVX512_Skylake},
    {"abs_i8x32", UInt(8, 32), "abs", {Int(8, 32)}, Target::AVX2},
    {"abs_i16x16", UInt(16, 16), "abs", {Int(16, 16)}, Target::AVX2},
    {"abs_i32x8", UInt(32, 8), "abs", {Int(32, 8)}, Target::AVX2},
    {"abs_f32x8", Float(32, 8), "abs", {Float(32, 8)}, Target::AVX2},
    {"abs_i8x16", UInt(8, 16), "abs", {Int(8, 16)}, Target::SSE41},
    {"abs_i16x8", UInt(16, 8), "abs", {Int(16, 8)}, Target::SSE41},
    {"abs_i32x4", UInt(32, 4), "abs", {Int(32, 4)}, Target::SSE41},
    {"abs_f32x4", Float(32, 4), "abs", {Float(32, 4)}},

    {"round_f32x4", Float(32, 4), "round", {Float(32, 4)}, Target::SSE41},
    {"round_f64x2", Float(64, 2), "round", {Float(64, 2)}, Target::SSE41},
    {"round_f32x8", Float(32, 8), "round", {Float(32, 8)}, Target::AVX},
    {"round_f64x4", Float(64, 4), "round", {Float(64, 4)}, Target::AVX},

    {"llvm.sadd.sat.v64i8", Int(8, 64), "saturating_add", {Int(8, 64), Int(8, 64)}, Target::AVX512_Skylake},
    {"llvm.sadd.sat.v32i8", Int(8, 32), "saturating_add", {Int(8, 32), Int(8, 32)}, Target::AVX2},
    {"llvm.sadd.sat.v16i8", Int(8, 16), "saturating_add", {Int(8, 16), Int(8, 16)}},
    {"llvm.sadd.sat.v8i8", Int(8, 8), "saturating_add", {Int(8, 8), Int(8, 8)}},
    {"llvm.ssub.sat.v64i8", Int(8, 64), "saturating_sub", {Int(8, 64), Int(8, 64)}, Target::AVX512_Skylake},
    {"llvm.ssub.sat.v32i8", Int(8, 32), "saturating_sub", {Int(8, 32), Int(8, 32)}, Target::AVX2},
    {"llvm.ssub.sat.v16i8", Int(8, 16), "saturating_sub", {Int(8, 16), Int(8, 16)}},
    {"llvm.ssub.sat.v8i8", Int(8, 8), "saturating_sub", {Int(8, 8), Int(8, 8)}},

    {"llvm.sadd.sat.v32i16", Int(16, 32), "saturating_add", {Int(16, 32), Int(16, 32)}, Target::AVX512_Skylake},
    {"llvm.sadd.sat.v16i16", Int(16, 16), "saturating_add", {Int(16, 16), Int(16, 16)}, Target::AVX2},
    {"llvm.sadd.sat.v8i16", Int(16, 8), "saturating_add", {Int(16, 8), Int(16, 8)}},
    {"llvm.ssub.sat.v32i16", Int(16, 32), "saturating_sub", {Int(16, 32), Int(16, 32)}, Target::AVX512_Skylake},
    {"llvm.ssub.sat.v16i16", Int(16, 16), "saturating_sub", {Int(16, 16), Int(16, 16)}, Target::AVX2},
    {"llvm.ssub.sat.v8i16", Int(16, 8), "saturating_sub", {Int(16, 8), Int(16, 8)}},

    // Sum of absolute differences
    {"llvm.x86.sse2.psad.bw", UInt(64, 2), "sum_of_absolute_differences", {UInt(8, 16), UInt(8, 16)}},
    {"llvm.x86.avx2.psad.bw", UInt(64, 4), "sum_of_absolute_differences", {UInt(8, 32), UInt(8, 32)}, Target::AVX2},
    {"llvm.x86.avx512.psad.bw.512", UInt(64, 8), "sum_of_absolute_differences", {UInt(8, 64), UInt(8, 64)}, Target::AVX512_Skylake},

    // Some of the instructions referred to below only appear with
    // AVX2, but LLVM generates better AVX code if you give it
    // full 256-bit vectors and let it do the slicing up into
    // individual instructions itself. This is why we use
    // Target::AVX instead of Target::AVX2 as the feature flag
    // requirement.
    // TODO: Just use llvm.*add/*sub.sat, and verify the above comment?
    {"llvm.uadd.sat.v64i8", UInt(8, 64), "saturating_add", {UInt(8, 64), UInt(8, 64)}, Target::AVX512_Skylake},
    {"paddusbx32", UInt(8, 32), "saturating_add", {UInt(8, 32), UInt(8, 32)}, Target::AVX},
    {"paddusbx16", UInt(8, 16), "saturating_add", {UInt(8, 16), UInt(8, 16)}},
    {"llvm.usub.sat.v64i8", UInt(8, 64), "saturating_sub", {UInt(8, 64), UInt(8, 64)}, Target::AVX512_Skylake},
    {"psubusbx32", UInt(8, 32), "saturating_sub", {UInt(8, 32), UInt(8, 32)}, Target::AVX},
    {"psubusbx16", UInt(8, 16), "saturating_sub", {UInt(8, 16), UInt(8, 16)}},

    {"llvm.uadd.sat.v32i16", UInt(16, 32), "saturating_add", {UInt(16, 32), UInt(16, 32)}, Target::AVX512_Skylake},
    {"padduswx16", UInt(16, 16), "saturating_add", {UInt(16, 16), UInt(16, 16)}, Target::AVX},
    {"padduswx8", UInt(16, 8), "saturating_add", {UInt(16, 8), UInt(16, 8)}},
    {"llvm.usub.sat.v32i16", UInt(16, 32), "saturating_sub", {UInt(16, 32), UInt(16, 32)}, Target::AVX512_Skylake},
    {"psubuswx16", UInt(16, 16), "saturating_sub", {UInt(16, 16), UInt(16, 16)}, Target::AVX},
    {"psubuswx8", UInt(16, 8), "saturating_sub", {UInt(16, 8), UInt(16, 8)}},

    {"llvm.x86.avx512.pavg.b.512", UInt(8, 64), "rounding_halving_add", {UInt(8, 64), UInt(8, 64)}, Target::AVX512_Skylake},
    {"llvm.x86.avx2.pavg.b", UInt(8, 32), "rounding_halving_add", {UInt(8, 32), UInt(8, 32)}, Target::AVX2},
    {"llvm.x86.sse2.pavg.b", UInt(8, 16), "rounding_halving_add", {UInt(8, 16), UInt(8, 16)}},
    {"llvm.x86.avx512.pavg.w.512", UInt(16, 32), "rounding_halving_add", {UInt(16, 32), UInt(16, 32)}, Target::AVX512_Skylake},
    {"llvm.x86.avx2.pavg.w", UInt(16, 16), "rounding_halving_add", {UInt(16, 16), UInt(16, 16)}, Target::AVX2},
    {"llvm.x86.sse2.pavg.w", UInt(16, 8), "rounding_halving_add", {UInt(16, 8), UInt(16, 8)}},

    {"packssdwx16", Int(16, 16), "saturating_narrow", {Int(32, 16)}, Target::AVX2},
    {"packssdwx8", Int(16, 8), "saturating_narrow", {Int(32, 8)}},
    {"packsswbx32", Int(8, 32), "saturating_narrow", {Int(16, 32)}, Target::AVX2},
    {"packsswbx16", Int(8, 16), "saturating_narrow", {Int(16, 16)}},
    {"packusdwx16", UInt(16, 16), "saturating_narrow", {Int(32, 16)}, Target::AVX2},
    {"packusdwx8", UInt(16, 8), "saturating_narrow", {Int(32, 8)}, Target::SSE41},
    {"packuswbx32", UInt(8, 32), "saturating_narrow", {Int(16, 32)}, Target::AVX2},
    {"packuswbx16", UInt(8, 16), "saturating_narrow", {Int(16, 16)}},

    // Widening multiplies that use (v)pmaddwd
    {"wmul_pmaddwd_avx512", Int(32, 16), "widening_mul", {Int(16, 16), Int(16, 16)}, Target::AVX512_Skylake},
    {"wmul_pmaddwd_avx2", Int(32, 8), "widening_mul", {Int(16, 8), Int(16, 8)}, Target::AVX2},
    {"wmul_pmaddwd_sse2", Int(32, 4), "widening_mul", {Int(16, 4), Int(16, 4)}},

    // Multiply keep high half
    {"llvm.x86.avx512.pmulh.w.512", Int(16, 32), "pmulh", {Int(16, 32), Int(16, 32)}, Target::AVX512_Skylake},
    {"llvm.x86.avx2.pmulh.w", Int(16, 16), "pmulh", {Int(16, 16), Int(16, 16)}, Target::AVX2},
    {"llvm.x86.avx512.pmulhu.w.512", UInt(16, 32), "pmulh", {UInt(16, 32), UInt(16, 32)}, Target::AVX512_Skylake},
    {"llvm.x86.avx2.pmulhu.w", UInt(16, 16), "pmulh", {UInt(16, 16), UInt(16, 16)}, Target::AVX2},
    {"llvm.x86.avx512.pmul.hr.sw.512", Int(16, 32), "pmulhrs", {Int(16, 32), Int(16, 32)}, Target::AVX512_Skylake},
    {"llvm.x86.avx2.pmul.hr.sw", Int(16, 16), "pmulhrs", {Int(16, 16), Int(16, 16)}, Target::AVX2},
    {"llvm.x86.sse2.pmulh.w", Int(16, 8), "pmulh", {Int(16, 8), Int(16, 8)}},
    {"llvm.x86.sse2.pmulhu.w", UInt(16, 8), "pmulh", {UInt(16, 8), UInt(16, 8)}},
    {"llvm.x86.ssse3.pmul.hr.sw.128", Int(16, 8), "pmulhrs", {Int(16, 8), Int(16, 8)}, Target::SSE41},

    // As of LLVM main September 5 2023, LLVM only has partial handling of
    // bfloat16. The below rules will match fine for simple examples, but bfloat
    // conversion will get folded through any nearby shuffles and cause
    // unimplemented errors in llvm's x86 instruction selection for the shuffle
    // node. Disabling them for now. See https://github.com/halide/Halide/issues/7219
    /*
    // Convert FP32 to BF16
    {"vcvtne2ps2bf16x32", BFloat(16, 32), "f32_to_bf16", {Float(32, 32)}, Target::AVX512_Zen4},
    {"llvm.x86.avx512bf16.cvtneps2bf16.512", BFloat(16, 16), "f32_to_bf16", {Float(32, 16)}, Target::AVX512_Zen4},
    {"llvm.x86.avx512bf16.cvtneps2bf16.256", BFloat(16, 8), "f32_to_bf16", {Float(32, 8)}, Target::AVX512_Zen4},
    // LLVM does not provide an unmasked 128bit cvtneps2bf16 intrinsic, so provide a wrapper around the masked version.
    {"vcvtneps2bf16x4", BFloat(16, 4), "f32_to_bf16", {Float(32, 4)}, Target::AVX512_Zen4},
    */

    // 2-way dot products
    {"llvm.x86.avx2.pmadd.ub.sw", Int(16, 16), "saturating_dot_product", {UInt(8, 32), Int(8, 32)}, Target::AVX2},
    {"llvm.x86.ssse3.pmadd.ub.sw.128", Int(16, 8), "saturating_dot_product", {UInt(8, 16), Int(8, 16)}, Target::SSE41},

    // Horizontal widening adds using 2-way dot products.
    {"hadd_pmadd_u8_avx512", UInt(16, 32), "horizontal_widening_add", {UInt(8, 64)}, Target::AVX512_Skylake},
    {"hadd_pmadd_u8_avx512", Int(16, 32), "horizontal_widening_add", {UInt(8, 64)}, Target::AVX512_Skylake},
    {"hadd_pmadd_i8_avx512", Int(16, 32), "horizontal_widening_add", {Int(8, 64)}, Target::AVX512_Skylake},
    {"hadd_pmadd_u8_avx2", UInt(16, 16), "horizontal_widening_add", {UInt(8, 32)}, Target::AVX2},
    {"hadd_pmadd_u8_avx2", Int(16, 16), "horizontal_widening_add", {UInt(8, 32)}, Target::AVX2},
    {"hadd_pmadd_i8_avx2", Int(16, 16), "horizontal_widening_add", {Int(8, 32)}, Target::AVX2},
    {"hadd_pmadd_u8_sse3", UInt(16, 8), "horizontal_widening_add", {UInt(8, 16)}, Target::SSE41},
    {"hadd_pmadd_u8_sse3", Int(16, 8), "horizontal_widening_add", {UInt(8, 16)}, Target::SSE41},
    {"hadd_pmadd_i8_sse3", Int(16, 8), "horizontal_widening_add", {Int(8, 16)}, Target::SSE41},

    {"hadd_pmadd_i16_avx512", Int(32, 16), "horizontal_widening_add", {Int(16, 32)}, Target::AVX512_Skylake},
    {"hadd_pmadd_i16_avx2", Int(32, 8), "horizontal_widening_add", {Int(16, 16)}, Target::AVX2},
    {"hadd_pmadd_i16_sse2", Int(32, 4), "horizontal_widening_add", {Int(16, 8)}},

    {"llvm.x86.avx512.pmaddw.d.512", Int(32, 16), "dot_product", {Int(16, 32), Int(16, 32)}, Target::AVX512_Skylake},
    {"llvm.x86.avx2.pmadd.wd", Int(32, 8), "dot_product", {Int(16, 16), Int(16, 16)}, Target::AVX2},
    {"llvm.x86.sse2.pmadd.wd", Int(32, 4), "dot_product", {Int(16, 8), Int(16, 8)}},

    // 4-way dot product vector reduction
    // The LLVM intrinsics combine the bf16 pairs into i32, so provide a wrapper to correctly call the intrinsic.
    {"dpbf16psx16", Float(32, 16), "dot_product", {Float(32, 16), BFloat(16, 32), BFloat(16, 32)}, Target::AVX512_Zen4},
    {"dpbf16psx8", Float(32, 8), "dot_product", {Float(32, 8), BFloat(16, 16), BFloat(16, 16)}, Target::AVX512_SapphireRapids},
    {"dpbf16psx4", Float(32, 4), "dot_product", {Float(32, 4), BFloat(16, 8), BFloat(16, 8)}, Target::AVX512_SapphireRapids},

    {"dpbusdx16", Int(32, 16), "dot_product", {Int(32, 16), UInt(8, 64), Int(8, 64)}, Target::AVX512_Zen4},
    {"dpbusdx8", Int(32, 8), "dot_product", {Int(32, 8), UInt(8, 32), Int(8, 32)}, Target::AVX512_SapphireRapids},
    {"dpbusdx4", Int(32, 4), "dot_product", {Int(32, 4), UInt(8, 16), Int(8, 16)}, Target::AVX512_SapphireRapids},

    {"dpwssdx16", Int(32, 16), "dot_product", {Int(32, 16), Int(16, 32), Int(16, 32)}, Target::AVX512_Zen4},
    {"dpwssdx8", Int(32, 8), "dot_product", {Int(32, 8), Int(16, 16), Int(16, 16)}, Target::AVX512_SapphireRapids},
    {"dpwssdx4", Int(32, 4), "dot_product", {Int(32, 4), Int(16, 8), Int(16, 8)}, Target::AVX512_SapphireRapids},

    {"dpbusdsx16", Int(32, 16), "saturating_dot_product", {Int(32, 16), UInt(8, 64), Int(8, 64)}, Target::AVX512_Zen4},
    {"dpbusdsx8", Int(32, 8), "saturating_dot_product", {Int(32, 8), UInt(8, 32), Int(8, 32)}, Target::AVX512_SapphireRapids},
    {"dpbusdsx4", Int(32, 4), "saturating_dot_product", {Int(32, 4), UInt(8, 16), Int(8, 16)}, Target::AVX512_SapphireRapids},

    {"dpwssdsx16", Int(32, 16), "saturating_dot_product", {Int(32, 16), Int(16, 32), Int(16, 32)}, Target::AVX512_Zen4},
    {"dpwssdsx8", Int(32, 8), "saturating_dot_product", {Int(32, 8), Int(16, 16), Int(16, 16)}, Target::AVX512_SapphireRapids},
    {"dpwssdsx4", Int(32, 4), "saturating_dot_product", {Int(32, 4), Int(16, 8), Int(16, 8)}, Target::AVX512_SapphireRapids},

    {"tileloadd64_i8", Int(8, 1024), "tile_load", {Int(16), Int(16), Handle(), Int(64), Int(64)}, Target::AVX512_SapphireRapids, x86Intrinsic::AccessesMemory},
    {"tileloadd64_i8", UInt(8, 1024), "tile_load", {Int(16), Int(16), Handle(), Int(64), Int(64)}, Target::AVX512_SapphireRapids, x86Intrinsic::AccessesMemory},
    {"tileloadd64_bf16", BFloat(16, 512), "tile_load", {Int(16), Int(16), Handle(), Int(64), Int(64)}, Target::AVX512_SapphireRapids, x86Intrinsic::AccessesMemory},
    {"tdpbssd", Int(32, 256), "tile_matmul", {Int(16), Int(16), Int(16), Int(32, 256), Int(8, 1024), Int(8, 1024)},  Target::AVX512_SapphireRapids},
    {"tdpbsud", Int(32, 256), "tile_matmul", {Int(16), Int(16), Int(16), Int(32, 256), Int(8, 1024), UInt(8, 1024)}, Target::AVX512_SapphireRapids},
    {"tdpbusd", Int(32, 256), "tile_matmul", {Int(16), Int(16), Int(16), Int(32, 256), UInt(8, 1024), Int(8, 1024)}, Target::AVX512_SapphireRapids},
    {"tdpbuud", Int(32, 256), "tile_matmul", {Int(16), Int(16), Int(16), Int(32, 256), UInt(8, 1024), UInt(8, 1024)}, Target::AVX512_SapphireRapids},
    {"tdpbf16ps", Float(32, 256), "tile_matmul", {Int(16), Int(16), Int(16), Float(32, 256), BFloat(16, 512), BFloat(16, 512)}, Target::AVX512_SapphireRapids},
    {"tilezero_i32", Int(32, 256), "tile_zero", {Int(16), Int(16)},  Target::AVX512_SapphireRapids},
    {"tilezero_f32", Float(32, 256), "tile_zero", {Int(16), Int(16)}, Target::AVX512_SapphireRapids},
    {"tilestored64_i32", Int(32), "tile_store", {Int(16), Int(16), Handle(), Int(64), Int(64), Int(32, 256)}, Target::AVX512_SapphireRapids, x86Intrinsic::AccessesMemory},
    {"tilestored64_f32", Int(32), "tile_store", {Int(16), Int(16), Handle(), Int(64), Int(64), Float(32, 256)}, Target::AVX512_SapphireRapids, x86Intrinsic::AccessesMemory},
};
// clang-format on

void CodeGen_X86::init_module() {
    CodeGen_Posix::init_module();

    for (const x86Intrinsic &i : intrinsic_defs) {
        if (i.feature != Target::FeatureEnd && !target.has_feature(i.feature)) {
            continue;
        }

        Type ret_type = i.ret_type;
        vector<Type> arg_types;
        arg_types.reserve(max_intrinsic_args);
        for (halide_type_t j : i.arg_types) {
            if (j.bits == 0) {
                break;
            }
            arg_types.emplace_back(j);
        }

        auto *fn = declare_intrin_overload(i.name, ret_type, i.intrin_name, std::move(arg_types));
        if ((i.flags & x86Intrinsic::AccessesMemory) == 0) {
            function_does_not_access_memory(fn);
        }
        fn->addFnAttr(llvm::Attribute::NoUnwind);
    }
}

// i32(i16_a)*i32(i16_b) +/- i32(i16_c)*i32(i16_d) can be done by
// interleaving a, c, and b, d, and then using dot_product.
bool should_use_dot_product(const Expr &a, const Expr &b, vector<Expr> &result) {
    Type t = a.type();
    internal_assert(b.type() == t);

    if (!(t.is_int() && t.bits() == 32 && t.lanes() >= 4)) {
        return false;
    }

    const Call *ma = Call::as_intrinsic(a, {Call::widening_mul});
    const Call *mb = Call::as_intrinsic(b, {Call::widening_mul});
    // dot_product can't handle mixed type widening muls.
    if (ma && ma->args[0].type() != ma->args[1].type()) {
        return false;
    }
    if (mb && mb->args[0].type() != mb->args[1].type()) {
        return false;
    }
    // If the operands are widening shifts, we might be able to treat these as
    // multiplies.
    const Call *sa = Call::as_intrinsic(a, {Call::widening_shift_left});
    const Call *sb = Call::as_intrinsic(b, {Call::widening_shift_left});
    if (sa && !is_const(sa->args[1])) {
        sa = nullptr;
    }
    if (sb && !is_const(sb->args[1])) {
        sb = nullptr;
    }
    if ((ma || sa) && (mb || sb)) {
        Expr a0 = ma ? ma->args[0] : sa->args[0];
        Expr a1 = ma ? ma->args[1] : lossless_cast(sa->args[0].type(), simplify(make_const(sa->type, 1) << sa->args[1]));
        Expr b0 = mb ? mb->args[0] : sb->args[0];
        Expr b1 = mb ? mb->args[1] : lossless_cast(sb->args[0].type(), simplify(make_const(sb->type, 1) << sb->args[1]));
        if (a1.defined() && b1.defined()) {
            std::vector<Expr> args = {a0, a1, b0, b1};
            result.swap(args);
            return true;
        }
    }
    return false;
}

void CodeGen_X86::visit(const Add *op) {
    vector<Expr> matches;
    if (should_use_dot_product(op->a, op->b, matches)) {
        Expr ac = Shuffle::make_interleave({matches[0], matches[2]});
        Expr bd = Shuffle::make_interleave({matches[1], matches[3]});
        value = call_overloaded_intrin(op->type, "dot_product", {ac, bd});
        if (value) {
            return;
        }
    }
    CodeGen_Posix::visit(op);
}

void CodeGen_X86::visit(const Sub *op) {
    vector<Expr> matches;
    if (should_use_dot_product(op->a, op->b, matches)) {
        // Negate one of the factors in the second expression
        Expr negative_2 = lossless_negate(matches[2]);
        Expr negative_3 = lossless_negate(matches[3]);
        if (negative_2.defined() || negative_3.defined()) {
            if (negative_2.defined()) {
                matches[2] = negative_2;
            } else {
                matches[3] = negative_3;
            }
            Expr ac = Shuffle::make_interleave({matches[0], matches[2]});
            Expr bd = Shuffle::make_interleave({matches[1], matches[3]});
            value = call_overloaded_intrin(op->type, "dot_product", {ac, bd});
            if (value) {
                return;
            }
        }
    }
    CodeGen_Posix::visit(op);
}

void CodeGen_X86::visit(const GT *op) {
    Type t = op->a.type();

    if (t.is_vector() &&
        upgrade_type_for_arithmetic(t) == t) {
        // Non-native vector widths get legalized poorly by llvm. We
        // split it up ourselves.

        int slice_size = vector_lanes_for_slice(t);

        Value *a = codegen(op->a), *b = codegen(op->b);
        vector<Value *> result;
        for (int i = 0; i < op->type.lanes(); i += slice_size) {
            Value *sa = slice_vector(a, i, slice_size);
            Value *sb = slice_vector(b, i, slice_size);
            Value *slice_value;
            if (t.is_float()) {
                slice_value = builder->CreateFCmpOGT(sa, sb);
            } else if (t.is_int()) {
                slice_value = builder->CreateICmpSGT(sa, sb);
            } else {
                slice_value = builder->CreateICmpUGT(sa, sb);
            }
            result.push_back(slice_value);
        }

        value = concat_vectors(result);
        value = slice_vector(value, 0, t.lanes());
    } else {
        CodeGen_Posix::visit(op);
    }
}

void CodeGen_X86::visit(const EQ *op) {
    Type t = op->a.type();

    if (t.is_vector() &&
        upgrade_type_for_arithmetic(t) == t) {
        // Non-native vector widths get legalized poorly by llvm. We
        // split it up ourselves.

        int slice_size = vector_lanes_for_slice(t);

        Value *a = codegen(op->a), *b = codegen(op->b);
        vector<Value *> result;
        for (int i = 0; i < op->type.lanes(); i += slice_size) {
            Value *sa = slice_vector(a, i, slice_size);
            Value *sb = slice_vector(b, i, slice_size);
            Value *slice_value;
            if (t.is_float()) {
                slice_value = builder->CreateFCmpOEQ(sa, sb);
            } else {
                slice_value = builder->CreateICmpEQ(sa, sb);
            }
            result.push_back(slice_value);
        }

        value = concat_vectors(result);
        value = slice_vector(value, 0, t.lanes());
    } else {
        CodeGen_Posix::visit(op);
    }
}

void CodeGen_X86::visit(const LT *op) {
    codegen(op->b > op->a);
}

void CodeGen_X86::visit(const LE *op) {
    codegen(!(op->a > op->b));
}

void CodeGen_X86::visit(const GE *op) {
    codegen(!(op->b > op->a));
}

void CodeGen_X86::visit(const NE *op) {
    codegen(!(op->a == op->b));
}

void CodeGen_X86::visit(const Select *op) {
    if (op->condition.type().is_vector()) {
        // LLVM handles selects on vector conditions much better at native width
        Value *cond = codegen(op->condition);
        Value *true_val = codegen(op->true_value);
        Value *false_val = codegen(op->false_value);
        Type t = op->true_value.type();
        int slice_size = vector_lanes_for_slice(t);

        vector<Value *> result;
        for (int i = 0; i < t.lanes(); i += slice_size) {
            Value *st = slice_vector(true_val, i, slice_size);
            Value *sf = slice_vector(false_val, i, slice_size);
            Value *sc = slice_vector(cond, i, slice_size);
            Value *slice_value = builder->CreateSelect(sc, st, sf);
            result.push_back(slice_value);
        }

        value = concat_vectors(result);
        value = slice_vector(value, 0, t.lanes());
    } else {
        CodeGen_Posix::visit(op);
    }
}

void CodeGen_X86::visit(const Cast *op) {
    Type src = op->value.type();
    Type dst = op->type;

    if (target.has_feature(Target::F16C) &&
        dst.code() == Type::Float &&
        src.code() == Type::Float &&
        (dst.bits() == 16 || src.bits() == 16)) {
        // Node we use code() == Type::Float instead of is_float(), because we
        // don't want to catch bfloat casts.

        // This target doesn't support full float16 arithmetic, but it *does*
        // support float16 casts, so we emit a vanilla LLVM cast node.
        value = codegen(op->value);
        value = builder->CreateFPCast(value, llvm_type_of(dst));
        return;
    }

    if (!dst.is_vector()) {
        // We only have peephole optimizations for vectors after this point.
        CodeGen_Posix::visit(op);
        return;
    }

    struct Pattern {
        string intrin;
        Expr pattern;
    };

    // clang-format off
    static Pattern patterns[] = {
        // This isn't rounding_multiply_quantzied(i16, i16, 15) because it doesn't
        // saturate the result.
        {"pmulhrs", i16(rounding_shift_right(widening_mul(wild_i16x_, wild_i16x_), 15))},

        {"f32_to_bf16", bf16(wild_f32x_)},
    };
    // clang-format on

    vector<Expr> matches;
    for (const Pattern &p : patterns) {
        if (expr_match(p.pattern, op, matches)) {
            value = call_overloaded_intrin(dst, p.intrin, matches);
            if (value) {
                return;
            }
        }
    }

    if (const Call *mul = Call::as_intrinsic(op->value, {Call::widening_mul})) {
        if (src.bits() < dst.bits() && dst.bits() <= 32) {
            // LLVM/x86 really doesn't like 8 -> 16 bit multiplication. If we're
            // widening to 32-bits after a widening multiply, LLVM prefers to see a
            // widening multiply directly to 32-bits. This may result in extra
            // casts, so simplify to remove them.
            value = codegen(simplify(Mul::make(Cast::make(dst, mul->args[0]), Cast::make(dst, mul->args[1]))));
            return;
        }
    }

    CodeGen_Posix::visit(op);
}

void CodeGen_X86::visit(const Call *op) {
    if (op->is_intrinsic(Call::round)) {
        value = call_overloaded_intrin(op->type, "round", op->args);
        if (value) {
            return;
        }
    }

    if (!op->type.is_vector()) {
        // We only have peephole optimizations for vectors beyond this point.
        CodeGen_Posix::visit(op);
        return;
    }

    // A 16-bit mul-shift-right of less than 16 can sometimes be rounded up to a
    // full 16 to use pmulh(u)w by left-shifting one of the operands. This is
    // handled here instead of in the lowering of mul_shift_right because it's
    // unlikely to be a good idea on platforms other than x86, as it adds an
    // extra shift in the fully-lowered case.
    if ((op->type.element_of() == UInt(16) ||
         op->type.element_of() == Int(16)) &&
        op->is_intrinsic(Call::mul_shift_right)) {
        internal_assert(op->args.size() == 3);
        const uint64_t *shift = as_const_uint(op->args[2]);
        if (shift && *shift < 16 && *shift >= 8) {
            Type narrow = op->type.with_bits(8);
            Expr narrow_a = lossless_cast(narrow, op->args[0]);
            Expr narrow_b = narrow_a.defined() ? Expr() : lossless_cast(narrow, op->args[1]);
            int shift_left = 16 - (int)(*shift);
            if (narrow_a.defined()) {
                codegen(mul_shift_right(op->args[0] << shift_left, op->args[1], 16));
                return;
            } else if (narrow_b.defined()) {
                codegen(mul_shift_right(op->args[0], op->args[1] << shift_left, 16));
                return;
            }
        }
    } else if (op->type.is_int() &&
               op->type.bits() <= 16 &&
               op->is_intrinsic(Call::rounding_halving_add)) {
        // We can redirect signed rounding halving add to unsigned rounding
        // halving add by adding 128 / 32768 to the result if the sign of the
        // args differs.
        internal_assert(op->args.size() == 2);
        Type t = op->type.with_code(halide_type_uint);
        Expr a = cast(t, op->args[0]);
        Expr b = cast(t, op->args[1]);
        codegen(cast(op->type, rounding_halving_add(a, b) + ((a ^ b) & (1 << (t.bits() - 1)))));
        return;
    } else if (op->is_intrinsic(Call::absd)) {
        internal_assert(op->args.size() == 2);
        if (op->args[0].type().is_uint()) {
            // On x86, there are many 3-instruction sequences to compute absd of
            // unsigned integers. This one consists solely of instructions with
            // throughput of 3 ops per cycle on Cannon Lake.
            //
            // Solution due to Wojciech Mula:
            // http://0x80.pl/notesen/2018-03-11-sse-abs-unsigned.html
            codegen(saturating_sub(op->args[0], op->args[1]) | saturating_sub(op->args[1], op->args[0]));
            return;
        } else if (op->args[0].type().is_int()) {
            // In the signed case, we take the min/max, cast them to unsigned,
            // and subtract. The cast to unsigned may wrap, but if it does, so
            // will the subtract.
            codegen(
                cast(op->type, Max::make(op->args[0], op->args[1])) -
                cast(op->type, Min::make(op->args[0], op->args[1])));
            return;
        }
    }

    struct Pattern {
        string intrin;
        Expr pattern;
    };

    // clang-format off
    static Pattern patterns[] = {
        {"pmulh", mul_shift_right(wild_i16x_, wild_i16x_, 16)},
        {"pmulh", mul_shift_right(wild_u16x_, wild_u16x_, 16)},
        {"saturating_narrow", i16_sat(wild_i32x_)},
        {"saturating_narrow", u16_sat(wild_i32x_)},
        {"saturating_narrow", i8_sat(wild_i16x_)},
        {"saturating_narrow", u8_sat(wild_i16x_)},
    };
    // clang-format on

    vector<Expr> matches;
    for (const auto &pattern : patterns) {
        if (expr_match(pattern.pattern, op, matches)) {
            value = call_overloaded_intrin(op->type, pattern.intrin, matches);
            if (value) {
                return;
            }
        }
    }

    static const vector<pair<Expr, Expr>> cast_rewrites = {
        // Some double-narrowing saturating casts can be better expressed as
        // combinations of single-narrowing saturating casts.
        {u8_sat(wild_i32x_), u8_sat(i16_sat(wild_i32x_))},
        {i8_sat(wild_i32x_), i8_sat(i16_sat(wild_i32x_))},
    };
    for (const auto &i : cast_rewrites) {
        if (expr_match(i.first, op, matches)) {
            Expr replacement = substitute("*", matches[0], with_lanes(i.second, op->type.lanes()));
            value = codegen(replacement);
            return;
        }
    }

    // Check for saturating_pmulhrs. On x86, pmulhrs is truncating, but it's still faster
    // to use pmulhrs than to lower (producing widening multiplication), and have a check
    // for the singular overflow case.
    static Expr saturating_pmulhrs = rounding_mul_shift_right(wild_i16x_, wild_i16x_, 15);
    if (expr_match(saturating_pmulhrs, op, matches)) {
        // Rewrite so that we can take advantage of pmulhrs.
        internal_assert(matches.size() == 2);
        internal_assert(op->type.element_of() == Int(16));
        const Expr &a = matches[0];
        const Expr &b = matches[1];

        Expr pmulhrs = i16(rounding_shift_right(widening_mul(a, b), 15));

        Expr i16_min = op->type.min();
        Expr i16_max = op->type.max();

        // Handle edge case of possible overflow.
        // See https://github.com/halide/Halide/pull/7129/files#r1008331426
        // On AVX512 (and with enough lanes) we can use a mask register.
        if (target.has_feature(Target::AVX512) && op->type.lanes() >= 32) {
            Expr expr = select((a == i16_min) && (b == i16_min), i16_max, pmulhrs);
            expr.accept(this);
        } else {
            Expr mask = select(max(a, b) == i16_min, cast(op->type, -1), cast(op->type, 0));
            Expr expr = mask ^ pmulhrs;
            expr.accept(this);
        }

        return;
    }

    CodeGen_Posix::visit(op);
}

void CodeGen_X86::codegen_vector_reduce(const VectorReduce *op, const Expr &init) {
    if (op->op != VectorReduce::Add && op->op != VectorReduce::SaturatingAdd) {
        CodeGen_Posix::codegen_vector_reduce(op, init);
        return;
    }
    const int factor = op->value.type().lanes() / op->type.lanes();

    struct Pattern {
        VectorReduce::Operator reduce_op;
        int factor;
        Expr pattern;
        const char *intrin;
        Type narrow_type;
        uint32_t flags = 0;
        enum {
            CombineInit = 1 << 0,
            SwapOperands = 1 << 1,
            SingleArg = 1 << 2,
        };
    };
    // clang-format off
    // These patterns are roughly sorted "best to worst", in case there are two
    // patterns that match the expression.
    static const Pattern patterns[] = {
        // 4-way dot products
        {VectorReduce::Add, 4, i32(widening_mul(wild_u8x_, wild_i8x_)), "dot_product", {}, Pattern::CombineInit},
        {VectorReduce::Add, 4, i32(widening_mul(wild_i8x_, wild_u8x_)), "dot_product", {}, Pattern::CombineInit | Pattern::SwapOperands},
        {VectorReduce::SaturatingAdd, 4, i32(widening_mul(wild_u8x_, wild_i8x_)), "saturating_dot_product", {}, Pattern::CombineInit},
        {VectorReduce::SaturatingAdd, 4, i32(widening_mul(wild_i8x_, wild_u8x_)), "saturating_dot_product", {}, Pattern::CombineInit | Pattern::SwapOperands},

        // 2-way dot products
        {VectorReduce::Add, 2, i32(widening_mul(wild_i8x_, wild_i8x_)), "dot_product", Int(16)},
        {VectorReduce::Add, 2, i32(widening_mul(wild_i8x_, wild_u8x_)), "dot_product", Int(16)},
        {VectorReduce::Add, 2, i32(widening_mul(wild_u8x_, wild_i8x_)), "dot_product", Int(16)},
        {VectorReduce::Add, 2, i32(widening_mul(wild_u8x_, wild_u8x_)), "dot_product", Int(16)},
        {VectorReduce::SaturatingAdd, 2, i32(widening_mul(wild_u8x_, wild_i8x_)), "saturating_dot_product", {}, Pattern::CombineInit},
        {VectorReduce::SaturatingAdd, 2, i32(widening_mul(wild_i8x_, wild_u8x_)), "saturating_dot_product", {}, Pattern::CombineInit | Pattern::SwapOperands},
        {VectorReduce::SaturatingAdd, 2, widening_mul(wild_u8x_, wild_i8x_), "saturating_dot_product"},
        {VectorReduce::SaturatingAdd, 2, widening_mul(wild_i8x_, wild_u8x_), "saturating_dot_product", {}, Pattern::SwapOperands},

        {VectorReduce::Add, 2, i32(widening_mul(wild_i16x_, wild_i16x_)), "dot_product", {}, Pattern::CombineInit},
        {VectorReduce::Add, 2, i32(widening_mul(wild_i16x_, wild_i16x_)), "dot_product", Int(16)},
        {VectorReduce::SaturatingAdd, 2, i32(widening_mul(wild_i16x_, wild_i16x_)), "saturating_dot_product", {}, Pattern::CombineInit},

        {VectorReduce::Add, 2, wild_f32x_ * wild_f32x_, "dot_product", BFloat(16), Pattern::CombineInit},

        // Horizontal widening addition using a dot_product against a vector of ones.
        {VectorReduce::Add, 2, u16(wild_u8x_), "horizontal_widening_add", {}, Pattern::SingleArg},
        {VectorReduce::Add, 2, i16(wild_u8x_), "horizontal_widening_add", {}, Pattern::SingleArg},
        {VectorReduce::Add, 2, i16(wild_i8x_), "horizontal_widening_add", {}, Pattern::SingleArg},
        {VectorReduce::Add, 2, i32(wild_i16x_), "horizontal_widening_add", {}, Pattern::SingleArg},

        // Sum of absolute differences
        {VectorReduce::Add, 8, u64(absd(wild_u8x_, wild_u8x_)), "sum_of_absolute_differences", {}},

    };
    // clang-format on

    std::vector<Expr> matches;
    for (const Pattern &p : patterns) {
        if (op->op != p.reduce_op || p.factor != factor) {
            continue;
        }
        if (expr_match(p.pattern, op->value, matches)) {
            if (p.flags & Pattern::SingleArg) {
                Expr a = matches[0];

                if (p.narrow_type.bits() > 0) {
                    a = lossless_cast(p.narrow_type.with_lanes(a.type().lanes()), a);
                }
                if (!a.defined()) {
                    continue;
                }

                if (init.defined() && (p.flags & Pattern::CombineInit)) {
                    value = call_overloaded_intrin(op->type, p.intrin, {init, a});
                    if (value) {
                        return;
                    }
                } else {
                    value = call_overloaded_intrin(op->type, p.intrin, {a});
                    if (value) {
                        if (init.defined()) {
                            Value *x = value;
                            Value *y = codegen(init);
                            value = builder->CreateAdd(x, y);
                        }
                        return;
                    }
                }
            } else {
                Expr a = matches[0];
                Expr b = matches[1];
                if (p.flags & Pattern::SwapOperands) {
                    std::swap(a, b);
                }
                if (p.narrow_type.bits() > 0) {
                    a = lossless_cast(p.narrow_type.with_lanes(a.type().lanes()), a);
                    b = lossless_cast(p.narrow_type.with_lanes(b.type().lanes()), b);
                }
                if (!a.defined() || !b.defined()) {
                    continue;
                }

                if (init.defined() && (p.flags & Pattern::CombineInit)) {
                    value = call_overloaded_intrin(op->type, p.intrin, {init, a, b});
                    if (value) {
                        return;
                    }
                } else {
                    value = call_overloaded_intrin(op->type, p.intrin, {a, b});
                    if (value) {
                        if (init.defined()) {
                            Value *x = value;
                            Value *y = codegen(init);
                            value = builder->CreateAdd(x, y);
                        }
                        return;
                    }
                }
            }
        }
    }

    // Rewrite non-native sum-of-absolute-difference variants to the native
    // op. We support reducing to various types. We could consider supporting
    // multiple reduction factors too, but in general we don't handle non-native
    // reduction factors for VectorReduce nodes (yet?).
    if (op->op == VectorReduce::Add &&
        factor == 8) {
        const Cast *cast = op->value.as<Cast>();
        const Call *call = cast ? cast->value.as<Call>() : nullptr;
        if (call &&
            call->is_intrinsic(Call::absd) &&
            cast->type.element_of().can_represent(UInt(8)) &&
            (cast->type.is_int() || cast->type.is_uint()) &&
            call->args[0].type().element_of() == UInt(8)) {

            internal_assert(cast->type.element_of() != UInt(64)) << "Should have pattern-matched above\n";

            // Cast to uint64 instead
            Expr equiv = Cast::make(UInt(64, cast->value.type().lanes()), cast->value);
            // Reduce on that to hit psadbw
            equiv = VectorReduce::make(VectorReduce::Add, equiv, op->type.lanes());
            // Then cast that to the desired type
            equiv = Cast::make(cast->type.with_lanes(equiv.type().lanes()), equiv);
            codegen(equiv);
            return;
        }
    }

    CodeGen_Posix::codegen_vector_reduce(op, init);
}

void CodeGen_X86::visit(const Allocate *op) {
    ScopedBinding<MemoryType> bind(mem_type, op->name, op->memory_type);
    CodeGen_Posix::visit(op);
}

void CodeGen_X86::visit(const Load *op) {
    if (const auto *mt = mem_type.find(op->name)) {
        if (*mt == MemoryType::AMXTile) {
            const Ramp *ramp = op->index.as<Ramp>();
            internal_assert(ramp) << "Expected AMXTile to have index ramp\n";
            Value *ptr = codegen_buffer_pointer(op->name, op->type, ramp->base);
            LoadInst *load = builder->CreateAlignedLoad(llvm_type_of(upgrade_type_for_storage(op->type)), ptr, llvm::Align(op->type.bytes()));
            add_tbaa_metadata(load, op->name, op->index);
            value = load;
            return;
        }
    }
    CodeGen_Posix::visit(op);
}

void CodeGen_X86::visit(const Store *op) {
    if (const auto *mt = mem_type.find(op->name)) {
<<<<<<< HEAD
        if (mem_type.get(op->name) == MemoryType::AMXTile) {
=======
        if (*mt == MemoryType::AMXTile) {
>>>>>>> 57164dfe
            Value *val = codegen(op->value);
            Halide::Type value_type = op->value.type();
            const Ramp *ramp = op->index.as<Ramp>();
            internal_assert(ramp) << "Expected AMXTile to have index ramp\n";
            Value *ptr = codegen_buffer_pointer(op->name, value_type, ramp->base);
            StoreInst *store = builder->CreateAlignedStore(val, ptr, llvm::Align(value_type.bytes()));
            add_tbaa_metadata(store, op->name, op->index);
            return;
        }
    }
    CodeGen_Posix::visit(op);
}

string CodeGen_X86::mcpu_target() const {
    // Perform an ad-hoc guess for the -mcpu given features.
    // WARNING: this is used to drive -mcpu, *NOT* -mtune!
    //          The CPU choice here *WILL* affect -mattrs!
    if (target.has_feature(Target::AVX512_SapphireRapids)) {
        return "sapphirerapids";
    } else if (target.has_feature(Target::AVX512_Zen4)) {
        return "znver4";
    } else if (target.has_feature(Target::AVX512_Cannonlake)) {
        return "cannonlake";
    } else if (target.has_feature(Target::AVX512_Skylake)) {
        return "skylake-avx512";
    } else if (target.has_feature(Target::AVX512_KNL)) {
        return "knl";
    } else if (target.has_feature(Target::AVX2)) {
        return "haswell";
    } else if (target.has_feature(Target::AVX)) {
        return "corei7-avx";
    } else if (target.has_feature(Target::SSE41)) {
        // We want SSE4.1 but not SSE4.2, hence "penryn" rather than "corei7"
        return "penryn";
    } else {
        // Default should not include SSSE3, hence "k8" rather than "core2"
        return "k8";
    }
}

namespace {
bool gather_might_be_slow(Target target) {
    // Intel x86 processors between broadwell and tiger lake have a microcode
    // mitigation that makes gather instructions very slow. If we know we're on
    // an AMD processor, gather is safe to use. If we have the AVX512 extensions
    // present in Zen4 (or above), we also know we're not on an affected
    // processor.
    switch (target.processor_tune) {
    case Target::Processor::AMDFam10:
    case Target::Processor::BdVer1:
    case Target::Processor::BdVer2:
    case Target::Processor::BdVer3:
    case Target::Processor::BdVer4:
    case Target::Processor::BtVer1:
    case Target::Processor::BtVer2:
    case Target::Processor::K8:
    case Target::Processor::K8_SSE3:
    case Target::Processor::ZnVer1:
    case Target::Processor::ZnVer2:
    case Target::Processor::ZnVer3:
    case Target::Processor::ZnVer4:
        return false;
    default:
        return !target.has_feature(Target::AVX512_Zen4);
    }
}
}  // namespace

string CodeGen_X86::mcpu_tune() const {
    // Check if any explicit request for tuning exists.
    switch (target.processor_tune) {  // Please keep sorted.
    case Target::Processor::AMDFam10:
        return "amdfam10";
    case Target::Processor::BdVer1:
        return "bdver1";
    case Target::Processor::BdVer2:
        return "bdver2";
    case Target::Processor::BdVer3:
        return "bdver3";
    case Target::Processor::BdVer4:
        return "bdver4";
    case Target::Processor::BtVer1:
        return "btver1";
    case Target::Processor::BtVer2:
        return "btver2";
    case Target::Processor::K8:
        return "k8";
    case Target::Processor::K8_SSE3:
        return "k8-sse3";
    case Target::Processor::ZnVer1:
        return "znver1";
    case Target::Processor::ZnVer2:
        return "znver2";
    case Target::Processor::ZnVer3:
        return "znver3";
    case Target::Processor::ZnVer4:
        return "znver4";

    case Target::Processor::ProcessorGeneric:
        break;
    }
    internal_assert(target.processor_tune == Target::Processor::ProcessorGeneric && "The switch should be exhaustive.");
    return mcpu_target();  // Detect "best" CPU from the enabled ISA's.
}

// FIXME: we should lower everything here, instead of relying
//        that -mcpu= (`mcpu_target()`) implies/sets features for us.
string CodeGen_X86::mattrs() const {
    std::vector<std::string_view> attrs;
    if (target.has_feature(Target::FMA)) {
        attrs.emplace_back("+fma");
    }
    if (target.has_feature(Target::FMA4)) {
        attrs.emplace_back("+fma4");
    }
    if (target.has_feature(Target::F16C)) {
        attrs.emplace_back("+f16c");
    }
    if (target.has_feature(Target::AVX512) ||
        target.has_feature(Target::AVX512_KNL) ||
        target.has_feature(Target::AVX512_Skylake) ||
        target.has_feature(Target::AVX512_Cannonlake)) {
        attrs.emplace_back("+avx512f");
        attrs.emplace_back("+avx512cd");
        if (target.has_feature(Target::AVX512_KNL)) {
            attrs.emplace_back("+avx512pf");
            attrs.emplace_back("+avx512er");
        }
        if (target.has_feature(Target::AVX512_Skylake) ||
            target.has_feature(Target::AVX512_Cannonlake)) {
            attrs.emplace_back("+avx512vl");
            attrs.emplace_back("+avx512bw");
            attrs.emplace_back("+avx512dq");
        }
        if (target.has_feature(Target::AVX512_Cannonlake)) {
            attrs.emplace_back("+avx512ifma");
            attrs.emplace_back("+avx512vbmi");
        }
        if (target.has_feature(Target::AVX512_Zen4)) {
            attrs.emplace_back("+avx512bf16");
            attrs.emplace_back("+avx512vnni");
            attrs.emplace_back("+avx512bitalg");
            attrs.emplace_back("+avx512vbmi2");
        }
        if (target.has_feature(Target::AVX512_SapphireRapids)) {
            attrs.emplace_back("+avxvnni");
            attrs.emplace_back("+amx-int8");
            attrs.emplace_back("+amx-bf16");
        }
    }
#if LLVM_VERSION >= 180
    if (gather_might_be_slow(target)) {
        attrs.push_back("+prefer-no-gather");
    }
#endif
    return join_strings(attrs, ",");
}

bool CodeGen_X86::use_soft_float_abi() const {
    return false;
}

int CodeGen_X86::native_vector_bits() const {
    if (target.has_feature(Target::AVX512) ||
        target.has_feature(Target::AVX512_Skylake) ||
        target.has_feature(Target::AVX512_KNL) ||
        target.has_feature(Target::AVX512_Cannonlake)) {
        return 512;
    } else if (target.has_feature(Target::AVX) ||
               target.has_feature(Target::AVX2)) {
        return 256;
    } else {
        return 128;
    }
}

int CodeGen_X86::vector_lanes_for_slice(const Type &t) const {
    // We don't want to pad all the way out to natural_vector_size,
    // because llvm generates crappy code. Better to use a smaller
    // type if we can.
    int vec_bits = t.lanes() * t.bits();
    int natural_vec_bits = target.natural_vector_size(t) * t.bits();
    // clang-format off
    int slice_bits = ((vec_bits > 256 && natural_vec_bits > 256) ? 512 :
                      (vec_bits > 128 && natural_vec_bits > 128) ? 256 :
                                                                   128);
    // clang-format on
    return slice_bits / t.bits();
}

}  // namespace

std::unique_ptr<CodeGen_Posix> new_CodeGen_X86(const Target &target) {
    return std::make_unique<CodeGen_X86>(target);
}

#else  // WITH_X86

std::unique_ptr<CodeGen_Posix> new_CodeGen_X86(const Target &target) {
    user_error << "x86 not enabled for this build of Halide.\n";
    return nullptr;
}

#endif  // WITH_X86

}  // namespace Internal
}  // namespace Halide<|MERGE_RESOLUTION|>--- conflicted
+++ resolved
@@ -882,11 +882,7 @@
 
 void CodeGen_X86::visit(const Store *op) {
     if (const auto *mt = mem_type.find(op->name)) {
-<<<<<<< HEAD
-        if (mem_type.get(op->name) == MemoryType::AMXTile) {
-=======
         if (*mt == MemoryType::AMXTile) {
->>>>>>> 57164dfe
             Value *val = codegen(op->value);
             Halide::Type value_type = op->value.type();
             const Ramp *ramp = op->index.as<Ramp>();
