--- conflicted
+++ resolved
@@ -355,7 +355,6 @@
             new_first_production[loop_var] = new_loop_min_var;
             if (can_slide_up) {
                 new_loop_min_eq =
-<<<<<<< HEAD
                     (substitute(first_production, min_required) >=
                      substitute(new_first_production, prev_max_plus_one));
             } else {
@@ -365,30 +364,6 @@
             }
             new_loop_min_eq = solve_expression(simplify(new_loop_min_eq), new_loop_min_name).result;
             Interval solve_result = solve_for_inner_interval(new_loop_min_eq, new_loop_min_name);
-
-            Expr new_min, new_max;
-            if (!solve_result.has_upper_bound()) {
-                debug(3) << "Not sliding " << func.name()
-                         << " over dimension " << dim
-                         << " along loop variable " << loop_var
-                         << " because the bounds required of the producer do not appear to depend on the loop variable\n"
-                         << "Min is " << min_required << "\n"
-                         << "Max is " << max_required << "\n"
-                         << "Equation is " << new_loop_min_eq << "\n";
-                return stmt;
-            }
-
-=======
-                    (substitute(loop_var, loop_min, min_required) >=
-                     substitute(loop_var, new_loop_min_var, prev_max_plus_one));
-            } else {
-                new_loop_min_eq =
-                    (substitute(loop_var, loop_min, max_required) <=
-                     substitute(loop_var, new_loop_min_var, prev_min_minus_one));
-            }
-            new_loop_min_eq = simplify(new_loop_min_eq, true, bounds);
-            Interval solve_result = solve_for_inner_interval(new_loop_min_eq, new_loop_min_name);
->>>>>>> 322ab62e
             internal_assert(!new_loop_min.defined());
             if (solve_result.has_upper_bound() &&
                 can_prove(solve_result.max <= loop_min, bounds)) {
@@ -428,10 +403,7 @@
 
             slid_dimensions.insert(dim_idx);
 
-<<<<<<< HEAD
             // Guard producers against running on expanded bounds.
-=======
->>>>>>> 322ab62e
             if (new_loop_min.defined()) {
                 // Guard producers against running on expanded bounds.
                 Expr orig_loop_min_expr = Variable::make(Int(32), loop_var + ".loop_min.orig");
@@ -595,15 +567,8 @@
     }
 
 public:
-<<<<<<< HEAD
-    SlidingWindowOnFunctionAndLoop(Function f, string v, Expr v_min, set<int> &slid_dimensions)
-        : func(std::move(f)), loop_var(std::move(v)), loop_min(std::move(v_min)), slid_dimensions(slid_dimensions) {
-        previous_production[loop_var] = Variable::make(Int(32), loop_var) - 1;
-        first_production[loop_var] = loop_min;
-=======
     SlidingWindowOnFunctionAndLoop(Function f, string v, Expr v_min, set<int> &slid_dimensions, Scope<Interval> &bounds)
         : func(std::move(f)), loop_var(std::move(v)), loop_min(std::move(v_min)), slid_dimensions(slid_dimensions), bounds(bounds) {
->>>>>>> 322ab62e
     }
 
     Expr new_loop_min;
@@ -796,11 +761,7 @@
                 sliding_loop_min = prev_loop_min;
             }
 
-<<<<<<< HEAD
-            SlidingWindowOnFunctionAndLoop slider(func, name, sliding_loop_min, slid_dimensions[func.name()]);
-=======
             SlidingWindowOnFunctionAndLoop slider(func, name, sliding_loop_min, slid_dimensions[func.name()], bounds);
->>>>>>> 322ab62e
             body = slider.mutate(body);
 
             prev_loop_min = loop_min;
