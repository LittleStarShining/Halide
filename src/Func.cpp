--- conflicted
+++ resolved
@@ -2398,15 +2398,16 @@
     return *this;
 }
 
-<<<<<<< HEAD
+Func &Func::ring_buffer(Expr extent) {
+    invalidate_cache();
+    func.schedule().ring_buffer() = std::move(extent);
+    return *this;
+}
+
+
 Func &Func::dma() {
     invalidate_cache();
     func.schedule().dma() = true;
-=======
-Func &Func::ring_buffer(Expr extent) {
-    invalidate_cache();
-    func.schedule().ring_buffer() = std::move(extent);
->>>>>>> 61b8d384
     return *this;
 }
 
