#include "DeviceInterface.h"
#include "IR.h"
#include "IROperator.h"
#include "JITModule.h"
#include "Target.h"
#include "runtime/HalideBuffer.h"

using namespace Halide;
using namespace Halide::Internal;

namespace Halide {

namespace {

template<typename fn_type>
bool lookup_runtime_routine(const std::string &name,
                            const Target &target,
                            fn_type &result) {
    std::vector<JITModule> runtime(
        JITSharedRuntime::get(nullptr, target.with_feature(Target::JIT)));

    for (const auto &module : runtime) {
        std::map<std::string, JITModule::Symbol>::const_iterator f =
            module.exports().find(name);
        if (f != module.exports().end()) {
            result = reinterpret_bits<fn_type>(f->second.address);
            return true;
        }
    }
    return false;
}

}  // namespace

bool host_supports_target_device(const Target &t) {
    const DeviceAPI d = t.get_required_device_api();
    if (d == DeviceAPI::None) {
        // If the target requires no DeviceAPI, then
        // the host trivially supports the target device.
        return true;
    }

    const struct halide_device_interface_t *i = get_device_interface_for_device_api(d, t);
    if (!i) {
        debug(1) << "host_supports_device_api: get_device_interface_for_device_api() failed for d=" << (int)d << " t=" << t << "\n";
        return false;
    }

    Halide::Runtime::Buffer<uint8_t> temp(8, 8, 3);
    temp.fill(0);
    temp.set_host_dirty();

    Halide::JITHandlers handlers;
    handlers.custom_error = [](JITUserContext *user_context, const char *msg) {
        debug(1) << "host_supports_device_api: saw error (" << msg << ")\n";
    };
    Halide::JITHandlers old_handlers = Halide::Internal::JITSharedRuntime::set_default_handlers(handlers);

    int result = temp.copy_to_device(i);

    Halide::Internal::JITSharedRuntime::set_default_handlers(old_handlers);

    if (result != 0) {
        debug(1) << "host_supports_device_api: copy_to_device() failed for with result=" << result << " for d=" << (int)d << " t=" << t << "\n";
        return false;
    }
    return true;
}

const halide_device_interface_t *get_device_interface_for_device_api(DeviceAPI d,
                                                                     const Target &t,
                                                                     const char *error_site) {

    if (d == DeviceAPI::Default_GPU) {
        d = get_default_device_api_for_target(t);
        if (d == DeviceAPI::Host) {
            if (error_site) {
                user_error
                    << "get_device_interface_for_device_api called from "
                    << error_site
                    << " requested a default GPU but no GPU feature is specified in target ("
                    << t.to_string()
                    << ").\n";
            }
            return nullptr;
        }
    }

    const struct halide_device_interface_t *(*fn)();
    std::string name;
    if (d == DeviceAPI::Metal) {
        name = "metal";
    } else if (d == DeviceAPI::OpenCL) {
        name = "opencl";
    } else if (d == DeviceAPI::CUDA) {
        name = "cuda";
    } else if (d == DeviceAPI::OpenGLCompute) {
        name = "openglcompute";
    } else if (d == DeviceAPI::Hexagon) {
        name = "hexagon";
    } else if (d == DeviceAPI::HexagonDma) {
        name = "hexagon_dma";
    } else if (d == DeviceAPI::D3D12Compute) {
        name = "d3d12compute";
<<<<<<< HEAD
    } else if (d == DeviceAPI::Vulkan) {
        name = "vulkan";
=======
    } else if (d == DeviceAPI::WebGPU) {
        name = "webgpu";
>>>>>>> 4cb6dba4
    } else {
        if (error_site) {
            user_error
                << "get_device_interface_for_device_api called from "
                << error_site
                << " requested unknown DeviceAPI ("
                << (int)d
                << ").\n";
        }
        return nullptr;
    }

    if (!t.supports_device_api(d)) {
        if (error_site) {
            user_error
                << "get_device_interface_for_device_api called from "
                << error_site
                << " DeviceAPI ("
                << name
                << ") is not supported by target ("
                << t.to_string()
                << ").\n";
        }
        return nullptr;
    }

    if (lookup_runtime_routine("halide_" + name + "_device_interface", t, fn)) {
        return (*fn)();
    } else {
        if (error_site) {
            user_error
                << "get_device_interface_for_device_api called from "
                << error_site
                << " cannot find runtime or device interface symbol for "
                << name
                << ".\n";
        }
        return nullptr;
    }
}

DeviceAPI get_default_device_api_for_target(const Target &target) {
    if (target.has_feature(Target::Metal)) {
        return DeviceAPI::Metal;
    } else if (target.has_feature(Target::OpenCL)) {
        return DeviceAPI::OpenCL;
    } else if (target.has_feature(Target::CUDA)) {
        return DeviceAPI::CUDA;
    } else if (target.has_feature(Target::OpenGLCompute)) {
        return DeviceAPI::OpenGLCompute;
    } else if (target.arch != Target::Hexagon && target.has_feature(Target::HVX)) {
        return DeviceAPI::Hexagon;
    } else if (target.has_feature(Target::HexagonDma)) {
        return DeviceAPI::HexagonDma;
    } else if (target.has_feature(Target::D3D12Compute)) {
        return DeviceAPI::D3D12Compute;
<<<<<<< HEAD
    } else if (target.has_feature(Target::Vulkan)) {
        return DeviceAPI::Vulkan;
=======
    } else if (target.has_feature(Target::WebGPU)) {
        return DeviceAPI::WebGPU;
>>>>>>> 4cb6dba4
    } else {
        return DeviceAPI::Host;
    }
}

namespace Internal {
Expr make_device_interface_call(DeviceAPI device_api, MemoryType memory_type) {
    if (device_api == DeviceAPI::Host) {
        return make_zero(type_of<const halide_device_interface_t *>());
    }

    std::string interface_name;
    switch (device_api) {
    case DeviceAPI::CUDA:
        interface_name = "halide_cuda_device_interface";
        break;
    case DeviceAPI::OpenCL:
        if (memory_type == MemoryType::GPUTexture) {
            interface_name = "halide_opencl_image_device_interface";
        } else {
            interface_name = "halide_opencl_device_interface";
        }
        break;
    case DeviceAPI::Metal:
        interface_name = "halide_metal_device_interface";
        break;
    case DeviceAPI::OpenGLCompute:
        interface_name = "halide_openglcompute_device_interface";
        break;
    case DeviceAPI::Hexagon:
        interface_name = "halide_hexagon_device_interface";
        break;
    case DeviceAPI::HexagonDma:
        interface_name = "halide_hexagon_dma_device_interface";
        break;
    case DeviceAPI::D3D12Compute:
        interface_name = "halide_d3d12compute_device_interface";
        break;
<<<<<<< HEAD
    case DeviceAPI::Vulkan:
        interface_name = "halide_vulkan_device_interface";
=======
    case DeviceAPI::WebGPU:
        interface_name = "halide_webgpu_device_interface";
>>>>>>> 4cb6dba4
        break;
    case DeviceAPI::Default_GPU:
        // Will be resolved later
        interface_name = "halide_default_device_interface";
        break;
    default:
        internal_error << "Bad DeviceAPI " << static_cast<int>(device_api) << "\n";
        break;
    }
    return Call::make(type_of<const halide_device_interface_t *>(), interface_name, {}, Call::Extern);
}
}  // namespace Internal

}  // namespace Halide<|MERGE_RESOLUTION|>--- conflicted
+++ resolved
@@ -102,13 +102,10 @@
         name = "hexagon_dma";
     } else if (d == DeviceAPI::D3D12Compute) {
         name = "d3d12compute";
-<<<<<<< HEAD
     } else if (d == DeviceAPI::Vulkan) {
         name = "vulkan";
-=======
     } else if (d == DeviceAPI::WebGPU) {
         name = "webgpu";
->>>>>>> 4cb6dba4
     } else {
         if (error_site) {
             user_error
@@ -165,13 +162,10 @@
         return DeviceAPI::HexagonDma;
     } else if (target.has_feature(Target::D3D12Compute)) {
         return DeviceAPI::D3D12Compute;
-<<<<<<< HEAD
     } else if (target.has_feature(Target::Vulkan)) {
         return DeviceAPI::Vulkan;
-=======
     } else if (target.has_feature(Target::WebGPU)) {
         return DeviceAPI::WebGPU;
->>>>>>> 4cb6dba4
     } else {
         return DeviceAPI::Host;
     }
@@ -210,13 +204,11 @@
     case DeviceAPI::D3D12Compute:
         interface_name = "halide_d3d12compute_device_interface";
         break;
-<<<<<<< HEAD
     case DeviceAPI::Vulkan:
         interface_name = "halide_vulkan_device_interface";
-=======
+        break;
     case DeviceAPI::WebGPU:
         interface_name = "halide_webgpu_device_interface";
->>>>>>> 4cb6dba4
         break;
     case DeviceAPI::Default_GPU:
         // Will be resolved later
