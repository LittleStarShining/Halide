--- conflicted
+++ resolved
@@ -115,7 +115,6 @@
 #endif
 }
 
-<<<<<<< HEAD
 void load_vulkan() {
     if (have_symbol("vkGetInstanceProcAddr")) {
         debug(1) << "Vulkan support code already linked in...\n";
@@ -135,7 +134,8 @@
         internal_error << "JIT support for Vulkan only available on Linux, OS X and Windows!\n";
 #endif
     }
-=======
+}
+
 void load_webgpu() {
     debug(1) << "Looking for a native WebGPU implementation...\n";
     const char *libnames[] = {
@@ -167,7 +167,6 @@
     }
     user_assert(error.empty()) << "Could not find a native WebGPU library: "
                                << error << "\n";
->>>>>>> 4cb6dba4
 }
 
 }  // namespace
@@ -748,22 +747,16 @@
     OpenGLCompute,
     Hexagon,
     D3D12Compute,
-<<<<<<< HEAD
     Vulkan,
-=======
     WebGPU,
->>>>>>> 4cb6dba4
     OpenCLDebug,
     MetalDebug,
     CUDADebug,
     OpenGLComputeDebug,
     HexagonDebug,
     D3D12ComputeDebug,
-<<<<<<< HEAD
     VulkanDebug,
-=======
     WebGPUDebug,
->>>>>>> 4cb6dba4
     MaxRuntimeKind
 };
 
@@ -799,11 +792,8 @@
         one_gpu.set_feature(Target::HVX, false);
         one_gpu.set_feature(Target::OpenGLCompute, false);
         one_gpu.set_feature(Target::D3D12Compute, false);
-<<<<<<< HEAD
         one_gpu.set_feature(Target::Vulkan, false);
-=======
         one_gpu.set_feature(Target::WebGPU, false);
->>>>>>> 4cb6dba4
         string module_name;
         switch (runtime_kind) {
         case OpenCLDebug:
@@ -867,7 +857,6 @@
             internal_error << "JIT support for Direct3D 12 is only implemented on Windows 10 and above.\n";
 #endif
             break;
-<<<<<<< HEAD
         case VulkanDebug:
             one_gpu.set_feature(Target::Debug);
             one_gpu.set_feature(Target::Vulkan);
@@ -878,7 +867,7 @@
             one_gpu.set_feature(Target::Vulkan);
             load_vulkan();
             module_name += "vulkan";
-=======
+            break;
         case WebGPUDebug:
             one_gpu.set_feature(Target::Debug);
             one_gpu.set_feature(Target::WebGPU);
@@ -889,7 +878,6 @@
             one_gpu.set_feature(Target::WebGPU);
             module_name += "webgpu";
             load_webgpu();
->>>>>>> 4cb6dba4
             break;
         default:
             module_name = "shared runtime";
@@ -1084,22 +1072,20 @@
             result.push_back(m);
         }
     }
-<<<<<<< HEAD
     if (target.has_feature(Target::Vulkan)) {
         auto kind = target.has_feature(Target::Debug) ? VulkanDebug : Vulkan;
-=======
-    if (target.has_feature(Target::WebGPU)) {
-        auto kind = target.has_feature(Target::Debug) ? WebGPUDebug : WebGPU;
->>>>>>> 4cb6dba4
         JITModule m = make_module(for_module, target, kind, result, create);
         if (m.compiled()) {
             result.push_back(m);
         }
     }
-<<<<<<< HEAD
-=======
-
->>>>>>> 4cb6dba4
+    if (target.has_feature(Target::WebGPU)) {
+        auto kind = target.has_feature(Target::Debug) ? WebGPUDebug : WebGPU;
+        JITModule m = make_module(for_module, target, kind, result, create);
+        if (m.compiled()) {
+            result.push_back(m);
+        }
+    }
     return result;
 }
 
