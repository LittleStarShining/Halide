#include <algorithm>

#include "Argument.h"
#include "FindCalls.h"
#include "Func.h"
#include "IRVisitor.h"
#include "InferArguments.h"
#include "LLVM_Headers.h"
#include "LLVM_Output.h"
#include "Lower.h"
#include "Module.h"
#include "ParamMap.h"
#include "Pipeline.h"
#include "PrintLoopNest.h"
#include "RealizationOrder.h"
#include "WasmExecutor.h"

using namespace Halide::Internal;

namespace Halide {

using std::string;
using std::vector;

namespace {

std::string output_name(const string &filename, const string &fn_name, const string &ext) {
    return !filename.empty() ? filename : (fn_name + ext);
}

std::string output_name(const string &filename, const Module &m, const string &ext) {
    return output_name(filename, m.name(), ext);
}

std::map<Output, std::string> single_output(const string &filename, const Module &m, Output output_type) {
    auto ext = get_output_info(m.target());
    std::map<Output, std::string> outputs = {
        {output_type, output_name(filename, m, ext.at(output_type).extension)}};
    return outputs;
}

std::map<Output, std::string> static_library_outputs(const string &filename_prefix, const Target &target) {
    auto ext = get_output_info(target);
    std::map<Output, std::string> outputs = {
        {Output::c_header, filename_prefix + ext.at(Output::c_header).extension},
        {Output::static_library, filename_prefix + ext.at(Output::static_library).extension},
    };
    return outputs;
}

}  // namespace

struct PipelineContents {
    mutable RefCount ref_count;

    // Cached lowered stmt
    Module module;

    // Name of the generated function
    string name;

    // Cached jit-compiled code
    JITModule jit_module;
    Target jit_target;

    // Cached compiled JavaScript and/or wasm if defined */
    WasmModule wasm_module;

    /** Clear all cached state */
    void invalidate_cache() {
        module = Module("", Target());
        jit_module = JITModule();
        jit_target = Target();
        inferred_args.clear();
        wasm_module = WasmModule();
    }

    // The outputs
    vector<Function> outputs;

    // JIT custom overrides
    JITHandlers jit_handlers;

    /** The user context that's used when jitting. This is not
     * settable by user code, but is reserved for internal use.  Note
     * that this is an Argument + Parameter (rather than a
     * Param<void*>) so that we can exclude it from the
     * ObjectInstanceRegistry. */
    InferredArgument user_context_arg;

    /** A set of custom passes to use when lowering this Func. */
    vector<CustomLoweringPass> custom_lowering_passes;

    /** The inferred arguments. Also the arguments to the main
     * function in the jit_module above. The two must be updated
     * together. */
    vector<InferredArgument> inferred_args;

    /** List of C funtions and Funcs to satisfy HalideExtern* and
     * define_extern calls. */
    std::map<std::string, JITExtern> jit_externs;

    std::vector<Stmt> requirements;

    bool trace_pipeline;

    PipelineContents()
        : module("", Target()), trace_pipeline(false) {
        user_context_arg.arg = Argument("__user_context", Argument::InputScalar, type_of<const void *>(), 0, ArgumentEstimates{});
        user_context_arg.param = Parameter(Handle(), false, 0, "__user_context");
    }

    ~PipelineContents() {
        clear_custom_lowering_passes();
    }

    void clear_custom_lowering_passes() {
        invalidate_cache();
        for (size_t i = 0; i < custom_lowering_passes.size(); i++) {
            if (custom_lowering_passes[i].deleter) {
                custom_lowering_passes[i].deleter();
            }
        }
        custom_lowering_passes.clear();
    }
};

namespace Internal {
template<>
RefCount &ref_count<PipelineContents>(const PipelineContents *p) noexcept {
    return p->ref_count;
}

template<>
void destroy<PipelineContents>(const PipelineContents *p) {
    delete p;
}
}  // namespace Internal

Pipeline::Pipeline()
    : contents(nullptr) {
}

bool Pipeline::defined() const {
    return contents.defined();
}

Pipeline::Pipeline(Func output)
    : contents(new PipelineContents) {
    output.function().freeze();
    contents->outputs.push_back(output.function());
}

Pipeline::Pipeline(const vector<Func> &outputs)
    : contents(new PipelineContents) {
    for (Func f : outputs) {
        f.function().freeze();
        contents->outputs.push_back(f.function());
    }
}

vector<Func> Pipeline::outputs() const {
    vector<Func> funcs;
    for (Function f : contents->outputs) {
        funcs.push_back(Func(f));
    }
    return funcs;
}

<<<<<<< HEAD
/*static*/ std::function<std::string(Pipeline, const Target &, const MachineParams &)> *Pipeline::get_custom_auto_scheduler_ptr() {
    static std::function<string(Pipeline, const Target &, const MachineParams &)> custom_auto_scheduler = nullptr;
    return &custom_auto_scheduler;
}

string Pipeline::auto_schedule(const Target &target, const MachineParams &arch_params) {
=======
AutoSchedulerFn *Pipeline::get_custom_auto_scheduler_ptr() {
    static AutoSchedulerFn custom_auto_scheduler = nullptr;
    return &custom_auto_scheduler;
}

AutoSchedulerResults Pipeline::auto_schedule(const Target &target, const MachineParams &arch_params) {
    AutoSchedulerResults results;
    results.target = target;
    results.machine_params_string = arch_params.to_string();

>>>>>>> 9bbcb6b4
    auto custom_auto_scheduler = *get_custom_auto_scheduler_ptr();
    if (custom_auto_scheduler) {
        custom_auto_scheduler(*this, target, arch_params, &results);
    } else {
        user_assert(target.arch == Target::X86 || target.arch == Target::ARM ||
                    target.arch == Target::POWERPC || target.arch == Target::MIPS)
            << "Automatic scheduling is currently supported only on these architectures.";
        results.scheduler_name = "src/AutoSchedule";  // TODO: find a better name (https://github.com/halide/Halide/issues/4057)
        results.schedule_source = generate_schedules(contents->outputs, target, arch_params);
        // this autoscheduler has no featurization
    }

    return results;
}

<<<<<<< HEAD
void Pipeline::set_custom_auto_scheduler(std::function<string(Pipeline, const Target &, const MachineParams &)> auto_scheduler) {
=======
void Pipeline::set_custom_auto_scheduler(AutoSchedulerFn auto_scheduler) {
>>>>>>> 9bbcb6b4
    *get_custom_auto_scheduler_ptr() = auto_scheduler;
}

Func Pipeline::get_func(size_t index) {
    // Compute an environment
    std::map<string, Function> env;
    for (Function f : contents->outputs) {
        std::map<string, Function> more_funcs = find_transitive_calls(f);
        env.insert(more_funcs.begin(), more_funcs.end());
    }
    // Compute a topological order
    vector<string> order = topological_order(contents->outputs, env);

    user_assert(index < order.size())
        << "Index value passed is " << index << "; however, there are only "
        << order.size() << " functions in the pipeline.\n";
    return Func(env.find(order[index])->second);
}

void Pipeline::compile_to(const std::map<Output, std::string> &output_files,
                          const vector<Argument> &args,
                          const string &fn_name,
                          const Target &target) {
    compile_to_module(args, fn_name, target).compile(output_files);
}

void Pipeline::compile_to_bitcode(const string &filename,
                                  const vector<Argument> &args,
                                  const string &fn_name,
                                  const Target &target) {
    Module m = compile_to_module(args, fn_name, target);
    m.compile(single_output(filename, m, Output::bitcode));
}

void Pipeline::compile_to_llvm_assembly(const string &filename,
                                        const vector<Argument> &args,
                                        const string &fn_name,
                                        const Target &target) {
    Module m = compile_to_module(args, fn_name, target);
    m.compile(single_output(filename, m, Output::llvm_assembly));
}

void Pipeline::compile_to_object(const string &filename,
                                 const vector<Argument> &args,
                                 const string &fn_name,
                                 const Target &target) {
    Module m = compile_to_module(args, fn_name, target);
    auto ext = get_output_info(target);
    m.compile({{Output::object, output_name(filename, m, ext.at(Output::object).extension)}});
}

void Pipeline::compile_to_header(const string &filename,
                                 const vector<Argument> &args,
                                 const string &fn_name,
                                 const Target &target) {
    Module m = compile_to_module(args, fn_name, target);
    m.compile(single_output(filename, m, Output::c_header));
}

void Pipeline::compile_to_assembly(const string &filename,
                                   const vector<Argument> &args,
                                   const string &fn_name,
                                   const Target &target) {
    Module m = compile_to_module(args, fn_name, target);
    m.compile(single_output(filename, m, Output::assembly));
}

void Pipeline::compile_to_c(const string &filename,
                            const vector<Argument> &args,
                            const string &fn_name,
                            const Target &target) {
    Module m = compile_to_module(args, fn_name, target);
    m.compile(single_output(filename, m, Output::c_source));
}

void Pipeline::print_loop_nest() {
    user_assert(defined()) << "Can't print loop nest of undefined Pipeline.\n";
    debug(0) << Halide::Internal::print_loop_nest(contents->outputs);
}

void Pipeline::compile_to_lowered_stmt(const string &filename,
                                       const vector<Argument> &args,
                                       StmtOutputFormat fmt,
                                       const Target &target) {
    Module m = compile_to_module(args, "", target);
    m.compile(single_output(filename, m, fmt == HTML ? Output::stmt_html : Output::stmt));
}

void Pipeline::compile_to_static_library(const string &filename_prefix,
                                         const vector<Argument> &args,
                                         const std::string &fn_name,
                                         const Target &target) {
    Module m = compile_to_module(args, fn_name, target);
    m.compile(static_library_outputs(filename_prefix, target));
}

void Pipeline::compile_to_multitarget_static_library(const std::string &filename_prefix,
                                                     const std::vector<Argument> &args,
                                                     const std::vector<Target> &targets) {
    auto module_producer = [this, &args](const std::string &name, const Target &target) -> Module {
        return compile_to_module(args, name, target);
    };
    auto outputs = static_library_outputs(filename_prefix, targets.back());
    compile_multitarget(generate_function_name(), outputs, targets, module_producer);
}

void Pipeline::compile_to_file(const string &filename_prefix,
                               const vector<Argument> &args,
                               const std::string &fn_name,
                               const Target &target) {
    Module m = compile_to_module(args, fn_name, target);
    auto ext = get_output_info(target);
    std::map<Output, std::string> outputs = {
        {Output::c_header, filename_prefix + ext.at(Output::c_header).extension},
        {Output::object, filename_prefix + ext.at(Output::object).extension},
    };
    m.compile(outputs);
}

vector<Argument> Pipeline::infer_arguments(Stmt body) {
    Stmt s = body;
    if (!contents->requirements.empty()) {
        s = Block::make(contents->requirements);
        if (body.defined()) {
            s = Block::make(s, body);
        }
    }
    contents->inferred_args = ::infer_arguments(s, contents->outputs);

    // Add the user context argument if it's not already there, or hook up our user context
    // Parameter to any existing one.
    bool has_user_context = false;
    for (auto &arg : contents->inferred_args) {
        if (arg.arg.name == contents->user_context_arg.arg.name) {
            arg = contents->user_context_arg;
            has_user_context = true;
        }
    }
    if (!has_user_context) {
        contents->inferred_args.push_back(contents->user_context_arg);
    }

    // Return the inferred argument types, minus any constant images
    // (we'll embed those in the binary by default), and minus the user_context arg.
    vector<Argument> result;
    for (const InferredArgument &arg : contents->inferred_args) {
        debug(2) << "Inferred argument: " << arg.arg.type << " " << arg.arg.name << "\n";
        if (!arg.buffer.defined() &&
            arg.arg.name != contents->user_context_arg.arg.name) {
            result.push_back(arg.arg);
        }
    }

    return result;
}

class FindExterns : public IRGraphVisitor {
    using IRGraphVisitor::visit;

    void visit(const Call *op) override {
        IRGraphVisitor::visit(op);

        if ((op->call_type == Call::Extern || op->call_type == Call::PureExtern) && externs.count(op->name) == 0) {
            void *address = get_symbol_address(op->name.c_str());
            if (address == nullptr && !starts_with(op->name, "_")) {
                std::string underscored_name = "_" + op->name;
                address = get_symbol_address(underscored_name.c_str());
            }
            if (address != nullptr) {
                // TODO: here and below for arguments, we force types to scalar,
                // which means this code cannot support functions which actually do
                // take vectors. But generally the function is actually scalar and
                // call sites which use vectors will have to be scalarized into a
                // separate call per lane. Not sure there is anywhere to get
                // information to make a distinction in the current design.
                std::vector<Type> arg_types;
                for (Expr e : op->args) {
                    arg_types.push_back(e.type().element_of());
                }
                ExternCFunction f(address, ExternSignature(op->type.element_of(), op->type.bits() == 0, arg_types));
                JITExtern jit_extern(f);
                debug(2) << "FindExterns adds: " << op->name << "\n";
                externs.emplace(op->name, jit_extern);
            }
        }
    }

public:
    FindExterns(std::map<std::string, JITExtern> &externs)
        : externs(externs) {
    }

    std::map<std::string, JITExtern> &externs;
};

vector<Argument> Pipeline::infer_arguments() {
    return infer_arguments(Stmt());
}

Module Pipeline::compile_to_module(const vector<Argument> &args,
                                   const string &fn_name,
                                   const Target &target,
                                   const LinkageType linkage_type) {
    user_assert(defined()) << "Can't compile undefined Pipeline.\n";

    for (Function f : contents->outputs) {
        user_assert(f.has_pure_definition() || f.has_extern_definition())
            << "Can't compile Pipeline with undefined output Func: " << f.name() << ".\n";
    }

    string new_fn_name(fn_name);
    if (new_fn_name.empty()) {
        new_fn_name = generate_function_name();
    }
    internal_assert(!new_fn_name.empty()) << "new_fn_name cannot be empty\n";
    // TODO: Assert that the function name is legal

    vector<Argument> lowering_args(args);

    // If the target specifies user context but it's not in the args
    // vector, add it at the start (the jit path puts it in there
    // explicitly).
    const bool requires_user_context = target.has_feature(Target::UserContext);
    bool has_user_context = false;
    for (Argument arg : lowering_args) {
        if (arg.name == contents->user_context_arg.arg.name) {
            has_user_context = true;
        }
    }
    if (requires_user_context && !has_user_context) {
        lowering_args.insert(lowering_args.begin(), contents->user_context_arg.arg);
    }

    const Module &old_module = contents->module;

    bool same_compile = !old_module.functions().empty() && old_module.target() == target;
    // Either generated name or one of the LoweredFuncs in the existing module has the same name.
    same_compile = same_compile && fn_name.empty();
    bool found_name = false;
    for (const auto &lf : old_module.functions()) {
        if (lf.name == fn_name) {
            found_name = true;
            break;
        }
    }
    same_compile = same_compile && found_name;
    // Number of args + number of outputs is the same as total args in existing LoweredFunc
    same_compile = same_compile && (lowering_args.size() + outputs().size()) == old_module.functions().front().args.size();
    // The initial args are the same.
    same_compile = same_compile && std::equal(lowering_args.begin(), lowering_args.end(), old_module.functions().front().args.begin());
    // Linkage is the same.
    same_compile = same_compile && old_module.functions().front().linkage == linkage_type;
    // The outputs of a Pipeline cannot change, so no need to test them.

    if (same_compile) {
        // We can avoid relowering and just reuse the existing module.
        debug(2) << "Reusing old module\n";
    } else {
        vector<IRMutator *> custom_passes;
        for (CustomLoweringPass p : contents->custom_lowering_passes) {
            custom_passes.push_back(p.pass);
        }

        contents->module = lower(contents->outputs, new_fn_name, target, lowering_args,
                                 linkage_type, contents->requirements, contents->trace_pipeline,
                                 custom_passes);
    }

    return contents->module;
}

std::string Pipeline::generate_function_name() const {
    user_assert(defined()) << "Pipeline is undefined\n";
    // Come up with a name for a generated function
    string name = contents->outputs[0].name();
    for (size_t i = 0; i < name.size(); i++) {
        if (!isalnum(name[i])) {
            name[i] = '_';
        }
    }
    return name;
}

void Pipeline::compile_jit(const Target &target_arg) {
    user_assert(defined()) << "Pipeline is undefined\n";

    Target target(target_arg);
    target.set_feature(Target::JIT);
    target.set_feature(Target::UserContext);

    debug(2) << "jit-compiling for: " << target_arg << "\n";

    // If we're re-jitting for the same target, we can just keep the
    // old jit module.
    if (contents->jit_target == target) {
        if (target.arch == Target::WebAssembly) {
            if (contents->wasm_module.contents.defined()) {
                debug(2) << "Reusing old wasm module compiled for :\n"
                         << contents->jit_target << "\n";
                return;
            }
        }
        if (contents->jit_module.compiled()) {
            debug(2) << "Reusing old jit module compiled for :\n"
                     << contents->jit_target << "\n";
            return;
        }
    }

    // Clear all cached info in case there is an error.
    contents->invalidate_cache();

    contents->jit_target = target;

    // Infer an arguments vector
    infer_arguments();

    // Don't actually use the return value - it embeds all constant
    // images and we don't want to do that when jitting. Instead
    // use the vector of parameters found to make a more complete
    // arguments list.
    vector<Argument> args;
    for (const InferredArgument &arg : contents->inferred_args) {
        args.push_back(arg.arg);
    }

    // Come up with a name for the generated function
    string name = generate_function_name();

    // Compile to a module and also compile any submodules.
    Module module = compile_to_module(args, name, target).resolve_submodules();

    std::map<std::string, JITExtern> lowered_externs = contents->jit_externs;

    if (target.arch == Target::WebAssembly) {
        FindExterns find_externs(lowered_externs);
        for (const LoweredFunc &f : contents->module.functions()) {
            f.body.accept(&find_externs);
        }
        if (debug::debug_level() >= 1) {
            for (const auto &p : lowered_externs) {
                debug(1) << "Found extern: " << p.first << "\n";
            }
        }

        vector<Argument> args_and_outputs = args;
        for (auto &out : contents->outputs) {
            for (Type t : out.output_types()) {
                args_and_outputs.emplace_back(out.name(), Argument::OutputBuffer, t, out.dimensions(), ArgumentEstimates{});
            }
        }

        contents->wasm_module = WasmModule::compile(
            module,
            args_and_outputs,
            contents->module.name(),
            lowered_externs,
            make_externs_jit_module(target, lowered_externs));
        return;
    }

    auto f = module.get_function_by_name(name);

    // Compile to jit module
    JITModule jit_module(module, f, make_externs_jit_module(target_arg, lowered_externs));

    // Dump bitcode to a file if the environment variable
    // HL_GENBITCODE is defined to a nonzero value.
    if (atoi(get_env_variable("HL_GENBITCODE").c_str())) {
        string program_name = running_program_name();
        if (program_name.empty()) {
            program_name = "unknown" + unique_name('_').substr(1);
        }
        string file_name = program_name + "_" + name + "_" + unique_name('g').substr(1) + ".bc";
        debug(4) << "Saving bitcode to: " << file_name << "\n";
        module.compile({{Output::bitcode, file_name}});
    }

    contents->jit_module = jit_module;
}

void Pipeline::set_error_handler(void (*handler)(void *, const char *)) {
    user_assert(defined()) << "Pipeline is undefined\n";
    contents->jit_handlers.custom_error = handler;
}

void Pipeline::set_custom_allocator(void *(*cust_malloc)(void *, size_t),
                                    void (*cust_free)(void *, void *)) {
    user_assert(defined()) << "Pipeline is undefined\n";
    contents->jit_handlers.custom_malloc = cust_malloc;
    contents->jit_handlers.custom_free = cust_free;
}

void Pipeline::set_custom_do_par_for(int (*cust_do_par_for)(void *, int (*)(void *, int, uint8_t *), int, int, uint8_t *)) {
    user_assert(defined()) << "Pipeline is undefined\n";
    contents->jit_handlers.custom_do_par_for = cust_do_par_for;
}

void Pipeline::set_custom_do_task(int (*cust_do_task)(void *, int (*)(void *, int, uint8_t *), int, uint8_t *)) {
    user_assert(defined()) << "Pipeline is undefined\n";
    contents->jit_handlers.custom_do_task = cust_do_task;
}

void Pipeline::set_custom_trace(int (*trace_fn)(void *, const halide_trace_event_t *)) {
    user_assert(defined()) << "Pipeline is undefined\n";
    contents->jit_handlers.custom_trace = trace_fn;
}

void Pipeline::set_custom_print(void (*cust_print)(void *, const char *)) {
    user_assert(defined()) << "Pipeline is undefined\n";
    contents->jit_handlers.custom_print = cust_print;
}

void Pipeline::set_jit_externs(const std::map<std::string, JITExtern> &externs) {
    user_assert(defined()) << "Pipeline is undefined\n";
    contents->jit_externs = externs;
    invalidate_cache();
}

const std::map<std::string, JITExtern> &Pipeline::get_jit_externs() {
    user_assert(defined()) << "Pipeline is undefined\n";
    return contents->jit_externs;
}

void Pipeline::add_custom_lowering_pass(IRMutator *pass, std::function<void()> deleter) {
    user_assert(defined()) << "Pipeline is undefined\n";
    contents->invalidate_cache();
    CustomLoweringPass p = {pass, deleter};
    contents->custom_lowering_passes.push_back(p);
}

void Pipeline::clear_custom_lowering_passes() {
    if (!defined()) return;
    contents->clear_custom_lowering_passes();
}

const vector<CustomLoweringPass> &Pipeline::custom_lowering_passes() {
    user_assert(defined()) << "Pipeline is undefined\n";
    return contents->custom_lowering_passes;
}

const JITHandlers &Pipeline::jit_handlers() {
    user_assert(defined()) << "Pipeline is undefined\n";
    return contents->jit_handlers;
}

Realization Pipeline::realize(vector<int32_t> sizes, const Target &target,
                              const ParamMap &param_map) {
    user_assert(defined()) << "Pipeline is undefined\n";
    vector<Buffer<>> bufs;
    for (auto &out : contents->outputs) {
        user_assert(out.has_pure_definition() || out.has_extern_definition()) << "Can't realize Pipeline with undefined output Func: " << out.name() << ".\n";
        for (Type t : out.output_types()) {
            bufs.emplace_back(t, nullptr, sizes);
        }
    }
    Realization r(bufs);
    // Do an output bounds query if we can. Otherwise just assume the
    // output size is good.
    if (!target.has_feature(Target::NoBoundsQuery)) {
        realize(r, target, param_map);
    }
    for (size_t i = 0; i < r.size(); i++) {
        r[i].allocate();
    }
    // Do the actual computation
    realize(r, target, param_map);

    // Crop back to the requested size if necessary
    bool needs_crop = false;
    vector<std::pair<int32_t, int32_t>> crop;
    if (!target.has_feature(Target::NoBoundsQuery)) {
        crop.resize(sizes.size());
        for (size_t d = 0; d < sizes.size(); d++) {
            needs_crop |= ((r[0].dim(d).extent() != sizes[d]) ||
                           (r[0].dim(d).min() != 0));
            crop[d].first = 0;
            crop[d].second = sizes[d];
        }
    }
    for (size_t i = 0; i < r.size(); i++) {
        if (needs_crop) {
            r[i].crop(crop);
        }
        r[i].copy_to_host();
    }
    return r;
}

Realization Pipeline::realize(int x_size, int y_size, int z_size, int w_size, const Target &target,
                              const ParamMap &param_map) {
    return realize({x_size, y_size, z_size, w_size}, target, param_map);
}

Realization Pipeline::realize(int x_size, int y_size, int z_size, const Target &target,
                              const ParamMap &param_map) {
    return realize({x_size, y_size, z_size}, target, param_map);
}

Realization Pipeline::realize(int x_size, int y_size, const Target &target,
                              const ParamMap &param_map) {
    return realize({x_size, y_size}, target, param_map);
}

Realization Pipeline::realize(int x_size, const Target &target,
                              const ParamMap &param_map) {
    // Use an explicit vector here, since {x_size} can be interpreted
    // as a scalar initializer
    vector<int32_t> v = {x_size};
    return realize(v, target, param_map);
}

Realization Pipeline::realize(const Target &target,
                              const ParamMap &param_map) {
    return realize(vector<int32_t>(), target, param_map);
}

void Pipeline::add_requirement(Expr condition, std::vector<Expr> &error_args) {
    user_assert(defined()) << "Pipeline is undefined\n";

    // It is an error for a requirement to reference a Func or a Var
    class Checker : public IRGraphVisitor {
        using IRGraphVisitor::visit;

        void visit(const Variable *op) override {
            if (!op->param.defined()) {
                user_error << "Requirement " << condition << " refers to Var or RVar " << op->name << "\n";
            }
        }

        void visit(const Call *op) override {
            if (op->call_type == Call::Halide) {
                user_error << "Requirement " << condition << " calls Func " << op->name << "\n";
            }
            IRGraphVisitor::visit(op);
        }

        const Expr &condition;

    public:
        Checker(const Expr &c)
            : condition(c) {
            c.accept(this);
        }
    } checker(condition);

    Expr error = Internal::requirement_failed_error(condition, error_args);
    contents->requirements.emplace_back(Internal::AssertStmt::make(condition, error));
}

void Pipeline::trace_pipeline() {
    user_assert(defined()) << "Pipeline is undefined\n";
    contents->trace_pipeline = true;
}

namespace {

struct ErrorBuffer {
    enum { MaxBufSize = 4096 };
    char buf[MaxBufSize];
    int end;

    ErrorBuffer() {
        end = 0;
    }

    void concat(const char *message) {
        size_t len = strlen(message);

        if (len && message[len - 1] != '\n') {
            // Claim some extra space for a newline.
            len++;
        }

        // Atomically claim some space in the buffer
#ifdef _MSC_VER
        int old_end = _InterlockedExchangeAdd((volatile long *)(&end), len);
#else
        int old_end = __sync_fetch_and_add(&end, len);
#endif

        if (old_end + len >= MaxBufSize - 1) {
            // Out of space
            return;
        }

        for (size_t i = 0; i < len - 1; i++) {
            buf[old_end + i] = message[i];
        }
        if (buf[old_end + len - 2] != '\n') {
            buf[old_end + len - 1] = '\n';
        }
    }

    std::string str() const {
        return std::string(buf, end);
    }

    static void handler(void *ctx, const char *message) {
        if (ctx) {
            JITUserContext *ctx1 = (JITUserContext *)ctx;
            ErrorBuffer *buf = (ErrorBuffer *)ctx1->user_context;
            buf->concat(message);
        }
    }
};

struct JITFuncCallContext {
    ErrorBuffer error_buffer;
    JITUserContext jit_context;
    bool custom_error_handler;

    JITFuncCallContext(const JITHandlers &handlers) {
        void *user_context = nullptr;
        JITHandlers local_handlers = handlers;
        if (local_handlers.custom_error == nullptr) {
            custom_error_handler = false;
            local_handlers.custom_error = ErrorBuffer::handler;
            user_context = &error_buffer;
        } else {
            custom_error_handler = true;
        }
        JITSharedRuntime::init_jit_user_context(jit_context, user_context, local_handlers);

        debug(2) << "custom_print: " << (void *)jit_context.handlers.custom_print << '\n'
                 << "custom_malloc: " << (void *)jit_context.handlers.custom_malloc << '\n'
                 << "custom_free: " << (void *)jit_context.handlers.custom_free << '\n'
                 << "custom_do_task: " << (void *)jit_context.handlers.custom_do_task << '\n'
                 << "custom_do_par_for: " << (void *)jit_context.handlers.custom_do_par_for << '\n'
                 << "custom_error: " << (void *)jit_context.handlers.custom_error << '\n'
                 << "custom_trace: " << (void *)jit_context.handlers.custom_trace << '\n';
    }

    void report_if_error(int exit_status) {
        // Only report the errors if no custom error handler was installed
        if (exit_status && !custom_error_handler) {
            std::string output = error_buffer.str();
            if (output.empty()) {
                output = ("The pipeline returned exit status " +
                          std::to_string(exit_status) +
                          " but halide_error was never called.\n");
            }
            halide_runtime_error << output;
            error_buffer.end = 0;
        }
    }

    void finalize(int exit_status) {
        report_if_error(exit_status);
    }
};

}  // namespace

struct Pipeline::JITCallArgs {
    size_t size{0};
    const void **store;

    JITCallArgs(size_t size)
        : size(size) {
        if (size > kStoreSize) {
            store = new ConstVoidPtr[size];
        } else {
            store = fixed_store;
        }
    }

    ~JITCallArgs() {
        if (store != fixed_store) {
            delete[] store;
        }
    }

private:
    static constexpr int kStoreSize = 64;
    using ConstVoidPtr = const void *;
    ConstVoidPtr fixed_store[kStoreSize];

    JITCallArgs(const JITCallArgs &) = delete;
    JITCallArgs(JITCallArgs &&) = delete;
    void operator=(const JITCallArgs &) = delete;
};

// Make a vector of void *'s to pass to the jit call using the
// currently bound value for all of the params and image
// params.
void Pipeline::prepare_jit_call_arguments(RealizationArg &outputs, const Target &target,
                                          const ParamMap &param_map, void *user_context,
                                          bool is_bounds_inference, JITCallArgs &args_result) {
    user_assert(defined()) << "Can't realize an undefined Pipeline\n";

    JITModule &compiled_module = contents->jit_module;
    internal_assert(compiled_module.argv_function() ||
                    contents->wasm_module.contents.defined());

    const bool no_param_map = &param_map == &ParamMap::empty_map();

    // Come up with the void * arguments to pass to the argv function
    size_t arg_index = 0;
    for (const InferredArgument &arg : contents->inferred_args) {
        if (arg.param.defined()) {
            if (arg.param.same_as(contents->user_context_arg.param)) {
                args_result.store[arg_index++] = user_context;
            } else {
                Buffer<> *buf_out_param = nullptr;
                const Parameter &p = no_param_map ? arg.param : param_map.map(arg.param, buf_out_param);
                user_assert(is_bounds_inference || !buf_out_param)
                    << "Cannot pass Buffer<> pointers in parameters map to a compute call.\n";

                if (p.is_buffer()) {
                    // ImageParam arg
                    Buffer<> buf = p.buffer();
                    if (buf.defined()) {
                        args_result.store[arg_index++] = p.raw_buffer();
                    } else {
                        // Unbound
                        args_result.store[arg_index++] = nullptr;
                    }
                    debug(2) << "JIT input ImageParam argument ";
                } else {
                    args_result.store[arg_index++] = p.scalar_address();
                    debug(2) << "JIT input scalar argument ";
                }
            }
        } else {
            debug(2) << "JIT input Image argument ";
            internal_assert(arg.buffer.defined());
            args_result.store[arg_index++] = arg.buffer.raw_buffer();
        }
        const void *ptr = args_result.store[arg_index - 1];
        debug(2) << arg.arg.name << " @ " << ptr << "\n";
    }

    // Then the outputs
    if (outputs.r) {
        for (size_t i = 0; i < outputs.r->size(); i++) {
            const halide_buffer_t *buf = (*outputs.r)[i].raw_buffer();
            args_result.store[arg_index++] = buf;
            debug(2) << "JIT output buffer @ " << (const void *)buf << ", " << (const void *)buf->host << "\n";
        }
    } else if (outputs.buf) {
        args_result.store[arg_index++] = outputs.buf;
        debug(2) << "JIT output buffer @ " << (const void *)outputs.buf << ", " << (const void *)outputs.buf->host << "\n";
    } else {
        for (const Buffer<> &buffer : *outputs.buffer_list) {
            const halide_buffer_t *buf = buffer.raw_buffer();
            args_result.store[arg_index++] = buf;
            debug(2) << "JIT output buffer @ " << (const void *)buf << ", " << (const void *)buf->host << "\n";
        }
    }
}

std::vector<JITModule>
Pipeline::make_externs_jit_module(const Target &target,
                                  std::map<std::string, JITExtern> &externs_in_out) {
    std::vector<JITModule> result;

    // Externs that are Funcs get their own JITModule. All standalone functions are
    // held in a single JITModule at the end of the list (if there are any).
    JITModule free_standing_jit_externs;
    for (std::map<std::string, JITExtern>::iterator iter = externs_in_out.begin();
         iter != externs_in_out.end();
         iter++) {
        Pipeline pipeline = iter->second.pipeline();
        if (pipeline.defined()) {
            PipelineContents &pipeline_contents(*pipeline.contents);

            // Ensure that the pipeline is compiled.
            pipeline.compile_jit(target);

            free_standing_jit_externs.add_dependency(pipeline_contents.jit_module);
            free_standing_jit_externs.add_symbol_for_export(iter->first, pipeline_contents.jit_module.entrypoint_symbol());
            void *address = pipeline_contents.jit_module.entrypoint_symbol().address;
            std::vector<Type> arg_types;
            // Add the arguments to the compiled pipeline
            for (const InferredArgument &arg : pipeline_contents.inferred_args) {
                // TODO: it's not clear whether arg.arg.type is correct for
                // the arg.is_buffer() case (AFAIK, is_buffer()==true isn't possible
                // in current trunk Halide, but may be in some side branches that
                // have not yet landed, e.g. JavaScript). Forcing it to be
                // the correct type here, just in case.
                arg_types.push_back(arg.arg.is_buffer() ? type_of<struct buffer_t *>() : arg.arg.type);
            }
            // Add the outputs of the pipeline
            for (size_t i = 0; i < pipeline_contents.outputs.size(); i++) {
                arg_types.push_back(type_of<struct buffer_t *>());
            }
            ExternSignature signature(Int(32), false, arg_types);
            iter->second = ExternCFunction(address, signature);
        } else {
            free_standing_jit_externs.add_extern_for_export(iter->first, iter->second.extern_c_function());
        }
    }
    if (free_standing_jit_externs.compiled() || !free_standing_jit_externs.exports().empty()) {
        result.push_back(free_standing_jit_externs);
    }
    return result;
}

int Pipeline::call_jit_code(const Target &target, const JITCallArgs &args) {
#if defined(__has_feature)
#if __has_feature(memory_sanitizer)
    user_warning << "MSAN does not support JIT compilers of any sort, and will report "
                    "false positives when used in conjunction with the Halide JIT. "
                    "If you need to test with MSAN enabled, you must use ahead-of-time "
                    "compilation for Halide code.";
#endif
#endif
    if (target.arch == Target::WebAssembly) {
        internal_assert(contents->wasm_module.contents.defined());
        return contents->wasm_module.run(args.store);
    }
    return contents->jit_module.argv_function()(args.store);
}

void Pipeline::realize(RealizationArg outputs, const Target &t,
                       const ParamMap &param_map) {
    Target target = t;
    user_assert(defined()) << "Can't realize an undefined Pipeline\n";

    debug(2) << "Realizing Pipeline for " << target << "\n";

    // If target is unspecified...
    if (target.os == Target::OSUnknown) {
        // If we've already jit-compiled for a specific target, use that.
        if (contents->jit_module.compiled()) {
            target = contents->jit_target;
        } else {
            // Otherwise get the target from the environment
            target = get_jit_target_from_environment();
        }
    }

    // We need to make a context for calling the jitted function to
    // carry the the set of custom handlers. Here's how handlers get
    // called when running jitted code:

    // There's a single shared module that includes runtime code like
    // posix_error_handler.cpp. This module is created the first time
    // you JIT something and is reused for all subsequent runs of
    // jitted code for any pipeline with the same target.

    // To handle events like printing, tracing, or errors, the jitted
    // code calls things like halide_error or halide_print in the
    // shared runtime, which in turn call global function pointer
    // variables in the shared runtime (e.g. halide_error_handler,
    // halide_custom_print). When the shared module is created, we set
    // those variables to point to the global handlers in
    // JITModule.cpp (e.g. error_handler_handler, print_handler).

    // Those global handlers use the user_context passed in to call
    // the right handler for this particular pipeline run. The
    // user_context is just a pointer to a JITUserContext, which is a
    // member of the JITFuncCallContext which we will declare now:

    // Ensure the module is compiled.
    compile_jit(target);

    // This has to happen after a runtime has been compiled in compile_jit.
    JITFuncCallContext jit_context(jit_handlers());
    void *user_context_storage = &jit_context.jit_context;

    JITCallArgs args(contents->inferred_args.size() + outputs.size());
    prepare_jit_call_arguments(outputs, target, param_map,
                               &user_context_storage, false, args);

    // The handlers in the jit_context default to the default handlers
    // in the runtime of the shared module (e.g. halide_print_impl,
    // default_trace). As an example, here's what happens with a
    // halide_print call:

    // 1) Before the pipeline runs, when the single shared runtime
    // module is created, halide_custom_print in posix_print.cpp is
    // set to print_handler in JITModule.cpp

    // 2) When the jitted module is compiled, we tell llvm to resolve
    // calls to halide_print to the halide_print in the shared module
    // we made.

    // 3) The user calls realize(), and the jitted code calls
    // halide_print in the shared runtime.

    // 4) halide_print calls the function pointer halide_custom_print,
    // which is print_handler in JITModule.cpp

    // 5) print_handler casts the user_context to a JITUserContext,
    // then calls the function pointer member handlers.custom_print,
    // which is either halide_print_impl in the runtime, or some other
    // function set by Pipeline::set_custom_print.

    // Errors are slightly different, in that we always override the
    // default when jitting.  We instead use ErrorBuffer::handler
    // above (this was set in jit_context's constructor). When
    // jit-compiled code encounters an error, it calls this handler,
    // which just records the fact there was an error and what the
    // message was, then returns back into jitted code. The jitted
    // code cleans up and returns early with an exit code. We record
    // this exit status below, then pass it to jit_context.finalize at
    // the end of this function. If it's non-zero,
    // jit_context.finalize passes the recorded error message to
    // halide_runtime_error, which either calls abort() or throws an
    // exception.

    debug(2) << "Calling jitted function\n";
    int exit_status = call_jit_code(target, args);
    debug(2) << "Back from jitted function. Exit status was " << exit_status << "\n";

    // If we're profiling, report runtimes and reset profiler stats.
    if (target.has_feature(Target::Profile)) {
        JITModule::Symbol report_sym =
            contents->jit_module.find_symbol_by_name("halide_profiler_report");
        JITModule::Symbol reset_sym =
            contents->jit_module.find_symbol_by_name("halide_profiler_reset");
        if (report_sym.address && reset_sym.address) {
            void *uc = &jit_context.jit_context;
            void (*report_fn_ptr)(void *) = (void (*)(void *))(report_sym.address);
            report_fn_ptr(uc);

            void (*reset_fn_ptr)() = (void (*)())(reset_sym.address);
            reset_fn_ptr();
        }
    }

    jit_context.finalize(exit_status);
}

void Pipeline::infer_input_bounds(RealizationArg outputs, const ParamMap &param_map) {
    if (!contents->jit_module.compiled() ||
        contents->jit_target.has_feature(Target::NoBoundsQuery)) {
        Target target = get_jit_target_from_environment();
        target.set_feature(Target::NoBoundsQuery, false);
        compile_jit(target);
    }

    // This has to happen after a runtime has been compiled in compile_jit.
    JITFuncCallContext jit_context(jit_handlers());
    void *user_context_storage = &jit_context.jit_context;

    size_t args_size = contents->inferred_args.size() + outputs.size();
    JITCallArgs args(args_size);
    prepare_jit_call_arguments(outputs, contents->jit_target, param_map,
                               &user_context_storage, true, args);

    struct TrackedBuffer {
        // The query buffer, and a backup to check for changes. We
        // want wrappers around actual buffer_ts so that we can copy
        // the metadata, not shared pointers to a single buffer, so
        // it's simpler to use the runtime buffer class.
        Runtime::Buffer<> query, orig;
    };
    vector<TrackedBuffer> tracked_buffers(args_size);

    vector<size_t> query_indices;
    for (size_t i = 0; i < contents->inferred_args.size(); i++) {
        if (args.store[i] == nullptr) {
            query_indices.push_back(i);
            InferredArgument ia = contents->inferred_args[i];
            internal_assert(ia.param.defined() && ia.param.is_buffer());
            // Make some empty Buffers of the right dimensionality
            vector<int> initial_shape(ia.param.dimensions(), 0);
            tracked_buffers[i].query = Runtime::Buffer<>(ia.param.type(), nullptr, initial_shape);
            tracked_buffers[i].orig = Runtime::Buffer<>(ia.param.type(), nullptr, initial_shape);
            args.store[i] = tracked_buffers[i].query.raw_buffer();
        }
    }

    // No need to query if all the inputs are bound already.
    if (query_indices.empty()) {
        debug(2) << "All inputs are bound. No need for bounds inference\n";
        return;
    }

    int iter = 0;
    const int max_iters = 16;
    for (iter = 0; iter < max_iters; iter++) {
        // Make a copy of the buffers that might be mutated
        for (TrackedBuffer &tb : tracked_buffers) {
            // Make a copy of the buffer sizes, etc.
            tb.orig = tb.query;
        }

        Internal::debug(2) << "Calling jitted function\n";
        int exit_status = call_jit_code(contents->jit_target, args);
        jit_context.report_if_error(exit_status);
        Internal::debug(2) << "Back from jitted function\n";
        bool changed = false;

        // Check if there were any changes
        for (TrackedBuffer &tb : tracked_buffers) {
            for (int i = 0; i < tb.query.dimensions(); i++) {
                if (tb.query.dim(i).min() != tb.orig.dim(i).min() ||
                    tb.query.dim(i).extent() != tb.orig.dim(i).extent() ||
                    tb.query.dim(i).stride() != tb.orig.dim(i).stride()) {
                    changed = true;
                }
            }
        }
        if (!changed) {
            break;
        }
    }

    jit_context.finalize(0);

    user_assert(iter < max_iters)
        << "Inferring input bounds on Pipeline"
        << " didn't converge after " << max_iters
        << " iterations. There may be unsatisfiable constraints\n";

    debug(2) << "Bounds inference converged after " << iter << " iterations\n";

    // Now allocate the resulting buffers
    for (size_t i : query_indices) {
        InferredArgument ia = contents->inferred_args[i];
        Buffer<> *buf_out_param = nullptr;
        Parameter &p = param_map.map(ia.param, buf_out_param);

        if (&p != &ia.param) {
            user_assert(buf_out_param != nullptr) << "Output Buffer<> arguments to infer_input_bounds in parameters map must be passed as pointers.\n";
        }
        internal_assert(!p.buffer().defined());

        // Allocate enough memory with the right type and dimensionality.
        tracked_buffers[i].query.allocate();

        if (buf_out_param != nullptr) {
            *buf_out_param = Buffer<>(*tracked_buffers[i].query.raw_buffer());
        } else {
            // Bind this parameter to this buffer, giving away the
            // buffer. The user retrieves it via ImageParam::get.
            p.set_buffer(Buffer<>(std::move(tracked_buffers[i].query)));
        }
    }
}

void Pipeline::infer_input_bounds(int x_size, int y_size, int z_size, int w_size,
                                  const ParamMap &param_map) {
    user_assert(defined()) << "Can't infer input bounds on an undefined Pipeline.\n";

    vector<int> size;
    if (x_size) size.push_back(x_size);
    if (y_size) size.push_back(y_size);
    if (z_size) size.push_back(z_size);
    if (w_size) size.push_back(w_size);

    vector<Buffer<>> bufs;
    for (Type t : contents->outputs[0].output_types()) {
        bufs.emplace_back(t, size);
    }
    Realization r(bufs);
    infer_input_bounds(r, param_map);
}

void Pipeline::invalidate_cache() {
    if (defined()) {
        contents->invalidate_cache();
    }
}

JITExtern::JITExtern(Pipeline pipeline)
    : pipeline_(pipeline) {
}

JITExtern::JITExtern(Func func)
    : pipeline_(func) {
}

JITExtern::JITExtern(const ExternCFunction &extern_c_function)
    : extern_c_function_(extern_c_function) {
}

}  // namespace Halide<|MERGE_RESOLUTION|>--- conflicted
+++ resolved
@@ -167,14 +167,6 @@
     return funcs;
 }
 
-<<<<<<< HEAD
-/*static*/ std::function<std::string(Pipeline, const Target &, const MachineParams &)> *Pipeline::get_custom_auto_scheduler_ptr() {
-    static std::function<string(Pipeline, const Target &, const MachineParams &)> custom_auto_scheduler = nullptr;
-    return &custom_auto_scheduler;
-}
-
-string Pipeline::auto_schedule(const Target &target, const MachineParams &arch_params) {
-=======
 AutoSchedulerFn *Pipeline::get_custom_auto_scheduler_ptr() {
     static AutoSchedulerFn custom_auto_scheduler = nullptr;
     return &custom_auto_scheduler;
@@ -185,7 +177,6 @@
     results.target = target;
     results.machine_params_string = arch_params.to_string();
 
->>>>>>> 9bbcb6b4
     auto custom_auto_scheduler = *get_custom_auto_scheduler_ptr();
     if (custom_auto_scheduler) {
         custom_auto_scheduler(*this, target, arch_params, &results);
@@ -201,11 +192,7 @@
     return results;
 }
 
-<<<<<<< HEAD
-void Pipeline::set_custom_auto_scheduler(std::function<string(Pipeline, const Target &, const MachineParams &)> auto_scheduler) {
-=======
 void Pipeline::set_custom_auto_scheduler(AutoSchedulerFn auto_scheduler) {
->>>>>>> 9bbcb6b4
     *get_custom_auto_scheduler_ptr() = auto_scheduler;
 }
 
