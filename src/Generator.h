--- conflicted
+++ resolved
@@ -3141,11 +3141,7 @@
     }
 };
 
-<<<<<<< HEAD
 class GeneratorBase : public NamesInterface, public AbstractGenerator {
-=======
-class GeneratorBase : public NamesInterface {
->>>>>>> 7373eb95
 public:
     virtual ~GeneratorBase();
 
@@ -3472,10 +3468,6 @@
     // Do not access directly: use the param_info() getter.
     std::unique_ptr<GeneratorParamInfo> param_info_ptr;
 
-<<<<<<< HEAD
-=======
-    bool inputs_set{false};
->>>>>>> 7373eb95
     std::string generator_registered_name, generator_stub_name;
     Pipeline pipeline;
 
