#ifndef HALIDE_GENERATOR_H_
#define HALIDE_GENERATOR_H_

/** \file
 *
 * Generator is a class used to encapsulate the building of Funcs in user
 * pipelines. A Generator is agnostic to JIT vs AOT compilation; it can be used for
 * either purpose, but is especially convenient to use for AOT compilation.
 *
 * A Generator explicitly declares the Inputs and Outputs associated for a given
 * pipeline, and (optionally) separates the code for constructing the outputs from the code from
 * scheduling them. For instance:
 *
 * \code
 *     class Blur : public Generator<Blur> {
 *     public:
 *         Input<Func> input{"input", UInt(16), 2};
 *         Output<Func> output{"output", UInt(16), 2};
 *         void generate() {
 *             blur_x(x, y) = (input(x, y) + input(x+1, y) + input(x+2, y))/3;
 *             blur_y(x, y) = (blur_x(x, y) + blur_x(x, y+1) + blur_x(x, y+2))/3;
 *             output(x, y) = blur(x, y);
 *         }
 *         void schedule() {
 *             blur_y.split(y, y, yi, 8).parallel(y).vectorize(x, 8);
 *             blur_x.store_at(blur_y, y).compute_at(blur_y, yi).vectorize(x, 8);
 *         }
 *     private:
 *         Var x, y, xi, yi;
 *         Func blur_x, blur_y;
 *     };
 * \endcode
 *
 * Halide can compile a Generator into the correct pipeline by introspecting these
 * values and constructing an appropriate signature based on them.
 *
 * A Generator provides implementations of two methods:
 *
 *   - generate(), which must fill in all Output Func(s); it may optionally also do scheduling
 *   if no schedule() method is present.
 *   - schedule(), which (if present) should contain all scheduling code.
 *
 * Inputs can be any C++ scalar type:
 *
 * \code
 *     Input<float> radius{"radius"};
 *     Input<int32_t> increment{"increment"};
 * \endcode
 *
 * An Input<Func> is (essentially) like an ImageParam, except that it may (or may
 * not) not be backed by an actual buffer, and thus has no defined extents.
 *
 * \code
 *     Input<Func> input{"input", Float(32), 2};
 * \endcode
 *
 * You can optionally make the type and/or dimensions of Input<Func> unspecified,
 * in which case the value is simply inferred from the actual Funcs passed to them.
 * Of course, if you specify an explicit Type or Dimension, we still require the
 * input Func to match, or a compilation error results.
 *
 * \code
 *     Input<Func> input{ "input", 3 };  // require 3-dimensional Func,
 *                                       // but leave Type unspecified
 * \endcode
 *
 * A Generator must explicitly list the output(s) it produces:
 *
 * \code
 *     Output<Func> output{"output", Float(32), 2};
 * \endcode
 *
 * You can specify an output that returns a Tuple by specifying a list of Types:
 *
 * \code
 *     class Tupler : Generator<Tupler> {
 *       Input<Func> input{"input", Int(32), 2};
 *       Output<Func> output{"output", {Float(32), UInt(8)}, 2};
 *       void generate() {
 *         Var x, y;
 *         Expr a = cast<float>(input(x, y));
 *         Expr b = cast<uint8_t>(input(x, y));
 *         output(x, y) = Tuple(a, b);
 *       }
 *     };
 * \endcode
 *
 * You can also specify Output<X> for any scalar type (except for Handle types);
 * this is merely syntactic sugar on top of a zero-dimensional Func, but can be
 * quite handy, especially when used with multiple outputs:
 *
 * \code
 *     Output<float> sum{"sum"};  // equivalent to Output<Func> {"sum", Float(32), 0}
 * \endcode
 *
 * As with Input<Func>, you can optionally make the type and/or dimensions of an
 * Output<Func> unspecified; any unspecified types must be resolved via an
 * implicit GeneratorParam in order to use top-level compilation.
 *
 * You can also declare an *array* of Input or Output, by using an array type
 * as the type parameter:
 *
 * \code
 *     // Takes exactly 3 images and outputs exactly 3 sums.
 *     class SumRowsAndColumns : Generator<SumRowsAndColumns> {
 *       Input<Func[3]> inputs{"inputs", Float(32), 2};
 *       Input<int32_t[2]> extents{"extents"};
 *       Output<Func[3]> sums{"sums", Float(32), 1};
 *       void generate() {
 *         assert(inputs.size() == sums.size());
 *         // assume all inputs are same extent
 *         Expr width = extent[0];
 *         Expr height = extent[1];
 *         for (size_t i = 0; i < inputs.size(); ++i) {
 *           RDom r(0, width, 0, height);
 *           sums[i]() = 0.f;
 *           sums[i]() += inputs[i](r.x, r.y);
 *          }
 *       }
 *     };
 * \endcode
 *
 * You can also leave array size unspecified, with some caveats:
 *   - For ahead-of-time compilation, Inputs must have a concrete size specified
 *     via a GeneratorParam at build time (e.g., pyramid.size=3)
 *   - For JIT compilation via a Stub, Inputs array sizes will be inferred
 *     from the vector passed.
 *   - For ahead-of-time compilation, Outputs may specify a concrete size
 *     via a GeneratorParam at build time (e.g., pyramid.size=3), or the
 *     size can be specified via a resize() method.
 *
 * \code
 *     class Pyramid : public Generator<Pyramid> {
 *     public:
 *         GeneratorParam<int32_t> levels{"levels", 10};
 *         Input<Func> input{ "input", Float(32), 2 };
 *         Output<Func[]> pyramid{ "pyramid", Float(32), 2 };
 *         void generate() {
 *             pyramid.resize(levels);
 *             pyramid[0](x, y) = input(x, y);
 *             for (int i = 1; i < pyramid.size(); i++) {
 *                 pyramid[i](x, y) = (pyramid[i-1](2*x, 2*y) +
 *                                    pyramid[i-1](2*x+1, 2*y) +
 *                                    pyramid[i-1](2*x, 2*y+1) +
 *                                    pyramid[i-1](2*x+1, 2*y+1))/4;
 *             }
 *         }
 *     };
 * \endcode
 *
 * A Generator can also be customized via compile-time parameters (GeneratorParams),
 * which affect code generation.
 *
 * GeneratorParams, Inputs, and Outputs are (by convention) always
 * public and always declared at the top of the Generator class, in the order
 *
 * \code
 *     GeneratorParam(s)
 *     Input<Func>(s)
 *     Input<non-Func>(s)
 *     Output<Func>(s)
 * \endcode
 *
 * Note that the Inputs and Outputs will appear in the C function call in the order
 * they are declared. All Input<Func> and Output<Func> are represented as halide_buffer_t;
 * all other Input<> are the appropriate C++ scalar type. (GeneratorParams are
 * always referenced by name, not position, so their order is irrelevant.)
 *
 * All Inputs and Outputs must have explicit names, and all such names must match
 * the regex [A-Za-z][A-Za-z_0-9]* (i.e., essentially a C/C++ variable name, with
 * some extra restrictions on underscore use). By convention, the name should match
 * the member-variable name.
 *
 * You can dynamically add Inputs and Outputs to your Generator via adding a
 * configure() method; if present, it will be called before generate(). It can
 * examine GeneratorParams but it may not examine predeclared Inputs or Outputs;
 * the only thing it should do is call add_input<>() and/or add_output<>(), or call
 * set_type()/set_dimensions()/set_array_size() on an Input or Output with an unspecified type.
 * Added inputs will be appended (in order) after predeclared Inputs but before
 * any Outputs; added outputs will be appended after predeclared Outputs.
 *
 * Note that the pointers returned by add_input() and add_output() are owned
 * by the Generator and will remain valid for the Generator's lifetime; user code
 * should not attempt to delete or free them.
 *
 * \code
 *     class MultiSum : public Generator<MultiSum> {
 *     public:
 *         GeneratorParam<int32_t> input_count{"input_count", 10};
 *         Output<Func> output{ "output", Float(32), 2 };
 *
 *         void configure() {
 *             for (int i = 0; i < input_count; ++i) {
 *                 extra_inputs.push_back(
 *                     add_input<Func>("input_" + std::to_string(i), Float(32), 2);
 *             }
 *         }
 *
 *         void generate() {
 *             Expr sum = 0.f;
 *             for (int i = 0; i < input_count; ++i) {
 *                 sum += (*extra_inputs)[i](x, y);
 *             }
 *             output(x, y) = sum;
 *         }
 *     private:
 *         std::vector<Input<Func>* extra_inputs;
 *     };
 * \endcode
 *
 *  All Generators have three GeneratorParams that are implicitly provided
 *  by the base class:
 *
 *      GeneratorParam<Target> target{"target", Target()};
 *      GeneratorParam<bool> auto_schedule{"auto_schedule", false};
 *      GeneratorParam<MachineParams> machine_params{"machine_params", MachineParams::generic()};
 *
 *  - 'target' is the Halide::Target for which the Generator is producing code.
 *    It is read-only during the Generator's lifetime, and must not be modified;
 *    its value should always be filled in by the calling code: either the Halide
 *    build system (for ahead-of-time compilation), or ordinary C++ code
 *    (for JIT compilation).
 *  - 'auto_schedule' indicates whether the auto-scheduler should be run for this
 *    Generator:
 *      - if 'false', the Generator should schedule its Funcs as it sees fit.
 *      - if 'true', the Generator should only provide estimate()s for its Funcs,
 *        and not call any other scheduling methods.
 *  - 'machine_params' is only used if auto_schedule is true; it is ignored
 *    if auto_schedule is false. It provides details about the machine architecture
 *    being targeted which may be used to enhance the automatically-generated
 *    schedule.
 *
 * Generators are added to a global registry to simplify AOT build mechanics; this
 * is done by simply using the HALIDE_REGISTER_GENERATOR macro at global scope:
 *
 * \code
 *      HALIDE_REGISTER_GENERATOR(ExampleGen, jit_example)
 * \endcode
 *
 * The registered name of the Generator is provided must match the same rules as
 * Input names, above.
 *
 * Note that the class name of the generated Stub class will match the registered
 * name by default; if you want to vary it (typically, to include namespaces),
 * you can add it as an optional third argument:
 *
 * \code
 *      HALIDE_REGISTER_GENERATOR(ExampleGen, jit_example, SomeNamespace::JitExampleStub)
 * \endcode
 *
 * Note that a Generator is always executed with a specific Target assigned to it,
 * that you can access via the get_target() method. (You should *not* use the
 * global get_target_from_environment(), etc. methods provided in Target.h)
 *
 * (Note that there are older variations of Generator that differ from what's
 * documented above; these are still supported but not described here. See
 * https://github.com/halide/Halide/wiki/Old-Generator-Documentation for
 * more information.)
 */

#include <algorithm>
#include <functional>
#include <iterator>
#include <limits>
#include <memory>
#include <mutex>
#include <set>
#include <sstream>
#include <string>
#include <type_traits>
#include <utility>
#include <vector>

#include "AbstractGenerator.h"
#include "ExternalCode.h"
#include "Func.h"
#include "ImageParam.h"
#include "Introspection.h"
#include "ObjectInstanceRegistry.h"
#include "Target.h"

#if !(__cplusplus >= 201703L || _MSVC_LANG >= 201703L)
#error "Halide requires C++17 or later; please upgrade your compiler."
#endif

namespace Halide {

class GeneratorContext;

namespace Internal {

void generator_test();

class GeneratorBase;
class ValueTracker;

std::vector<Expr> parameter_constraints(const Parameter &p);

template<typename T>
HALIDE_NO_USER_CODE_INLINE std::string enum_to_string(const std::map<std::string, T> &enum_map, const T &t) {
    for (const auto &key_value : enum_map) {
        if (t == key_value.second) {
            return key_value.first;
        }
    }
    user_error << "Enumeration value not found.\n";
    return "";
}

template<typename T>
T enum_from_string(const std::map<std::string, T> &enum_map, const std::string &s) {
    auto it = enum_map.find(s);
    user_assert(it != enum_map.end()) << "Enumeration value not found: " << s << "\n";
    return it->second;
}

extern const std::map<std::string, Halide::Type> &get_halide_type_enum_map();
inline std::string halide_type_to_enum_string(const Type &t) {
    return enum_to_string(get_halide_type_enum_map(), t);
}

// Convert a Halide Type into a string representation of its C source.
// e.g., Int(32) -> "Halide::Int(32)"
std::string halide_type_to_c_source(const Type &t);

// Convert a Halide Type into a string representation of its C Source.
// e.g., Int(32) -> "int32_t"
std::string halide_type_to_c_type(const Type &t);

/** GeneratorFactoryProvider provides a way to customize the Generators
 * that are visible to generate_filter_main (which otherwise would just
<<<<<<< HEAD
 * look at the global registry of C++ Generators).
=======
 * look at the global registry of C++ Generators). */
>>>>>>> 4ab637ca
class GeneratorFactoryProvider {
public:
    GeneratorFactoryProvider() = default;
    virtual ~GeneratorFactoryProvider() = default;

    /** Return a list of all registerd Generators that are available for use
     * with the create() method. */
<<<<<<< HEAD
virtual std::vector<std::string> enumerate() const = 0;

/** Create an instance of the Generator that is registered under the given
 * name. If the name isn't one returned by enumerate(), assert-fail. */
virtual AbstractGeneratorPtr create(const std::string &name,
                                    const Halide::GeneratorContext &context) const = 0;

GeneratorFactoryProvider(const GeneratorFactoryProvider &) = delete;
GeneratorFactoryProvider &operator=(const GeneratorFactoryProvider &) = delete;
GeneratorFactoryProvider(GeneratorFactoryProvider &&) = delete;
GeneratorFactoryProvider &operator=(GeneratorFactoryProvider &&) = delete;
=======
    virtual std::vector<std::string> enumerate() const = 0;

    /** Create an instance of the Generator that is registered under the given
     * name. If the name isn't one returned by enumerate(), assert-fail. */
    virtual std::unique_ptr<GeneratorBase> create(const std::string &name,
                                                  const Halide::GeneratorContext &context) const = 0;

    GeneratorFactoryProvider(const GeneratorFactoryProvider &) = delete;
    GeneratorFactoryProvider &operator=(const GeneratorFactoryProvider &) = delete;
    GeneratorFactoryProvider(GeneratorFactoryProvider &&) = delete;
    GeneratorFactoryProvider &operator=(GeneratorFactoryProvider &&) = delete;
>>>>>>> 4ab637ca
};

/** generate_filter_main() is a convenient wrapper for GeneratorRegistry::create() +
 * compile_to_files(); it can be trivially wrapped by a "real" main() to produce a
 * command-line utility for ahead-of-time filter compilation. */
int generate_filter_main(int argc, char **argv, std::ostream &cerr);

<<<<<<< HEAD
/** This variant lets you provide your own provider for how to enumerate and/or create
=======
/** This overload of generate_filter_main lets you provide your own provider for how to enumerate and/or create
>>>>>>> 4ab637ca
 * the generators based on registration name; this is useful if you want to re-use the
 * 'main' logic but avoid the global Generator registry (e.g. for bindings in languages
 * other than C++). */
int generate_filter_main(int argc, char **argv, std::ostream &cerr, const GeneratorFactoryProvider &generator_factory_provider);

// select_type<> is to std::conditional as switch is to if:
// it allows a multiway compile-time type definition via the form
//
//    select_type<cond<condition1, type1>,
//                cond<condition2, type2>,
//                ....
//                cond<conditionN, typeN>>::type
//
// Note that the conditions are evaluated in order; the first evaluating to true
// is chosen.
//
// Note that if no conditions evaluate to true, the resulting type is illegal
// and will produce a compilation error. (You can provide a default by simply
// using cond<true, SomeType> as the final entry.)
template<bool B, typename T>
struct cond {
    static constexpr bool value = B;
    using type = T;
};

template<typename First, typename... Rest>
struct select_type : std::conditional<First::value, typename First::type, typename select_type<Rest...>::type> {};

template<typename First>
struct select_type<First> { using type = typename std::conditional<First::value, typename First::type, void>::type; };

class GeneratorParamInfo;

class GeneratorParamBase {
public:
    explicit GeneratorParamBase(const std::string &name);
    virtual ~GeneratorParamBase();

    inline const std::string &name() const {
        return name_;
    }

    // overload the set() function to call the right virtual method based on type.
    // This allows us to attempt to set a GeneratorParam via a
    // plain C++ type, even if we don't know the specific templated
    // subclass. Attempting to set the wrong type will assert.
    // Notice that there is no typed setter for Enums, for obvious reasons;
    // setting enums in an unknown type must fallback to using set_from_string.
    //
    // It's always a bit iffy to use macros for this, but IMHO it clarifies the situation here.
#define HALIDE_GENERATOR_PARAM_TYPED_SETTER(TYPE) \
    virtual void set(const TYPE &new_value) = 0;

    HALIDE_GENERATOR_PARAM_TYPED_SETTER(bool)
    HALIDE_GENERATOR_PARAM_TYPED_SETTER(int8_t)
    HALIDE_GENERATOR_PARAM_TYPED_SETTER(int16_t)
    HALIDE_GENERATOR_PARAM_TYPED_SETTER(int32_t)
    HALIDE_GENERATOR_PARAM_TYPED_SETTER(int64_t)
    HALIDE_GENERATOR_PARAM_TYPED_SETTER(uint8_t)
    HALIDE_GENERATOR_PARAM_TYPED_SETTER(uint16_t)
    HALIDE_GENERATOR_PARAM_TYPED_SETTER(uint32_t)
    HALIDE_GENERATOR_PARAM_TYPED_SETTER(uint64_t)
    HALIDE_GENERATOR_PARAM_TYPED_SETTER(float)
    HALIDE_GENERATOR_PARAM_TYPED_SETTER(double)
    HALIDE_GENERATOR_PARAM_TYPED_SETTER(Target)
    HALIDE_GENERATOR_PARAM_TYPED_SETTER(MachineParams)
    HALIDE_GENERATOR_PARAM_TYPED_SETTER(Type)
    HALIDE_GENERATOR_PARAM_TYPED_SETTER(LoopLevel)

#undef HALIDE_GENERATOR_PARAM_TYPED_SETTER

    // Add overloads for string and char*
    void set(const std::string &new_value) {
        set_from_string(new_value);
    }
    void set(const char *new_value) {
        set_from_string(std::string(new_value));
    }

protected:
    friend class GeneratorBase;
    friend class GeneratorParamInfo;
    friend class StubEmitter;

    void check_value_readable() const;
    void check_value_writable() const;

    // All GeneratorParams are settable from string.
    virtual void set_from_string(const std::string &value_string) = 0;

    virtual std::string call_to_string(const std::string &v) const = 0;
    virtual std::string get_c_type() const = 0;

    virtual std::string get_type_decls() const {
        return "";
    }

    virtual std::string get_default_value() const = 0;

    virtual bool is_synthetic_param() const {
        return false;
    }

    virtual bool is_looplevel_param() const {
        return false;
    }

    void fail_wrong_type(const char *type);

private:
    const std::string name_;

    // Generator which owns this GeneratorParam. Note that this will be null
    // initially; the GeneratorBase itself will set this field when it initially
    // builds its info about params. However, since it (generally) isn't
    // appropriate for GeneratorParam<> to be declared outside of a Generator,
    // all reasonable non-testing code should expect this to be non-null.
    GeneratorBase *generator{nullptr};

public:
    GeneratorParamBase(const GeneratorParamBase &) = delete;
    GeneratorParamBase &operator=(const GeneratorParamBase &) = delete;
    GeneratorParamBase(GeneratorParamBase &&) = delete;
    GeneratorParamBase &operator=(GeneratorParamBase &&) = delete;
};

// This is strictly some syntactic sugar to suppress certain compiler warnings.
template<typename FROM, typename TO>
struct Convert {
    template<typename TO2 = TO, typename std::enable_if<!std::is_same<TO2, bool>::value>::type * = nullptr>
    inline static TO2 value(const FROM &from) {
        return static_cast<TO2>(from);
    }

    template<typename TO2 = TO, typename std::enable_if<std::is_same<TO2, bool>::value>::type * = nullptr>
    inline static TO2 value(const FROM &from) {
        return from != 0;
    }
};

template<typename T>
class GeneratorParamImpl : public GeneratorParamBase {
public:
    using type = T;

    GeneratorParamImpl(const std::string &name, const T &value)
        : GeneratorParamBase(name), value_(value) {
    }

    T value() const {
        this->check_value_readable();
        return value_;
    }

    operator T() const {
        return this->value();
    }

    operator Expr() const {
        return make_const(type_of<T>(), this->value());
    }

#define HALIDE_GENERATOR_PARAM_TYPED_SETTER(TYPE)  \
    void set(const TYPE &new_value) override {     \
        typed_setter_impl<TYPE>(new_value, #TYPE); \
    }

    HALIDE_GENERATOR_PARAM_TYPED_SETTER(bool)
    HALIDE_GENERATOR_PARAM_TYPED_SETTER(int8_t)
    HALIDE_GENERATOR_PARAM_TYPED_SETTER(int16_t)
    HALIDE_GENERATOR_PARAM_TYPED_SETTER(int32_t)
    HALIDE_GENERATOR_PARAM_TYPED_SETTER(int64_t)
    HALIDE_GENERATOR_PARAM_TYPED_SETTER(uint8_t)
    HALIDE_GENERATOR_PARAM_TYPED_SETTER(uint16_t)
    HALIDE_GENERATOR_PARAM_TYPED_SETTER(uint32_t)
    HALIDE_GENERATOR_PARAM_TYPED_SETTER(uint64_t)
    HALIDE_GENERATOR_PARAM_TYPED_SETTER(float)
    HALIDE_GENERATOR_PARAM_TYPED_SETTER(double)
    HALIDE_GENERATOR_PARAM_TYPED_SETTER(Target)
    HALIDE_GENERATOR_PARAM_TYPED_SETTER(MachineParams)
    HALIDE_GENERATOR_PARAM_TYPED_SETTER(Type)
    HALIDE_GENERATOR_PARAM_TYPED_SETTER(LoopLevel)

#undef HALIDE_GENERATOR_PARAM_TYPED_SETTER

    // Overload for std::string.
    void set(const std::string &new_value) {
        check_value_writable();
        value_ = new_value;
    }

protected:
    virtual void set_impl(const T &new_value) {
        check_value_writable();
        value_ = new_value;
    }

    // Needs to be protected to allow GeneratorParam<LoopLevel>::set() override
    T value_;

private:
    // If FROM->T is not legal, fail
    template<typename FROM, typename std::enable_if<
                                !std::is_convertible<FROM, T>::value>::type * = nullptr>
    HALIDE_ALWAYS_INLINE void typed_setter_impl(const FROM &, const char *msg) {
        fail_wrong_type(msg);
    }

    // If FROM and T are identical, just assign
    template<typename FROM, typename std::enable_if<
                                std::is_same<FROM, T>::value>::type * = nullptr>
    HALIDE_ALWAYS_INLINE void typed_setter_impl(const FROM &value, const char *msg) {
        check_value_writable();
        value_ = value;
    }

    // If both FROM->T and T->FROM are legal, ensure it's lossless
    template<typename FROM, typename std::enable_if<
                                !std::is_same<FROM, T>::value &&
                                std::is_convertible<FROM, T>::value &&
                                std::is_convertible<T, FROM>::value>::type * = nullptr>
    HALIDE_ALWAYS_INLINE void typed_setter_impl(const FROM &value, const char *msg) {
        check_value_writable();
        const T t = Convert<FROM, T>::value(value);
        const FROM value2 = Convert<T, FROM>::value(t);
        if (value2 != value) {
            fail_wrong_type(msg);
        }
        value_ = t;
    }

    // If FROM->T is legal but T->FROM is not, just assign
    template<typename FROM, typename std::enable_if<
                                !std::is_same<FROM, T>::value &&
                                std::is_convertible<FROM, T>::value &&
                                !std::is_convertible<T, FROM>::value>::type * = nullptr>
    HALIDE_ALWAYS_INLINE void typed_setter_impl(const FROM &value, const char *msg) {
        check_value_writable();
        value_ = value;
    }
};

// Stubs for type-specific implementations of GeneratorParam, to avoid
// many complex enable_if<> statements that were formerly spread through the
// implementation. Note that not all of these need to be templated classes,
// (e.g. for GeneratorParam_Target, T == Target always), but are declared
// that way for symmetry of declaration.
template<typename T>
class GeneratorParam_Target : public GeneratorParamImpl<T> {
public:
    GeneratorParam_Target(const std::string &name, const T &value)
        : GeneratorParamImpl<T>(name, value) {
    }

    void set_from_string(const std::string &new_value_string) override {
        this->set(Target(new_value_string));
    }

    std::string get_default_value() const override {
        return this->value().to_string();
    }

    std::string call_to_string(const std::string &v) const override {
        std::ostringstream oss;
        oss << v << ".to_string()";
        return oss.str();
    }

    std::string get_c_type() const override {
        return "Target";
    }
};

template<typename T>
class GeneratorParam_MachineParams : public GeneratorParamImpl<T> {
public:
    GeneratorParam_MachineParams(const std::string &name, const T &value)
        : GeneratorParamImpl<T>(name, value) {
    }

    void set_from_string(const std::string &new_value_string) override {
        this->set(MachineParams(new_value_string));
    }

    std::string get_default_value() const override {
        return this->value().to_string();
    }

    std::string call_to_string(const std::string &v) const override {
        std::ostringstream oss;
        oss << v << ".to_string()";
        return oss.str();
    }

    std::string get_c_type() const override {
        return "MachineParams";
    }
};

class GeneratorParam_LoopLevel : public GeneratorParamImpl<LoopLevel> {
public:
    GeneratorParam_LoopLevel(const std::string &name, const LoopLevel &value)
        : GeneratorParamImpl<LoopLevel>(name, value) {
    }

    using GeneratorParamImpl<LoopLevel>::set;

    void set(const LoopLevel &value) override {
        // Don't call check_value_writable(): It's OK to set a LoopLevel after generate().
        // check_value_writable();

        // This looks odd, but is deliberate:

        // First, mutate the existing contents to match the value passed in,
        // so that any existing usage of the LoopLevel now uses the newer value.
        // (Strictly speaking, this is really only necessary if this method
        // is called after generate(): before generate(), there is no usage
        // to be concerned with.)
        value_.set(value);

        // Then, reset the value itself so that it points to the same LoopLevelContents
        // as the value passed in. (Strictly speaking, this is really only
        // useful if this method is called before generate(): afterwards, it's
        // too late to alter the code to refer to a different LoopLevelContents.)
        value_ = value;
    }

    void set_from_string(const std::string &new_value_string) override {
        if (new_value_string == "root") {
            this->set(LoopLevel::root());
        } else if (new_value_string == "inlined") {
            this->set(LoopLevel::inlined());
        } else {
            user_error << "Unable to parse " << this->name() << ": " << new_value_string;
        }
    }

    std::string get_default_value() const override {
        // This is dodgy but safe in this case: we want to
        // see what the value of our LoopLevel is *right now*,
        // so we make a copy and lock the copy so we can inspect it.
        // (Note that ordinarily this is a bad idea, since LoopLevels
        // can be mutated later on; however, this method is only
        // called by the Generator infrastructure, on LoopLevels that
        // will never be mutated, so this is really just an elaborate way
        // to avoid runtime assertions.)
        LoopLevel copy;
        copy.set(this->value());
        copy.lock();
        if (copy.is_inlined()) {
            return "LoopLevel::inlined()";
        } else if (copy.is_root()) {
            return "LoopLevel::root()";
        } else {
            internal_error;
            return "";
        }
    }

    std::string call_to_string(const std::string &v) const override {
        internal_error;
        return std::string();
    }

    std::string get_c_type() const override {
        return "LoopLevel";
    }

    bool is_looplevel_param() const override {
        return true;
    }
};

template<typename T>
class GeneratorParam_Arithmetic : public GeneratorParamImpl<T> {
public:
    GeneratorParam_Arithmetic(const std::string &name,
                              const T &value,
                              const T &min = std::numeric_limits<T>::lowest(),
                              const T &max = std::numeric_limits<T>::max())
        : GeneratorParamImpl<T>(name, value), min(min), max(max) {
        // call set() to ensure value is clamped to min/max
        this->set(value);
    }

    void set_impl(const T &new_value) override {
        user_assert(new_value >= min && new_value <= max) << "Value out of range: " << new_value;
        GeneratorParamImpl<T>::set_impl(new_value);
    }

    void set_from_string(const std::string &new_value_string) override {
        std::istringstream iss(new_value_string);
        T t;
        // All one-byte ints int8 and uint8 should be parsed as integers, not chars --
        // including 'char' itself. (Note that sizeof(bool) is often-but-not-always-1,
        // so be sure to exclude that case.)
        if (sizeof(T) == sizeof(char) && !std::is_same<T, bool>::value) {
            int i;
            iss >> i;
            t = (T)i;
        } else {
            iss >> t;
        }
        user_assert(!iss.fail() && iss.get() == EOF) << "Unable to parse: " << new_value_string;
        this->set(t);
    }

    std::string get_default_value() const override {
        std::ostringstream oss;
        oss << this->value();
        if (std::is_same<T, float>::value) {
            // If the constant has no decimal point ("1")
            // we must append one before appending "f"
            if (oss.str().find('.') == std::string::npos) {
                oss << ".";
            }
            oss << "f";
        }
        return oss.str();
    }

    std::string call_to_string(const std::string &v) const override {
        std::ostringstream oss;
        oss << "std::to_string(" << v << ")";
        return oss.str();
    }

    std::string get_c_type() const override {
        std::ostringstream oss;
        if (std::is_same<T, float>::value) {
            return "float";
        } else if (std::is_same<T, double>::value) {
            return "double";
        } else if (std::is_integral<T>::value) {
            if (std::is_unsigned<T>::value) {
                oss << "u";
            }
            oss << "int" << (sizeof(T) * 8) << "_t";
            return oss.str();
        } else {
            user_error << "Unknown arithmetic type\n";
            return "";
        }
    }

private:
    const T min, max;
};

template<typename T>
class GeneratorParam_Bool : public GeneratorParam_Arithmetic<T> {
public:
    GeneratorParam_Bool(const std::string &name, const T &value)
        : GeneratorParam_Arithmetic<T>(name, value) {
    }

    void set_from_string(const std::string &new_value_string) override {
        bool v = false;
        if (new_value_string == "true" || new_value_string == "True") {
            v = true;
        } else if (new_value_string == "false" || new_value_string == "False") {
            v = false;
        } else {
            user_assert(false) << "Unable to parse bool: " << new_value_string;
        }
        this->set(v);
    }

    std::string get_default_value() const override {
        return this->value() ? "true" : "false";
    }

    std::string call_to_string(const std::string &v) const override {
        std::ostringstream oss;
        oss << "std::string((" << v << ") ? \"true\" : \"false\")";
        return oss.str();
    }

    std::string get_c_type() const override {
        return "bool";
    }
};

template<typename T>
class GeneratorParam_Enum : public GeneratorParamImpl<T> {
public:
    GeneratorParam_Enum(const std::string &name, const T &value, const std::map<std::string, T> &enum_map)
        : GeneratorParamImpl<T>(name, value), enum_map(enum_map) {
    }

    // define a "set" that takes our specific enum (but don't hide the inherited virtual functions)
    using GeneratorParamImpl<T>::set;

    template<typename T2 = T, typename std::enable_if<!std::is_same<T2, Type>::value>::type * = nullptr>
    void set(const T &e) {
        this->set_impl(e);
    }

    void set_from_string(const std::string &new_value_string) override {
        auto it = enum_map.find(new_value_string);
        user_assert(it != enum_map.end()) << "Enumeration value not found: " << new_value_string;
        this->set_impl(it->second);
    }

    std::string call_to_string(const std::string &v) const override {
        return "Enum_" + this->name() + "_map().at(" + v + ")";
    }

    std::string get_c_type() const override {
        return "Enum_" + this->name();
    }

    std::string get_default_value() const override {
        return "Enum_" + this->name() + "::" + enum_to_string(enum_map, this->value());
    }

    std::string get_type_decls() const override {
        std::ostringstream oss;
        oss << "enum class Enum_" << this->name() << " {\n";
        for (auto key_value : enum_map) {
            oss << "  " << key_value.first << ",\n";
        }
        oss << "};\n";
        oss << "\n";

        // TODO: since we generate the enums, we could probably just use a vector (or array!) rather than a map,
        // since we can ensure that the enum values are a nice tight range.
        oss << "inline HALIDE_NO_USER_CODE_INLINE const std::map<Enum_" << this->name() << ", std::string>& Enum_" << this->name() << "_map() {\n";
        oss << "  static const std::map<Enum_" << this->name() << ", std::string> m = {\n";
        for (auto key_value : enum_map) {
            oss << "    { Enum_" << this->name() << "::" << key_value.first << ", \"" << key_value.first << "\"},\n";
        }
        oss << "  };\n";
        oss << "  return m;\n";
        oss << "};\n";
        return oss.str();
    }

private:
    const std::map<std::string, T> enum_map;
};

template<typename T>
class GeneratorParam_Type : public GeneratorParam_Enum<T> {
public:
    GeneratorParam_Type(const std::string &name, const T &value)
        : GeneratorParam_Enum<T>(name, value, get_halide_type_enum_map()) {
    }

    std::string call_to_string(const std::string &v) const override {
        return "Halide::Internal::halide_type_to_enum_string(" + v + ")";
    }

    std::string get_c_type() const override {
        return "Type";
    }

    std::string get_default_value() const override {
        return halide_type_to_c_source(this->value());
    }

    std::string get_type_decls() const override {
        return "";
    }
};

template<typename T>
class GeneratorParam_String : public Internal::GeneratorParamImpl<T> {
public:
    GeneratorParam_String(const std::string &name, const std::string &value)
        : GeneratorParamImpl<T>(name, value) {
    }
    void set_from_string(const std::string &new_value_string) override {
        this->set(new_value_string);
    }

    std::string get_default_value() const override {
        return "\"" + this->value() + "\"";
    }

    std::string call_to_string(const std::string &v) const override {
        return v;
    }

    std::string get_c_type() const override {
        return "std::string";
    }
};

template<typename T>
using GeneratorParamImplBase =
    typename select_type<
        cond<std::is_same<T, Target>::value, GeneratorParam_Target<T>>,
        cond<std::is_same<T, MachineParams>::value, GeneratorParam_MachineParams<T>>,
        cond<std::is_same<T, LoopLevel>::value, GeneratorParam_LoopLevel>,
        cond<std::is_same<T, std::string>::value, GeneratorParam_String<T>>,
        cond<std::is_same<T, Type>::value, GeneratorParam_Type<T>>,
        cond<std::is_same<T, bool>::value, GeneratorParam_Bool<T>>,
        cond<std::is_arithmetic<T>::value, GeneratorParam_Arithmetic<T>>,
        cond<std::is_enum<T>::value, GeneratorParam_Enum<T>>>::type;

}  // namespace Internal

/** GeneratorParam is a templated class that can be used to modify the behavior
 * of the Generator at code-generation time. GeneratorParams are commonly
 * specified in build files (e.g. Makefile) to customize the behavior of
 * a given Generator, thus they have a very constrained set of types to allow
 * for efficient specification via command-line flags. A GeneratorParam can be:
 *   - any float or int type.
 *   - bool
 *   - enum
 *   - Halide::Target
 *   - Halide::Type
 *   - std::string
 * Please don't use std::string unless there's no way to do what you want with some
 * other type; in particular, don't use this if you can use enum instead.
 * All GeneratorParams have a default value. Arithmetic types can also
 * optionally specify min and max. Enum types must specify a string-to-value
 * map.
 *
 * Halide::Type is treated as though it were an enum, with the mappings:
 *
 *   "int8"     Halide::Int(8)
 *   "int16"    Halide::Int(16)
 *   "int32"    Halide::Int(32)
 *   "uint8"    Halide::UInt(8)
 *   "uint16"   Halide::UInt(16)
 *   "uint32"   Halide::UInt(32)
 *   "float32"  Halide::Float(32)
 *   "float64"  Halide::Float(64)
 *
 * No vector Types are currently supported by this mapping.
 *
 */
template<typename T>
class GeneratorParam : public Internal::GeneratorParamImplBase<T> {
public:
    template<typename T2 = T, typename std::enable_if<!std::is_same<T2, std::string>::value>::type * = nullptr>
    GeneratorParam(const std::string &name, const T &value)
        : Internal::GeneratorParamImplBase<T>(name, value) {
    }

    GeneratorParam(const std::string &name, const T &value, const T &min, const T &max)
        : Internal::GeneratorParamImplBase<T>(name, value, min, max) {
    }

    GeneratorParam(const std::string &name, const T &value, const std::map<std::string, T> &enum_map)
        : Internal::GeneratorParamImplBase<T>(name, value, enum_map) {
    }

    GeneratorParam(const std::string &name, const std::string &value)
        : Internal::GeneratorParamImplBase<T>(name, value) {
    }
};

/** Addition between GeneratorParam<T> and any type that supports operator+ with T.
 * Returns type of underlying operator+. */
// @{
template<typename Other, typename T>
auto operator+(const Other &a, const GeneratorParam<T> &b) -> decltype(a + (T)b) {
    return a + (T)b;
}
template<typename Other, typename T>
auto operator+(const GeneratorParam<T> &a, const Other &b) -> decltype((T)a + b) {
    return (T)a + b;
}
// @}

/** Subtraction between GeneratorParam<T> and any type that supports operator- with T.
 * Returns type of underlying operator-. */
// @{
template<typename Other, typename T>
auto operator-(const Other &a, const GeneratorParam<T> &b) -> decltype(a - (T)b) {
    return a - (T)b;
}
template<typename Other, typename T>
auto operator-(const GeneratorParam<T> &a, const Other &b) -> decltype((T)a - b) {
    return (T)a - b;
}
// @}

/** Multiplication between GeneratorParam<T> and any type that supports operator* with T.
 * Returns type of underlying operator*. */
// @{
template<typename Other, typename T>
auto operator*(const Other &a, const GeneratorParam<T> &b) -> decltype(a * (T)b) {
    return a * (T)b;
}
template<typename Other, typename T>
auto operator*(const GeneratorParam<T> &a, const Other &b) -> decltype((T)a * b) {
    return (T)a * b;
}
// @}

/** Division between GeneratorParam<T> and any type that supports operator/ with T.
 * Returns type of underlying operator/. */
// @{
template<typename Other, typename T>
auto operator/(const Other &a, const GeneratorParam<T> &b) -> decltype(a / (T)b) {
    return a / (T)b;
}
template<typename Other, typename T>
auto operator/(const GeneratorParam<T> &a, const Other &b) -> decltype((T)a / b) {
    return (T)a / b;
}
// @}

/** Modulo between GeneratorParam<T> and any type that supports operator% with T.
 * Returns type of underlying operator%. */
// @{
template<typename Other, typename T>
auto operator%(const Other &a, const GeneratorParam<T> &b) -> decltype(a % (T)b) {
    return a % (T)b;
}
template<typename Other, typename T>
auto operator%(const GeneratorParam<T> &a, const Other &b) -> decltype((T)a % b) {
    return (T)a % b;
}
// @}

/** Greater than comparison between GeneratorParam<T> and any type that supports operator> with T.
 * Returns type of underlying operator>. */
// @{
template<typename Other, typename T>
auto operator>(const Other &a, const GeneratorParam<T> &b) -> decltype(a > (T)b) {
    return a > (T)b;
}
template<typename Other, typename T>
auto operator>(const GeneratorParam<T> &a, const Other &b) -> decltype((T)a > b) {
    return (T)a > b;
}
// @}

/** Less than comparison between GeneratorParam<T> and any type that supports operator< with T.
 * Returns type of underlying operator<. */
// @{
template<typename Other, typename T>
auto operator<(const Other &a, const GeneratorParam<T> &b) -> decltype(a < (T)b) {
    return a < (T)b;
}
template<typename Other, typename T>
auto operator<(const GeneratorParam<T> &a, const Other &b) -> decltype((T)a < b) {
    return (T)a < b;
}
// @}

/** Greater than or equal comparison between GeneratorParam<T> and any type that supports operator>= with T.
 * Returns type of underlying operator>=. */
// @{
template<typename Other, typename T>
auto operator>=(const Other &a, const GeneratorParam<T> &b) -> decltype(a >= (T)b) {
    return a >= (T)b;
}
template<typename Other, typename T>
auto operator>=(const GeneratorParam<T> &a, const Other &b) -> decltype((T)a >= b) {
    return (T)a >= b;
}
// @}

/** Less than or equal comparison between GeneratorParam<T> and any type that supports operator<= with T.
 * Returns type of underlying operator<=. */
// @{
template<typename Other, typename T>
auto operator<=(const Other &a, const GeneratorParam<T> &b) -> decltype(a <= (T)b) {
    return a <= (T)b;
}
template<typename Other, typename T>
auto operator<=(const GeneratorParam<T> &a, const Other &b) -> decltype((T)a <= b) {
    return (T)a <= b;
}
// @}

/** Equality comparison between GeneratorParam<T> and any type that supports operator== with T.
 * Returns type of underlying operator==. */
// @{
template<typename Other, typename T>
auto operator==(const Other &a, const GeneratorParam<T> &b) -> decltype(a == (T)b) {
    return a == (T)b;
}
template<typename Other, typename T>
auto operator==(const GeneratorParam<T> &a, const Other &b) -> decltype((T)a == b) {
    return (T)a == b;
}
// @}

/** Inequality comparison between between GeneratorParam<T> and any type that supports operator!= with T.
 * Returns type of underlying operator!=. */
// @{
template<typename Other, typename T>
auto operator!=(const Other &a, const GeneratorParam<T> &b) -> decltype(a != (T)b) {
    return a != (T)b;
}
template<typename Other, typename T>
auto operator!=(const GeneratorParam<T> &a, const Other &b) -> decltype((T)a != b) {
    return (T)a != b;
}
// @}

/** Logical and between between GeneratorParam<T> and any type that supports operator&& with T.
 * Returns type of underlying operator&&. */
// @{
template<typename Other, typename T>
auto operator&&(const Other &a, const GeneratorParam<T> &b) -> decltype(a && (T)b) {
    return a && (T)b;
}
template<typename Other, typename T>
auto operator&&(const GeneratorParam<T> &a, const Other &b) -> decltype((T)a && b) {
    return (T)a && b;
}
template<typename T>
auto operator&&(const GeneratorParam<T> &a, const GeneratorParam<T> &b) -> decltype((T)a && (T)b) {
    return (T)a && (T)b;
}
// @}

/** Logical or between between GeneratorParam<T> and any type that supports operator|| with T.
 * Returns type of underlying operator||. */
// @{
template<typename Other, typename T>
auto operator||(const Other &a, const GeneratorParam<T> &b) -> decltype(a || (T)b) {
    return a || (T)b;
}
template<typename Other, typename T>
auto operator||(const GeneratorParam<T> &a, const Other &b) -> decltype((T)a || b) {
    return (T)a || b;
}
template<typename T>
auto operator||(const GeneratorParam<T> &a, const GeneratorParam<T> &b) -> decltype((T)a || (T)b) {
    return (T)a || (T)b;
}
// @}

/* min and max are tricky as the language support for these is in the std
 * namespace. In order to make this work, forwarding functions are used that
 * are declared in a namespace that has std::min and std::max in scope.
 */
namespace Internal {
namespace GeneratorMinMax {

using std::max;
using std::min;

template<typename Other, typename T>
auto min_forward(const Other &a, const GeneratorParam<T> &b) -> decltype(min(a, (T)b)) {
    return min(a, (T)b);
}
template<typename Other, typename T>
auto min_forward(const GeneratorParam<T> &a, const Other &b) -> decltype(min((T)a, b)) {
    return min((T)a, b);
}

template<typename Other, typename T>
auto max_forward(const Other &a, const GeneratorParam<T> &b) -> decltype(max(a, (T)b)) {
    return max(a, (T)b);
}
template<typename Other, typename T>
auto max_forward(const GeneratorParam<T> &a, const Other &b) -> decltype(max((T)a, b)) {
    return max((T)a, b);
}

}  // namespace GeneratorMinMax
}  // namespace Internal

/** Compute minimum between GeneratorParam<T> and any type that supports min with T.
 * Will automatically import std::min. Returns type of underlying min call. */
// @{
template<typename Other, typename T>
auto min(const Other &a, const GeneratorParam<T> &b) -> decltype(Internal::GeneratorMinMax::min_forward(a, b)) {
    return Internal::GeneratorMinMax::min_forward(a, b);
}
template<typename Other, typename T>
auto min(const GeneratorParam<T> &a, const Other &b) -> decltype(Internal::GeneratorMinMax::min_forward(a, b)) {
    return Internal::GeneratorMinMax::min_forward(a, b);
}
// @}

/** Compute the maximum value between GeneratorParam<T> and any type that supports max with T.
 * Will automatically import std::max. Returns type of underlying max call. */
// @{
template<typename Other, typename T>
auto max(const Other &a, const GeneratorParam<T> &b) -> decltype(Internal::GeneratorMinMax::max_forward(a, b)) {
    return Internal::GeneratorMinMax::max_forward(a, b);
}
template<typename Other, typename T>
auto max(const GeneratorParam<T> &a, const Other &b) -> decltype(Internal::GeneratorMinMax::max_forward(a, b)) {
    return Internal::GeneratorMinMax::max_forward(a, b);
}
// @}

/** Not operator for GeneratorParam */
template<typename T>
auto operator!(const GeneratorParam<T> &a) -> decltype(!(T)a) {
    return !(T)a;
}

namespace Internal {

template<typename T2>
class GeneratorInput_Buffer;

/**
 * StubInputBuffer is the placeholder that a Stub uses when it requires
 * a Buffer for an input (rather than merely a Func or Expr). It is constructed
 * to allow only two possible sorts of input:
 * -- Assignment of an Input<Buffer<>>, with compatible type and dimensions,
 * essentially allowing us to pipe a parameter from an enclosing Generator to an internal Stub.
 * -- Assignment of a Buffer<>, with compatible type and dimensions,
 * causing the Input<Buffer<>> to become a precompiled buffer in the generated code.
 */
template<typename T = void, int Dims = Buffer<>::AnyDims>
class StubInputBuffer {
    friend class StubInput;
    template<typename T2>
    friend class GeneratorInput_Buffer;
    template<typename T2, int D2>
    friend class StubInputBuffer;

    Parameter parameter_;

    HALIDE_NO_USER_CODE_INLINE explicit StubInputBuffer(const Parameter &p)
        : parameter_(p) {
        // Create an empty 1-element buffer with the right runtime typing and dimensions,
        // which we'll use only to pass to can_convert_from() to verify this
        // Parameter is compatible with our constraints.
        Buffer<> other(p.type(), nullptr, std::vector<int>(p.dimensions(), 1));
        internal_assert((Buffer<T, Dims>::can_convert_from(other)));
    }

    template<typename T2, int D2>
    HALIDE_NO_USER_CODE_INLINE static Parameter parameter_from_buffer(const Buffer<T2, D2> &b) {
        internal_assert(b.defined());
        user_assert((Buffer<T, Dims>::can_convert_from(b)));
        Parameter p(b.type(), true, b.dimensions());
        p.set_buffer(b);
        return p;
    }

public:
    StubInputBuffer() = default;

    // *not* explicit -- this ctor should only be used when you want
    // to pass a literal Buffer<> for a Stub Input; this Buffer<> will be
    // compiled into the Generator's product, rather than becoming
    // a runtime Parameter.
    template<typename T2, int D2>
    StubInputBuffer(const Buffer<T2, D2> &b)
        : parameter_(parameter_from_buffer(b)) {
    }

    template<typename T2>
    static std::vector<Parameter> to_parameter_vector(const StubInputBuffer<T2> &t) {
        return {t.parameter_};
    }

    template<typename T2>
    static std::vector<Parameter> to_parameter_vector(const std::vector<StubInputBuffer<T2>> &v) {
        std::vector<Parameter> r;
        r.reserve(v.size());
        for (const auto &s : v) {
            r.push_back(s.parameter_);
        }
        return r;
    }
};

class AbstractGenerator;

class StubOutputBufferBase {
protected:
    Func f;
    std::shared_ptr<AbstractGenerator> generator;

    Target get_target() const;

    StubOutputBufferBase();
    explicit StubOutputBufferBase(const Func &f, const std::shared_ptr<AbstractGenerator> &generator);

public:
    Realization realize(std::vector<int32_t> sizes);

    template<typename... Args>
    Realization realize(Args &&...args) {
        return f.realize(std::forward<Args>(args)..., get_target());
    }

    template<typename Dst>
    void realize(Dst dst) {
        f.realize(dst, get_target());
    }
};

/**
 * StubOutputBuffer is the placeholder that a Stub uses when it requires
 * a Buffer for an output (rather than merely a Func). It is constructed
 * to allow only two possible sorts of things:
 * -- Assignment to an Output<Buffer<>>, with compatible type and dimensions,
 * essentially allowing us to pipe a parameter from the result of a Stub to an
 * enclosing Generator
 * -- Realization into a Buffer<>; this is useful only in JIT compilation modes
 * (and shouldn't be usable otherwise)
 *
 * It is deliberate that StubOutputBuffer is not (easily) convertible to Func.
 */
template<typename T = void>
class StubOutputBuffer : public StubOutputBufferBase {
    template<typename T2>
    friend class GeneratorOutput_Buffer;
    explicit StubOutputBuffer(const Func &f, const std::shared_ptr<AbstractGenerator> &generator)
        : StubOutputBufferBase(f, generator) {
    }

public:
    StubOutputBuffer() = default;

    static std::vector<StubOutputBuffer<T>> to_output_buffers(const std::vector<Func> &v,
                                                              const std::shared_ptr<AbstractGenerator> &generator) {
        std::vector<StubOutputBuffer<T>> result;
        for (const Func &f : v) {
            result.push_back(StubOutputBuffer<T>(f, generator));
        }
        return result;
    }
};

// This is a union-like class that allows for convenient initialization of Stub Inputs
// via initializer-list syntax; it is only used in situations where the
// downstream consumer will be able to explicitly check that each value is
// of the expected/required kind.
class StubInput {
    const ArgInfoKind kind_;
    // Exactly one of the following fields should be defined:
    const Parameter parameter_;
    const Func func_;
    const Expr expr_;

public:
    // *not* explicit.
    template<typename T2>
    StubInput(const StubInputBuffer<T2> &b)
        : kind_(ArgInfoKind::Buffer), parameter_(b.parameter_), func_(), expr_() {
    }
    StubInput(const Parameter &p)
        : kind_(ArgInfoKind::Buffer), parameter_(p), func_(), expr_() {
    }
    StubInput(const Func &f)
        : kind_(ArgInfoKind::Function), parameter_(), func_(f), expr_() {
    }
    StubInput(const Expr &e)
        : kind_(ArgInfoKind::Scalar), parameter_(), func_(), expr_(e) {
    }

    ArgInfoKind kind() const {
        return kind_;
    }

    Parameter parameter() const {
        internal_assert(kind_ == ArgInfoKind::Buffer);
        return parameter_;
    }

    Func func() const {
        internal_assert(kind_ == ArgInfoKind::Function);
        return func_;
    }

    Expr expr() const {
        internal_assert(kind_ == ArgInfoKind::Scalar);
        return expr_;
    }
};

/** GIOBase is the base class for all GeneratorInput<> and GeneratorOutput<>
 * instantiations; it is not part of the public API and should never be
 * used directly by user code.
 *
 * Every GIOBase instance can be either a single value or an array-of-values;
 * each of these values can be an Expr or a Func. (Note that for an
 * array-of-values, the types/dimensions of all values in the array must match.)
 *
 * A GIOBase can have multiple Types, in which case it represents a Tuple.
 * (Note that Tuples are currently only supported for GeneratorOutput, but
 * it is likely that GeneratorInput will be extended to support Tuple as well.)
 *
 * The array-size, type(s), and dimensions can all be left "unspecified" at
 * creation time, in which case they may assume values provided by a Stub.
 * (It is important to note that attempting to use a GIOBase with unspecified
 * values will assert-fail; you must ensure that all unspecified values are
 * filled in prior to use.)
 */
class GIOBase {
public:
    bool array_size_defined() const;
    size_t array_size() const;
    virtual bool is_array() const;

    const std::string &name() const;
    ArgInfoKind kind() const;

    bool types_defined() const;
    const std::vector<Type> &types() const;
    Type type() const;

    bool dims_defined() const;
    int dims() const;

    const std::vector<Func> &funcs() const;
    const std::vector<Expr> &exprs() const;

    virtual ~GIOBase() = default;

    void set_type(const Type &type);
    void set_dimensions(int dims);
    void set_array_size(int size);

protected:
    GIOBase(size_t array_size,
            const std::string &name,
            ArgInfoKind kind,
            const std::vector<Type> &types,
            int dims);

    friend class GeneratorBase;
    friend class GeneratorParamInfo;

    mutable int array_size_;  // always 1 if is_array() == false.
                              // -1 if is_array() == true but unspecified.

    const std::string name_;
    const ArgInfoKind kind_;
    mutable std::vector<Type> types_;  // empty if type is unspecified
    mutable int dims_;                 // -1 if dim is unspecified

    // Exactly one of these will have nonzero length
    std::vector<Func> funcs_;
    std::vector<Expr> exprs_;

    // Generator which owns this Input or Output. Note that this will be null
    // initially; the GeneratorBase itself will set this field when it initially
    // builds its info about params. However, since it isn't
    // appropriate for Input<> or Output<> to be declared outside of a Generator,
    // all reasonable non-testing code should expect this to be non-null.
    GeneratorBase *generator{nullptr};

    std::string array_name(size_t i) const;

    virtual void verify_internals();

    void check_matching_array_size(size_t size) const;
    void check_matching_types(const std::vector<Type> &t) const;
    void check_matching_dims(int d) const;

    template<typename ElemType>
    const std::vector<ElemType> &get_values() const;

    void check_gio_access() const;

    virtual void check_value_writable() const = 0;

    virtual const char *input_or_output() const = 0;

private:
    template<typename T>
    friend class GeneratorParam_Synthetic;

public:
    GIOBase(const GIOBase &) = delete;
    GIOBase &operator=(const GIOBase &) = delete;
    GIOBase(GIOBase &&) = delete;
    GIOBase &operator=(GIOBase &&) = delete;
};

template<>
inline const std::vector<Expr> &GIOBase::get_values<Expr>() const {
    return exprs();
}

template<>
inline const std::vector<Func> &GIOBase::get_values<Func>() const {
    return funcs();
}

class GeneratorInputBase : public GIOBase {
protected:
    GeneratorInputBase(size_t array_size,
                       const std::string &name,
                       ArgInfoKind kind,
                       const std::vector<Type> &t,
                       int d);

    GeneratorInputBase(const std::string &name, ArgInfoKind kind, const std::vector<Type> &t, int d);

    friend class GeneratorBase;
    friend class GeneratorParamInfo;

    std::vector<Parameter> parameters_;

    Parameter parameter() const;

    void init_internals();
    void set_inputs(const std::vector<StubInput> &inputs);
    bool inputs_set = false;

    virtual void set_def_min_max();

    void verify_internals() override;

    friend class StubEmitter;

    virtual std::string get_c_type() const = 0;

    void check_value_writable() const override;

    const char *input_or_output() const override {
        return "Input";
    }

    void set_estimate_impl(const Var &var, const Expr &min, const Expr &extent);
    void set_estimates_impl(const Region &estimates);

public:
    ~GeneratorInputBase() override;
};

template<typename T, typename ValueType>
class GeneratorInputImpl : public GeneratorInputBase {
protected:
    using TBase = typename std::remove_all_extents<T>::type;

    bool is_array() const override {
        return std::is_array<T>::value;
    }

    template<typename T2 = T, typename std::enable_if<
                                  // Only allow T2 not-an-array
                                  !std::is_array<T2>::value>::type * = nullptr>
    GeneratorInputImpl(const std::string &name, ArgInfoKind kind, const std::vector<Type> &t, int d)
        : GeneratorInputBase(name, kind, t, d) {
    }

    template<typename T2 = T, typename std::enable_if<
                                  // Only allow T2[kSomeConst]
                                  std::is_array<T2>::value && std::rank<T2>::value == 1 && (std::extent<T2, 0>::value > 0)>::type * = nullptr>
    GeneratorInputImpl(const std::string &name, ArgInfoKind kind, const std::vector<Type> &t, int d)
        : GeneratorInputBase(std::extent<T2, 0>::value, name, kind, t, d) {
    }

    template<typename T2 = T, typename std::enable_if<
                                  // Only allow T2[]
                                  std::is_array<T2>::value && std::rank<T2>::value == 1 && std::extent<T2, 0>::value == 0>::type * = nullptr>
    GeneratorInputImpl(const std::string &name, ArgInfoKind kind, const std::vector<Type> &t, int d)
        : GeneratorInputBase(-1, name, kind, t, d) {
    }

public:
    template<typename T2 = T, typename std::enable_if<std::is_array<T2>::value>::type * = nullptr>
    size_t size() const {
        this->check_gio_access();
        return get_values<ValueType>().size();
    }

    template<typename T2 = T, typename std::enable_if<std::is_array<T2>::value>::type * = nullptr>
    const ValueType &operator[](size_t i) const {
        this->check_gio_access();
        return get_values<ValueType>()[i];
    }

    template<typename T2 = T, typename std::enable_if<std::is_array<T2>::value>::type * = nullptr>
    const ValueType &at(size_t i) const {
        this->check_gio_access();
        return get_values<ValueType>().at(i);
    }

    template<typename T2 = T, typename std::enable_if<std::is_array<T2>::value>::type * = nullptr>
    typename std::vector<ValueType>::const_iterator begin() const {
        this->check_gio_access();
        return get_values<ValueType>().begin();
    }

    template<typename T2 = T, typename std::enable_if<std::is_array<T2>::value>::type * = nullptr>
    typename std::vector<ValueType>::const_iterator end() const {
        this->check_gio_access();
        return get_values<ValueType>().end();
    }
};

// When forwarding methods to ImageParam, Func, etc., we must take
// care with the return types: many of the methods return a reference-to-self
// (e.g., ImageParam&); since we create temporaries for most of these forwards,
// returning a ref will crater because it refers to a now-defunct section of the
// stack. Happily, simply removing the reference is solves this, since all of the
// types in question satisfy the property of copies referring to the same underlying
// structure (returning references is just an optimization). Since this is verbose
// and used in several places, we'll use a helper macro:
#define HALIDE_FORWARD_METHOD(Class, Method)                                                                                                        \
    template<typename... Args>                                                                                                                      \
    inline auto Method(Args &&...args)->typename std::remove_reference<decltype(std::declval<Class>().Method(std::forward<Args>(args)...))>::type { \
        return this->template as<Class>().Method(std::forward<Args>(args)...);                                                                      \
    }

#define HALIDE_FORWARD_METHOD_CONST(Class, Method)                                                                  \
    template<typename... Args>                                                                                      \
    inline auto Method(Args &&...args) const->                                                                      \
        typename std::remove_reference<decltype(std::declval<Class>().Method(std::forward<Args>(args)...))>::type { \
        this->check_gio_access();                                                                                   \
        return this->template as<Class>().Method(std::forward<Args>(args)...);                                      \
    }

template<typename T>
class GeneratorInput_Buffer : public GeneratorInputImpl<T, Func> {
private:
    using Super = GeneratorInputImpl<T, Func>;

protected:
    using TBase = typename Super::TBase;

    friend class ::Halide::Func;
    friend class ::Halide::Stage;

    std::string get_c_type() const override {
        if (TBase::has_static_halide_type) {
            return "Halide::Internal::StubInputBuffer<" +
                   halide_type_to_c_type(TBase::static_halide_type()) +
                   ">";
        } else {
            return "Halide::Internal::StubInputBuffer<>";
        }
    }

    template<typename T2>
    inline T2 as() const {
        return (T2) * this;
    }

public:
    explicit GeneratorInput_Buffer(const std::string &name)
        : Super(name, ArgInfoKind::Buffer,
                TBase::has_static_halide_type ? std::vector<Type>{TBase::static_halide_type()} : std::vector<Type>{},
                TBase::has_static_dimensions ? TBase::static_dimensions() : -1) {
    }

    GeneratorInput_Buffer(const std::string &name, const Type &t, int d)
        : Super(name, ArgInfoKind::Buffer, {t}, d) {
        static_assert(!TBase::has_static_halide_type, "You can only specify a Type argument for Input<Buffer<T>> if T is void or omitted.");
        static_assert(!TBase::has_static_dimensions, "You can only specify a dimension argument for Input<Buffer<T, D>> if D is -1 or omitted.");
    }

    GeneratorInput_Buffer(const std::string &name, const Type &t)
        : Super(name, ArgInfoKind::Buffer, {t}, -1) {
        static_assert(!TBase::has_static_halide_type, "You can only specify a Type argument for Input<Buffer<T>> if T is void or omitted.");
    }

    GeneratorInput_Buffer(const std::string &name, int d)
        : Super(name, ArgInfoKind::Buffer,
                TBase::has_static_halide_type ? std::vector<Type>{TBase::static_halide_type()} : std::vector<Type>{},
                d) {
        static_assert(!TBase::has_static_dimensions, "You can only specify a dimension argument for Input<Buffer<T, D>> if D is -1 or omitted.");
    }

    template<typename... Args>
    Expr operator()(Args &&...args) const {
        this->check_gio_access();
        return Func(*this)(std::forward<Args>(args)...);
    }

    Expr operator()(std::vector<Expr> args) const {
        this->check_gio_access();
        return Func(*this)(std::move(args));
    }

    template<typename T2>
    operator StubInputBuffer<T2>() const {
        user_assert(!this->is_array()) << "Cannot assign an array type to a non-array type for Input " << this->name();
        return StubInputBuffer<T2>(this->parameters_.at(0));
    }

    operator Func() const {
        this->check_gio_access();
        return this->funcs().at(0);
    }

    operator ExternFuncArgument() const {
        this->check_gio_access();
        return ExternFuncArgument(this->parameters_.at(0));
    }

    GeneratorInput_Buffer<T> &set_estimate(Var var, Expr min, Expr extent) {
        this->check_gio_access();
        this->set_estimate_impl(var, min, extent);
        return *this;
    }

    GeneratorInput_Buffer<T> &set_estimates(const Region &estimates) {
        this->check_gio_access();
        this->set_estimates_impl(estimates);
        return *this;
    }

    Func in() {
        this->check_gio_access();
        return Func(*this).in();
    }

    Func in(const Func &other) {
        this->check_gio_access();
        return Func(*this).in(other);
    }

    Func in(const std::vector<Func> &others) {
        this->check_gio_access();
        return Func(*this).in(others);
    }

    operator ImageParam() const {
        this->check_gio_access();
        user_assert(!this->is_array()) << "Cannot convert an Input<Buffer<>[]> to an ImageParam; use an explicit subscript operator: " << this->name();
        return ImageParam(this->parameters_.at(0), Func(*this));
    }

    template<typename T2 = T, typename std::enable_if<std::is_array<T2>::value>::type * = nullptr>
    size_t size() const {
        this->check_gio_access();
        return this->parameters_.size();
    }

    template<typename T2 = T, typename std::enable_if<std::is_array<T2>::value>::type * = nullptr>
    ImageParam operator[](size_t i) const {
        this->check_gio_access();
        return ImageParam(this->parameters_.at(i), this->funcs().at(i));
    }

    template<typename T2 = T, typename std::enable_if<std::is_array<T2>::value>::type * = nullptr>
    ImageParam at(size_t i) const {
        this->check_gio_access();
        return ImageParam(this->parameters_.at(i), this->funcs().at(i));
    }

    template<typename T2 = T, typename std::enable_if<std::is_array<T2>::value>::type * = nullptr>
    typename std::vector<ImageParam>::const_iterator begin() const {
        user_error << "Input<Buffer<>>::begin() is not supported.";
        return {};
    }

    template<typename T2 = T, typename std::enable_if<std::is_array<T2>::value>::type * = nullptr>
    typename std::vector<ImageParam>::const_iterator end() const {
        user_error << "Input<Buffer<>>::end() is not supported.";
        return {};
    }

    /** Forward methods to the ImageParam. */
    // @{
    HALIDE_FORWARD_METHOD(ImageParam, dim)
    HALIDE_FORWARD_METHOD_CONST(ImageParam, dim)
    HALIDE_FORWARD_METHOD_CONST(ImageParam, host_alignment)
    HALIDE_FORWARD_METHOD(ImageParam, set_host_alignment)
    HALIDE_FORWARD_METHOD(ImageParam, store_in)
    HALIDE_FORWARD_METHOD_CONST(ImageParam, dimensions)
    HALIDE_FORWARD_METHOD_CONST(ImageParam, left)
    HALIDE_FORWARD_METHOD_CONST(ImageParam, right)
    HALIDE_FORWARD_METHOD_CONST(ImageParam, top)
    HALIDE_FORWARD_METHOD_CONST(ImageParam, bottom)
    HALIDE_FORWARD_METHOD_CONST(ImageParam, width)
    HALIDE_FORWARD_METHOD_CONST(ImageParam, height)
    HALIDE_FORWARD_METHOD_CONST(ImageParam, channels)
    HALIDE_FORWARD_METHOD_CONST(ImageParam, trace_loads)
    HALIDE_FORWARD_METHOD_CONST(ImageParam, add_trace_tag)
    // }@
};

template<typename T>
class GeneratorInput_Func : public GeneratorInputImpl<T, Func> {
private:
    using Super = GeneratorInputImpl<T, Func>;

protected:
    using TBase = typename Super::TBase;

    std::string get_c_type() const override {
        return "Func";
    }

    template<typename T2>
    inline T2 as() const {
        return (T2) * this;
    }

public:
    GeneratorInput_Func(const std::string &name, const Type &t, int d)
        : Super(name, ArgInfoKind::Function, {t}, d) {
    }

    // unspecified type
    GeneratorInput_Func(const std::string &name, int d)
        : Super(name, ArgInfoKind::Function, {}, d) {
    }

    // unspecified dimension
    GeneratorInput_Func(const std::string &name, const Type &t)
        : Super(name, ArgInfoKind::Function, {t}, -1) {
    }

    // unspecified type & dimension
    explicit GeneratorInput_Func(const std::string &name)
        : Super(name, ArgInfoKind::Function, {}, -1) {
    }

    GeneratorInput_Func(size_t array_size, const std::string &name, const Type &t, int d)
        : Super(array_size, name, ArgInfoKind::Function, {t}, d) {
    }

    // unspecified type
    GeneratorInput_Func(size_t array_size, const std::string &name, int d)
        : Super(array_size, name, ArgInfoKind::Function, {}, d) {
    }

    // unspecified dimension
    GeneratorInput_Func(size_t array_size, const std::string &name, const Type &t)
        : Super(array_size, name, ArgInfoKind::Function, {t}, -1) {
    }

    // unspecified type & dimension
    GeneratorInput_Func(size_t array_size, const std::string &name)
        : Super(array_size, name, ArgInfoKind::Function, {}, -1) {
    }

    template<typename... Args>
    Expr operator()(Args &&...args) const {
        this->check_gio_access();
        return this->funcs().at(0)(std::forward<Args>(args)...);
    }

    Expr operator()(const std::vector<Expr> &args) const {
        this->check_gio_access();
        return this->funcs().at(0)(args);
    }

    operator Func() const {
        this->check_gio_access();
        return this->funcs().at(0);
    }

    operator ExternFuncArgument() const {
        this->check_gio_access();
        return ExternFuncArgument(this->parameters_.at(0));
    }

    GeneratorInput_Func<T> &set_estimate(Var var, Expr min, Expr extent) {
        this->check_gio_access();
        this->set_estimate_impl(var, min, extent);
        return *this;
    }

    GeneratorInput_Func<T> &set_estimates(const Region &estimates) {
        this->check_gio_access();
        this->set_estimates_impl(estimates);
        return *this;
    }

    Func in() {
        this->check_gio_access();
        return Func(*this).in();
    }

    Func in(const Func &other) {
        this->check_gio_access();
        return Func(*this).in(other);
    }

    Func in(const std::vector<Func> &others) {
        this->check_gio_access();
        return Func(*this).in(others);
    }

    /** Forward const methods to the underlying Func. (Non-const methods
     * aren't available for Input<Func>.) */
    // @{
    HALIDE_FORWARD_METHOD_CONST(Func, args)
    HALIDE_FORWARD_METHOD_CONST(Func, defined)
    HALIDE_FORWARD_METHOD_CONST(Func, has_update_definition)
    HALIDE_FORWARD_METHOD_CONST(Func, num_update_definitions)
    HALIDE_FORWARD_METHOD_CONST(Func, output_type)
    HALIDE_FORWARD_METHOD_CONST(Func, output_types)
    HALIDE_FORWARD_METHOD_CONST(Func, outputs)
    HALIDE_FORWARD_METHOD_CONST(Func, rvars)
    HALIDE_FORWARD_METHOD_CONST(Func, update_args)
    HALIDE_FORWARD_METHOD_CONST(Func, update_value)
    HALIDE_FORWARD_METHOD_CONST(Func, update_values)
    HALIDE_FORWARD_METHOD_CONST(Func, value)
    HALIDE_FORWARD_METHOD_CONST(Func, values)
    // }@
};

template<typename T>
class GeneratorInput_DynamicScalar : public GeneratorInputImpl<T, Expr> {
private:
    using Super = GeneratorInputImpl<T, Expr>;

    static_assert(std::is_same<typename std::remove_all_extents<T>::type, Expr>::value, "GeneratorInput_DynamicScalar is only legal to use with T=Expr for now");

protected:
    std::string get_c_type() const override {
        return "Expr";
    }

public:
    explicit GeneratorInput_DynamicScalar(const std::string &name)
        : Super(name, ArgInfoKind::Scalar, {}, 0) {
        user_assert(!std::is_array<T>::value) << "Input<Expr[]> is not allowed";
    }

    /** You can use this Input as an expression in a halide
     * function definition */
    operator Expr() const {
        this->check_gio_access();
        return this->exprs().at(0);
    }

    /** Using an Input as the argument to an external stage treats it
     * as an Expr */
    operator ExternFuncArgument() const {
        this->check_gio_access();
        return ExternFuncArgument(this->exprs().at(0));
    }

    void set_estimate(const Expr &value) {
        this->check_gio_access();
        for (Parameter &p : this->parameters_) {
            p.set_estimate(value);
        }
    }
};

template<typename T>
class GeneratorInput_Scalar : public GeneratorInputImpl<T, Expr> {
private:
    using Super = GeneratorInputImpl<T, Expr>;

protected:
    using TBase = typename Super::TBase;

    const TBase def_{TBase()};
    const Expr def_expr_;

    void set_def_min_max() override {
        for (Parameter &p : this->parameters_) {
            p.set_scalar<TBase>(def_);
            p.set_default_value(def_expr_);
        }
    }

    std::string get_c_type() const override {
        return "Expr";
    }

    // Expr() doesn't accept a pointer type in its ctor; add a SFINAE adapter
    // so that pointer (aka handle) Inputs will get cast to uint64.
    template<typename TBase2 = TBase, typename std::enable_if<!std::is_pointer<TBase2>::value>::type * = nullptr>
    static Expr TBaseToExpr(const TBase2 &value) {
        return cast<TBase>(Expr(value));
    }

    template<typename TBase2 = TBase, typename std::enable_if<std::is_pointer<TBase2>::value>::type * = nullptr>
    static Expr TBaseToExpr(const TBase2 &value) {
        user_assert(value == 0) << "Zero is the only legal default value for Inputs which are pointer types.\n";
        return Expr();
    }

public:
    explicit GeneratorInput_Scalar(const std::string &name)
        : Super(name, ArgInfoKind::Scalar, {type_of<TBase>()}, 0), def_(static_cast<TBase>(0)), def_expr_(Expr()) {
    }

    GeneratorInput_Scalar(const std::string &name, const TBase &def)
        : Super(name, ArgInfoKind::Scalar, {type_of<TBase>()}, 0), def_(def), def_expr_(TBaseToExpr(def)) {
    }

    GeneratorInput_Scalar(size_t array_size,
                          const std::string &name)
        : Super(array_size, name, ArgInfoKind::Scalar, {type_of<TBase>()}, 0), def_(static_cast<TBase>(0)), def_expr_(Expr()) {
    }

    GeneratorInput_Scalar(size_t array_size,
                          const std::string &name,
                          const TBase &def)
        : Super(array_size, name, ArgInfoKind::Scalar, {type_of<TBase>()}, 0), def_(def), def_expr_(TBaseToExpr(def)) {
    }

    /** You can use this Input as an expression in a halide
     * function definition */
    operator Expr() const {
        this->check_gio_access();
        return this->exprs().at(0);
    }

    /** Using an Input as the argument to an external stage treats it
     * as an Expr */
    operator ExternFuncArgument() const {
        this->check_gio_access();
        return ExternFuncArgument(this->exprs().at(0));
    }

    template<typename T2 = T, typename std::enable_if<std::is_pointer<T2>::value>::type * = nullptr>
    void set_estimate(const TBase &value) {
        this->check_gio_access();
        user_assert(value == nullptr) << "nullptr is the only valid estimate for Input<PointerType>";
        Expr e = reinterpret(type_of<T2>(), cast<uint64_t>(0));
        for (Parameter &p : this->parameters_) {
            p.set_estimate(e);
        }
    }

    template<typename T2 = T, typename std::enable_if<!std::is_array<T2>::value && !std::is_pointer<T2>::value>::type * = nullptr>
    void set_estimate(const TBase &value) {
        this->check_gio_access();
        Expr e = Expr(value);
        if (std::is_same<T2, bool>::value) {
            e = cast<bool>(e);
        }
        for (Parameter &p : this->parameters_) {
            p.set_estimate(e);
        }
    }

    template<typename T2 = T, typename std::enable_if<std::is_array<T2>::value>::type * = nullptr>
    void set_estimate(size_t index, const TBase &value) {
        this->check_gio_access();
        Expr e = Expr(value);
        if (std::is_same<T2, bool>::value) {
            e = cast<bool>(e);
        }
        this->parameters_.at(index).set_estimate(e);
    }
};

template<typename T>
class GeneratorInput_Arithmetic : public GeneratorInput_Scalar<T> {
private:
    using Super = GeneratorInput_Scalar<T>;

protected:
    using TBase = typename Super::TBase;

    const Expr min_, max_;

    void set_def_min_max() override {
        Super::set_def_min_max();
        // Don't set min/max for bool
        if (!std::is_same<TBase, bool>::value) {
            for (Parameter &p : this->parameters_) {
                if (min_.defined()) {
                    p.set_min_value(min_);
                }
                if (max_.defined()) {
                    p.set_max_value(max_);
                }
            }
        }
    }

public:
    explicit GeneratorInput_Arithmetic(const std::string &name)
        : Super(name), min_(Expr()), max_(Expr()) {
    }

    GeneratorInput_Arithmetic(const std::string &name,
                              const TBase &def)
        : Super(name, def), min_(Expr()), max_(Expr()) {
    }

    GeneratorInput_Arithmetic(size_t array_size,
                              const std::string &name)
        : Super(array_size, name), min_(Expr()), max_(Expr()) {
    }

    GeneratorInput_Arithmetic(size_t array_size,
                              const std::string &name,
                              const TBase &def)
        : Super(array_size, name, def), min_(Expr()), max_(Expr()) {
    }

    GeneratorInput_Arithmetic(const std::string &name,
                              const TBase &def,
                              const TBase &min,
                              const TBase &max)
        : Super(name, def), min_(min), max_(max) {
    }

    GeneratorInput_Arithmetic(size_t array_size,
                              const std::string &name,
                              const TBase &def,
                              const TBase &min,
                              const TBase &max)
        : Super(array_size, name, def), min_(min), max_(max) {
    }
};

template<typename>
struct type_sink { typedef void type; };

template<typename T2, typename = void>
struct has_static_halide_type_method : std::false_type {};

template<typename T2>
struct has_static_halide_type_method<T2, typename type_sink<decltype(T2::static_halide_type())>::type> : std::true_type {};

template<typename T, typename TBase = typename std::remove_all_extents<T>::type>
using GeneratorInputImplBase =
    typename select_type<
        cond<has_static_halide_type_method<TBase>::value, GeneratorInput_Buffer<T>>,
        cond<std::is_same<TBase, Func>::value, GeneratorInput_Func<T>>,
        cond<std::is_arithmetic<TBase>::value, GeneratorInput_Arithmetic<T>>,
        cond<std::is_scalar<TBase>::value, GeneratorInput_Scalar<T>>,
        cond<std::is_same<TBase, Expr>::value, GeneratorInput_DynamicScalar<T>>>::type;

}  // namespace Internal

template<typename T>
class GeneratorInput : public Internal::GeneratorInputImplBase<T> {
private:
    using Super = Internal::GeneratorInputImplBase<T>;

protected:
    using TBase = typename Super::TBase;

    // Trick to avoid ambiguous ctor between Func-with-dim and int-with-default-value;
    // since we can't use std::enable_if on ctors, define the argument to be one that
    // can only be properly resolved for TBase=Func.
    struct Unused;
    using IntIfNonScalar =
        typename Internal::select_type<
            Internal::cond<Internal::has_static_halide_type_method<TBase>::value, int>,
            Internal::cond<std::is_same<TBase, Func>::value, int>,
            Internal::cond<true, Unused>>::type;

public:
    // Mark all of these explicit (not just single-arg versions) so that
    // we disallow copy-list-initialization form (i.e., Input foo{"foo"} is ok,
    // but Input foo = {"foo"} is not).
    explicit GeneratorInput(const std::string &name)
        : Super(name) {
    }

    explicit GeneratorInput(const std::string &name, const TBase &def)
        : Super(name, def) {
    }

    explicit GeneratorInput(size_t array_size, const std::string &name, const TBase &def)
        : Super(array_size, name, def) {
    }

    explicit GeneratorInput(const std::string &name,
                            const TBase &def, const TBase &min, const TBase &max)
        : Super(name, def, min, max) {
    }

    explicit GeneratorInput(size_t array_size, const std::string &name,
                            const TBase &def, const TBase &min, const TBase &max)
        : Super(array_size, name, def, min, max) {
    }

    explicit GeneratorInput(const std::string &name, const Type &t, int d)
        : Super(name, t, d) {
    }

    explicit GeneratorInput(const std::string &name, const Type &t)
        : Super(name, t) {
    }

    // Avoid ambiguity between Func-with-dim and int-with-default
    explicit GeneratorInput(const std::string &name, IntIfNonScalar d)
        : Super(name, d) {
    }

    explicit GeneratorInput(size_t array_size, const std::string &name, const Type &t, int d)
        : Super(array_size, name, t, d) {
    }

    explicit GeneratorInput(size_t array_size, const std::string &name, const Type &t)
        : Super(array_size, name, t) {
    }

    // Avoid ambiguity between Func-with-dim and int-with-default
    // template <typename T2 = T, typename std::enable_if<std::is_same<TBase, Func>::value>::type * = nullptr>
    explicit GeneratorInput(size_t array_size, const std::string &name, IntIfNonScalar d)
        : Super(array_size, name, d) {
    }

    explicit GeneratorInput(size_t array_size, const std::string &name)
        : Super(array_size, name) {
    }
};

namespace Internal {

class GeneratorOutputBase : public GIOBase {
protected:
    template<typename T2, typename std::enable_if<std::is_same<T2, Func>::value>::type * = nullptr>
    HALIDE_NO_USER_CODE_INLINE T2 as() const {
        static_assert(std::is_same<T2, Func>::value, "Only Func allowed here");
        internal_assert(kind() != ArgInfoKind::Scalar);
        internal_assert(exprs_.empty());
        user_assert(funcs_.size() == 1) << "Use [] to access individual Funcs in Output<Func[]>";
        return funcs_[0];
    }

public:
    /** Forward schedule-related methods to the underlying Func. */
    // @{
    HALIDE_FORWARD_METHOD(Func, add_trace_tag)
    HALIDE_FORWARD_METHOD(Func, align_bounds)
    HALIDE_FORWARD_METHOD(Func, align_extent)
    HALIDE_FORWARD_METHOD(Func, align_storage)
    HALIDE_FORWARD_METHOD_CONST(Func, args)
    HALIDE_FORWARD_METHOD(Func, bound)
    HALIDE_FORWARD_METHOD(Func, bound_extent)
    HALIDE_FORWARD_METHOD(Func, compute_at)
    HALIDE_FORWARD_METHOD(Func, compute_inline)
    HALIDE_FORWARD_METHOD(Func, compute_root)
    HALIDE_FORWARD_METHOD(Func, compute_with)
    HALIDE_FORWARD_METHOD(Func, copy_to_device)
    HALIDE_FORWARD_METHOD(Func, copy_to_host)
    HALIDE_FORWARD_METHOD(Func, define_extern)
    HALIDE_FORWARD_METHOD_CONST(Func, defined)
    HALIDE_FORWARD_METHOD(Func, fold_storage)
    HALIDE_FORWARD_METHOD(Func, fuse)
    HALIDE_FORWARD_METHOD(Func, gpu)
    HALIDE_FORWARD_METHOD(Func, gpu_blocks)
    HALIDE_FORWARD_METHOD(Func, gpu_single_thread)
    HALIDE_FORWARD_METHOD(Func, gpu_threads)
    HALIDE_FORWARD_METHOD(Func, gpu_tile)
    HALIDE_FORWARD_METHOD_CONST(Func, has_update_definition)
    HALIDE_FORWARD_METHOD(Func, hexagon)
    HALIDE_FORWARD_METHOD(Func, in)
    HALIDE_FORWARD_METHOD(Func, memoize)
    HALIDE_FORWARD_METHOD_CONST(Func, num_update_definitions)
    HALIDE_FORWARD_METHOD_CONST(Func, output_type)
    HALIDE_FORWARD_METHOD_CONST(Func, output_types)
    HALIDE_FORWARD_METHOD_CONST(Func, outputs)
    HALIDE_FORWARD_METHOD(Func, parallel)
    HALIDE_FORWARD_METHOD(Func, prefetch)
    HALIDE_FORWARD_METHOD(Func, print_loop_nest)
    HALIDE_FORWARD_METHOD(Func, rename)
    HALIDE_FORWARD_METHOD(Func, reorder)
    HALIDE_FORWARD_METHOD(Func, reorder_storage)
    HALIDE_FORWARD_METHOD_CONST(Func, rvars)
    HALIDE_FORWARD_METHOD(Func, serial)
    HALIDE_FORWARD_METHOD(Func, set_estimate)
    HALIDE_FORWARD_METHOD(Func, specialize)
    HALIDE_FORWARD_METHOD(Func, specialize_fail)
    HALIDE_FORWARD_METHOD(Func, split)
    HALIDE_FORWARD_METHOD(Func, store_at)
    HALIDE_FORWARD_METHOD(Func, store_root)
    HALIDE_FORWARD_METHOD(Func, tile)
    HALIDE_FORWARD_METHOD(Func, trace_stores)
    HALIDE_FORWARD_METHOD(Func, unroll)
    HALIDE_FORWARD_METHOD(Func, update)
    HALIDE_FORWARD_METHOD_CONST(Func, update_args)
    HALIDE_FORWARD_METHOD_CONST(Func, update_value)
    HALIDE_FORWARD_METHOD_CONST(Func, update_values)
    HALIDE_FORWARD_METHOD_CONST(Func, value)
    HALIDE_FORWARD_METHOD_CONST(Func, values)
    HALIDE_FORWARD_METHOD(Func, vectorize)
    // }@

#undef HALIDE_OUTPUT_FORWARD
#undef HALIDE_OUTPUT_FORWARD_CONST

protected:
    GeneratorOutputBase(size_t array_size,
                        const std::string &name,
                        ArgInfoKind kind,
                        const std::vector<Type> &t,
                        int d);

    GeneratorOutputBase(const std::string &name,
                        ArgInfoKind kind,
                        const std::vector<Type> &t,
                        int d);

    friend class GeneratorBase;
    friend class StubEmitter;

    void init_internals();
    void resize(size_t size);

    virtual std::string get_c_type() const {
        return "Func";
    }

    void check_value_writable() const override;

    const char *input_or_output() const override {
        return "Output";
    }

public:
    ~GeneratorOutputBase() override;
};

template<typename T>
class GeneratorOutputImpl : public GeneratorOutputBase {
protected:
    using TBase = typename std::remove_all_extents<T>::type;
    using ValueType = Func;

    bool is_array() const override {
        return std::is_array<T>::value;
    }

    template<typename T2 = T, typename std::enable_if<
                                  // Only allow T2 not-an-array
                                  !std::is_array<T2>::value>::type * = nullptr>
    GeneratorOutputImpl(const std::string &name, ArgInfoKind kind, const std::vector<Type> &t, int d)
        : GeneratorOutputBase(name, kind, t, d) {
    }

    template<typename T2 = T, typename std::enable_if<
                                  // Only allow T2[kSomeConst]
                                  std::is_array<T2>::value && std::rank<T2>::value == 1 && (std::extent<T2, 0>::value > 0)>::type * = nullptr>
    GeneratorOutputImpl(const std::string &name, ArgInfoKind kind, const std::vector<Type> &t, int d)
        : GeneratorOutputBase(std::extent<T2, 0>::value, name, kind, t, d) {
    }

    template<typename T2 = T, typename std::enable_if<
                                  // Only allow T2[]
                                  std::is_array<T2>::value && std::rank<T2>::value == 1 && std::extent<T2, 0>::value == 0>::type * = nullptr>
    GeneratorOutputImpl(const std::string &name, ArgInfoKind kind, const std::vector<Type> &t, int d)
        : GeneratorOutputBase(-1, name, kind, t, d) {
    }

public:
    template<typename... Args, typename T2 = T, typename std::enable_if<!std::is_array<T2>::value>::type * = nullptr>
    FuncRef operator()(Args &&...args) const {
        this->check_gio_access();
        return get_values<ValueType>().at(0)(std::forward<Args>(args)...);
    }

    template<typename ExprOrVar, typename T2 = T, typename std::enable_if<!std::is_array<T2>::value>::type * = nullptr>
    FuncRef operator()(std::vector<ExprOrVar> args) const {
        this->check_gio_access();
        return get_values<ValueType>().at(0)(args);
    }

    template<typename T2 = T, typename std::enable_if<!std::is_array<T2>::value>::type * = nullptr>
    operator Func() const {
        this->check_gio_access();
        return get_values<ValueType>().at(0);
    }

    template<typename T2 = T, typename std::enable_if<!std::is_array<T2>::value>::type * = nullptr>
    operator Stage() const {
        this->check_gio_access();
        return get_values<ValueType>().at(0);
    }

    template<typename T2 = T, typename std::enable_if<std::is_array<T2>::value>::type * = nullptr>
    size_t size() const {
        this->check_gio_access();
        return get_values<ValueType>().size();
    }

    template<typename T2 = T, typename std::enable_if<std::is_array<T2>::value>::type * = nullptr>
    const ValueType &operator[](size_t i) const {
        this->check_gio_access();
        return get_values<ValueType>()[i];
    }

    template<typename T2 = T, typename std::enable_if<std::is_array<T2>::value>::type * = nullptr>
    const ValueType &at(size_t i) const {
        this->check_gio_access();
        return get_values<ValueType>().at(i);
    }

    template<typename T2 = T, typename std::enable_if<std::is_array<T2>::value>::type * = nullptr>
    typename std::vector<ValueType>::const_iterator begin() const {
        this->check_gio_access();
        return get_values<ValueType>().begin();
    }

    template<typename T2 = T, typename std::enable_if<std::is_array<T2>::value>::type * = nullptr>
    typename std::vector<ValueType>::const_iterator end() const {
        this->check_gio_access();
        return get_values<ValueType>().end();
    }

    template<typename T2 = T, typename std::enable_if<
                                  // Only allow T2[]
                                  std::is_array<T2>::value && std::rank<T2>::value == 1 && std::extent<T2, 0>::value == 0>::type * = nullptr>
    void resize(size_t size) {
        this->check_gio_access();
        GeneratorOutputBase::resize(size);
    }
};

template<typename T>
class GeneratorOutput_Buffer : public GeneratorOutputImpl<T> {
private:
    using Super = GeneratorOutputImpl<T>;

    HALIDE_NO_USER_CODE_INLINE void assign_from_func(const Func &f) {
        this->check_value_writable();

        internal_assert(f.defined());

        if (this->types_defined()) {
            const auto &my_types = this->types();
            user_assert(my_types.size() == f.output_types().size())
                << "Cannot assign Func \"" << f.name()
                << "\" to Output \"" << this->name() << "\"\n"
                << "Output " << this->name()
                << " is declared to have " << my_types.size() << " tuple elements"
                << " but Func " << f.name()
                << " has " << f.output_types().size() << " tuple elements.\n";
            for (size_t i = 0; i < my_types.size(); i++) {
                user_assert(my_types[i] == f.output_types().at(i))
                    << "Cannot assign Func \"" << f.name()
                    << "\" to Output \"" << this->name() << "\"\n"
                    << (my_types.size() > 1 ? "In tuple element " + std::to_string(i) + ", " : "")
                    << "Output " << this->name()
                    << " has declared type " << my_types[i]
                    << " but Func " << f.name()
                    << " has type " << f.output_types().at(i) << "\n";
            }
        }
        if (this->dims_defined()) {
            user_assert(f.dimensions() == this->dims())
                << "Cannot assign Func \"" << f.name()
                << "\" to Output \"" << this->name() << "\"\n"
                << "Output " << this->name()
                << " has declared dimensionality " << this->dims()
                << " but Func " << f.name()
                << " has dimensionality " << f.dimensions() << "\n";
        }

        internal_assert(this->exprs_.empty() && this->funcs_.size() == 1);
        user_assert(!this->funcs_.at(0).defined());
        this->funcs_[0] = f;
    }

protected:
    using TBase = typename Super::TBase;

    explicit GeneratorOutput_Buffer(const std::string &name)
        : Super(name, ArgInfoKind::Buffer,
                TBase::has_static_halide_type ? std::vector<Type>{TBase::static_halide_type()} : std::vector<Type>{},
                TBase::has_static_dimensions ? TBase::static_dimensions() : -1) {
    }

    GeneratorOutput_Buffer(const std::string &name, const std::vector<Type> &t, int d)
        : Super(name, ArgInfoKind::Buffer, t, d) {
        internal_assert(!t.empty());
        internal_assert(d != -1);
        static_assert(!TBase::has_static_halide_type, "You can only specify a Type argument for Output<Buffer<T, D>> if T is void or omitted.");
        static_assert(!TBase::has_static_dimensions, "You can only specify a dimension argument for Output<Buffer<T, D>> if D is -1 or omitted.");
    }

    GeneratorOutput_Buffer(const std::string &name, const std::vector<Type> &t)
        : Super(name, ArgInfoKind::Buffer, t, -1) {
        internal_assert(!t.empty());
        static_assert(!TBase::has_static_halide_type, "You can only specify a Type argument for Output<Buffer<T, D>> if T is void or omitted.");
    }

    GeneratorOutput_Buffer(const std::string &name, int d)
        : Super(name, ArgInfoKind::Buffer,
                TBase::has_static_halide_type ? std::vector<Type>{TBase::static_halide_type()} : std::vector<Type>{},
                d) {
        internal_assert(d != -1);
        static_assert(!TBase::has_static_dimensions, "You can only specify a dimension argument for Output<Buffer<T, D>> if D is -1 or omitted.");
    }

    GeneratorOutput_Buffer(size_t array_size, const std::string &name)
        : Super(array_size, name, ArgInfoKind::Buffer,
                TBase::has_static_halide_type ? std::vector<Type>{TBase::static_halide_type()} : std::vector<Type>{},
                TBase::has_static_dimensions ? TBase::static_dimensions() : -1) {
    }

    GeneratorOutput_Buffer(size_t array_size, const std::string &name, const std::vector<Type> &t, int d)
        : Super(array_size, name, ArgInfoKind::Buffer, t, d) {
        internal_assert(!t.empty());
        internal_assert(d != -1);
        static_assert(!TBase::has_static_halide_type, "You can only specify a Type argument for Output<Buffer<T, D>> if T is void or omitted.");
        static_assert(!TBase::has_static_dimensions, "You can only specify a dimension argument for Output<Buffer<T, D>> if D is -1 or omitted.");
    }

    GeneratorOutput_Buffer(size_t array_size, const std::string &name, const std::vector<Type> &t)
        : Super(array_size, name, ArgInfoKind::Buffer, t, -1) {
        internal_assert(!t.empty());
        static_assert(!TBase::has_static_halide_type, "You can only specify a Type argument for Output<Buffer<T, D>> if T is void or omitted.");
    }

    GeneratorOutput_Buffer(size_t array_size, const std::string &name, int d)
        : Super(array_size, name, ArgInfoKind::Buffer,
                TBase::has_static_halide_type ? std::vector<Type>{TBase::static_halide_type()} : std::vector<Type>{},
                d) {
        internal_assert(d != -1);
        static_assert(!TBase::has_static_dimensions, "You can only specify a dimension argument for Output<Buffer<T, D>> if D is -1 or omitted.");
    }

    HALIDE_NO_USER_CODE_INLINE std::string get_c_type() const override {
        if (TBase::has_static_halide_type) {
            return "Halide::Internal::StubOutputBuffer<" +
                   halide_type_to_c_type(TBase::static_halide_type()) +
                   ">";
        } else {
            return "Halide::Internal::StubOutputBuffer<>";
        }
    }

    template<typename T2, typename std::enable_if<!std::is_same<T2, Func>::value>::type * = nullptr>
    HALIDE_NO_USER_CODE_INLINE T2 as() const {
        return (T2) * this;
    }

public:
    // Allow assignment from a Buffer<> to an Output<Buffer<>>;
    // this allows us to use a statically-compiled buffer inside a Generator
    // to assign to an output.
    // TODO: This used to take the buffer as a const ref. This no longer works as
    // using it in a Pipeline might change the dev field so it is currently
    // not considered const. We should consider how this really ought to work.
    template<typename T2, int D2>
    HALIDE_NO_USER_CODE_INLINE GeneratorOutput_Buffer<T> &operator=(Buffer<T2, D2> &buffer) {
        this->check_gio_access();
        this->check_value_writable();

        user_assert(T::can_convert_from(buffer))
            << "Cannot assign to the Output \"" << this->name()
            << "\": the expression is not convertible to the same Buffer type and/or dimensions.\n";

        if (this->types_defined()) {
            user_assert(Type(buffer.type()) == this->type())
                << "Output " << this->name() << " should have type=" << this->type() << " but saw type=" << Type(buffer.type()) << "\n";
        }
        if (this->dims_defined()) {
            user_assert(buffer.dimensions() == this->dims())
                << "Output " << this->name() << " should have dim=" << this->dims() << " but saw dim=" << buffer.dimensions() << "\n";
        }

        internal_assert(this->exprs_.empty() && this->funcs_.size() == 1);
        user_assert(!this->funcs_.at(0).defined());
        this->funcs_.at(0)(_) = buffer(_);

        return *this;
    }

    // Allow assignment from a StubOutputBuffer to an Output<Buffer>;
    // this allows us to pipeline the results of a Stub to the results
    // of the enclosing Generator.
    template<typename T2>
    GeneratorOutput_Buffer<T> &operator=(const StubOutputBuffer<T2> &stub_output_buffer) {
        this->check_gio_access();
        assign_from_func(stub_output_buffer.f);
        return *this;
    }

    // Allow assignment from a Func to an Output<Buffer>;
    // this allows us to use helper functions that return a plain Func
    // to simply set the output(s) without needing a wrapper Func.
    GeneratorOutput_Buffer<T> &operator=(const Func &f) {
        this->check_gio_access();
        assign_from_func(f);
        return *this;
    }

    operator OutputImageParam() const {
        this->check_gio_access();
        user_assert(!this->is_array()) << "Cannot convert an Output<Buffer<>[]> to an ImageParam; use an explicit subscript operator: " << this->name();
        internal_assert(this->exprs_.empty() && this->funcs_.size() == 1);
        return this->funcs_.at(0).output_buffer();
    }

    // Forward set_estimates() to Func (rather than OutputImageParam) so that it can
    // handle Tuple-valued outputs correctly.
    GeneratorOutput_Buffer<T> &set_estimates(const Region &estimates) {
        user_assert(!this->is_array()) << "Cannot call set_estimates() on an array Output; use an explicit subscript operator: " << this->name();
        internal_assert(this->exprs_.empty() && this->funcs_.size() == 1);
        this->funcs_.at(0).set_estimates(estimates);
        return *this;
    }

    template<typename T2 = T, typename std::enable_if<std::is_array<T2>::value>::type * = nullptr>
    const Func &operator[](size_t i) const {
        this->check_gio_access();
        return this->template get_values<Func>()[i];
    }

    // Allow Output<Buffer[]>.compute_root() (or other scheduling directive that requires nonconst)
    template<typename T2 = T, typename std::enable_if<std::is_array<T2>::value>::type * = nullptr>
    Func operator[](size_t i) {
        this->check_gio_access();
        return this->template get_values<Func>()[i];
    }

    /** Forward methods to the OutputImageParam. */
    // @{
    HALIDE_FORWARD_METHOD(OutputImageParam, dim)
    HALIDE_FORWARD_METHOD_CONST(OutputImageParam, dim)
    HALIDE_FORWARD_METHOD_CONST(OutputImageParam, host_alignment)
    HALIDE_FORWARD_METHOD(OutputImageParam, set_host_alignment)
    HALIDE_FORWARD_METHOD(OutputImageParam, store_in)
    HALIDE_FORWARD_METHOD_CONST(OutputImageParam, dimensions)
    HALIDE_FORWARD_METHOD_CONST(OutputImageParam, left)
    HALIDE_FORWARD_METHOD_CONST(OutputImageParam, right)
    HALIDE_FORWARD_METHOD_CONST(OutputImageParam, top)
    HALIDE_FORWARD_METHOD_CONST(OutputImageParam, bottom)
    HALIDE_FORWARD_METHOD_CONST(OutputImageParam, width)
    HALIDE_FORWARD_METHOD_CONST(OutputImageParam, height)
    HALIDE_FORWARD_METHOD_CONST(OutputImageParam, channels)
    // }@
};

template<typename T>
class GeneratorOutput_Func : public GeneratorOutputImpl<T> {
private:
    using Super = GeneratorOutputImpl<T>;

    HALIDE_NO_USER_CODE_INLINE Func &get_assignable_func_ref(size_t i) {
        internal_assert(this->exprs_.empty() && this->funcs_.size() > i);
        return this->funcs_.at(i);
    }

protected:
    using TBase = typename Super::TBase;

    explicit GeneratorOutput_Func(const std::string &name)
        : Super(name, ArgInfoKind::Function, std::vector<Type>{}, -1) {
    }

    GeneratorOutput_Func(const std::string &name, const std::vector<Type> &t, int d)
        : Super(name, ArgInfoKind::Function, t, d) {
    }

    GeneratorOutput_Func(const std::string &name, const std::vector<Type> &t)
        : Super(name, ArgInfoKind::Function, t, -1) {
    }

    GeneratorOutput_Func(const std::string &name, int d)
        : Super(name, ArgInfoKind::Function, {}, d) {
    }

    GeneratorOutput_Func(size_t array_size, const std::string &name, const std::vector<Type> &t, int d)
        : Super(array_size, name, ArgInfoKind::Function, t, d) {
    }

public:
    // Allow Output<Func> = Func
    template<typename T2 = T, typename std::enable_if<!std::is_array<T2>::value>::type * = nullptr>
    GeneratorOutput_Func<T> &operator=(const Func &f) {
        this->check_gio_access();
        this->check_value_writable();

        // Don't bother verifying the Func type, dimensions, etc., here:
        // That's done later, when we produce the pipeline.
        get_assignable_func_ref(0) = f;
        return *this;
    }

    // Allow Output<Func[]> = Func
    template<typename T2 = T, typename std::enable_if<std::is_array<T2>::value>::type * = nullptr>
    Func &operator[](size_t i) {
        this->check_gio_access();
        this->check_value_writable();
        return get_assignable_func_ref(i);
    }

    // Allow Func = Output<Func[]>
    template<typename T2 = T, typename std::enable_if<std::is_array<T2>::value>::type * = nullptr>
    const Func &operator[](size_t i) const {
        this->check_gio_access();
        return Super::operator[](i);
    }

    GeneratorOutput_Func<T> &set_estimate(const Var &var, const Expr &min, const Expr &extent) {
        this->check_gio_access();
        internal_assert(this->exprs_.empty() && !this->funcs_.empty());
        for (Func &f : this->funcs_) {
            f.set_estimate(var, min, extent);
        }
        return *this;
    }

    GeneratorOutput_Func<T> &set_estimates(const Region &estimates) {
        this->check_gio_access();
        internal_assert(this->exprs_.empty() && !this->funcs_.empty());
        for (Func &f : this->funcs_) {
            f.set_estimates(estimates);
        }
        return *this;
    }
};

template<typename T>
class GeneratorOutput_Arithmetic : public GeneratorOutputImpl<T> {
private:
    using Super = GeneratorOutputImpl<T>;

protected:
    using TBase = typename Super::TBase;

    explicit GeneratorOutput_Arithmetic(const std::string &name)
        : Super(name, ArgInfoKind::Function, {type_of<TBase>()}, 0) {
    }

    GeneratorOutput_Arithmetic(size_t array_size, const std::string &name)
        : Super(array_size, name, ArgInfoKind::Function, {type_of<TBase>()}, 0) {
    }
};

template<typename T, typename TBase = typename std::remove_all_extents<T>::type>
using GeneratorOutputImplBase =
    typename select_type<
        cond<has_static_halide_type_method<TBase>::value, GeneratorOutput_Buffer<T>>,
        cond<std::is_same<TBase, Func>::value, GeneratorOutput_Func<T>>,
        cond<std::is_arithmetic<TBase>::value, GeneratorOutput_Arithmetic<T>>>::type;

}  // namespace Internal

template<typename T>
class GeneratorOutput : public Internal::GeneratorOutputImplBase<T> {
private:
    using Super = Internal::GeneratorOutputImplBase<T>;

protected:
    using TBase = typename Super::TBase;

public:
    // Mark all of these explicit (not just single-arg versions) so that
    // we disallow copy-list-initialization form (i.e., Output foo{"foo"} is ok,
    // but Output foo = {"foo"} is not).
    explicit GeneratorOutput(const std::string &name)
        : Super(name) {
    }

    explicit GeneratorOutput(const char *name)
        : GeneratorOutput(std::string(name)) {
    }

    explicit GeneratorOutput(size_t array_size, const std::string &name)
        : Super(array_size, name) {
    }

    explicit GeneratorOutput(const std::string &name, int d)
        : Super(name, d) {
    }

    explicit GeneratorOutput(const std::string &name, const Type &t)
        : Super(name, {t}) {
    }

    explicit GeneratorOutput(const std::string &name, const std::vector<Type> &t)
        : Super(name, t) {
    }

    explicit GeneratorOutput(const std::string &name, const Type &t, int d)
        : Super(name, {t}, d) {
    }

    explicit GeneratorOutput(const std::string &name, const std::vector<Type> &t, int d)
        : Super(name, t, d) {
    }

    explicit GeneratorOutput(size_t array_size, const std::string &name, int d)
        : Super(array_size, name, d) {
    }

    explicit GeneratorOutput(size_t array_size, const std::string &name, const Type &t)
        : Super(array_size, name, {t}) {
    }

    explicit GeneratorOutput(size_t array_size, const std::string &name, const std::vector<Type> &t)
        : Super(array_size, name, t) {
    }

    explicit GeneratorOutput(size_t array_size, const std::string &name, const Type &t, int d)
        : Super(array_size, name, {t}, d) {
    }

    explicit GeneratorOutput(size_t array_size, const std::string &name, const std::vector<Type> &t, int d)
        : Super(array_size, name, t, d) {
    }

    // TODO: This used to take the buffer as a const ref. This no longer works as
    // using it in a Pipeline might change the dev field so it is currently
    // not considered const. We should consider how this really ought to work.
    template<typename T2, int D2>
    GeneratorOutput<T> &operator=(Buffer<T2, D2> &buffer) {
        Super::operator=(buffer);
        return *this;
    }

    template<typename T2>
    GeneratorOutput<T> &operator=(const Internal::StubOutputBuffer<T2> &stub_output_buffer) {
        Super::operator=(stub_output_buffer);
        return *this;
    }

    GeneratorOutput<T> &operator=(const Func &f) {
        Super::operator=(f);
        return *this;
    }
};

namespace Internal {

template<typename T>
T parse_scalar(const std::string &value) {
    std::istringstream iss(value);
    T t;
    iss >> t;
    user_assert(!iss.fail() && iss.get() == EOF) << "Unable to parse: " << value;
    return t;
}

std::vector<Type> parse_halide_type_list(const std::string &types);

enum class SyntheticParamType { Type,
                                Dim,
                                ArraySize };

// This is a type of GeneratorParam used internally to create 'synthetic' params
// (e.g. image.type, image.dim); it is not possible for user code to instantiate it.
template<typename T>
class GeneratorParam_Synthetic : public GeneratorParamImpl<T> {
public:
    void set_from_string(const std::string &new_value_string) override {
        // If error_msg is not empty, this is unsettable:
        // display error_msg as a user error.
        if (!error_msg.empty()) {
            user_error << error_msg;
        }
        set_from_string_impl<T>(new_value_string);
    }

    std::string get_default_value() const override {
        internal_error;
        return std::string();
    }

    std::string call_to_string(const std::string &v) const override {
        internal_error;
        return std::string();
    }

    std::string get_c_type() const override {
        internal_error;
        return std::string();
    }

    bool is_synthetic_param() const override {
        return true;
    }

private:
    friend class GeneratorParamInfo;

    static std::unique_ptr<Internal::GeneratorParamBase> make(
        GeneratorBase *generator,
        const std::string &generator_name,
        const std::string &gpname,
        GIOBase &gio,
        SyntheticParamType which,
        bool defined) {
        std::string error_msg = defined ? "Cannot set the GeneratorParam " + gpname + " for " + generator_name + " because the value is explicitly specified in the C++ source." : "";
        return std::unique_ptr<GeneratorParam_Synthetic<T>>(
            new GeneratorParam_Synthetic<T>(gpname, gio, which, error_msg));
    }

    GeneratorParam_Synthetic(const std::string &name, GIOBase &gio, SyntheticParamType which, const std::string &error_msg = "")
        : GeneratorParamImpl<T>(name, T()), gio(gio), which(which), error_msg(error_msg) {
    }

    template<typename T2 = T, typename std::enable_if<std::is_same<T2, ::Halide::Type>::value>::type * = nullptr>
    void set_from_string_impl(const std::string &new_value_string) {
        internal_assert(which == SyntheticParamType::Type);
        gio.types_ = parse_halide_type_list(new_value_string);
    }

    template<typename T2 = T, typename std::enable_if<std::is_integral<T2>::value>::type * = nullptr>
    void set_from_string_impl(const std::string &new_value_string) {
        if (which == SyntheticParamType::Dim) {
            gio.dims_ = parse_scalar<T2>(new_value_string);
        } else if (which == SyntheticParamType::ArraySize) {
            gio.array_size_ = parse_scalar<T2>(new_value_string);
        } else {
            internal_error;
        }
    }

    GIOBase &gio;
    const SyntheticParamType which;
    const std::string error_msg;
};

}  // namespace Internal

/** GeneratorContext is a class that is used when using Generators (or Stubs) directly;
 * it is used to allow the outer context (typically, either a Generator or "top-level" code)
 * to specify certain information to the inner context to ensure that inner and outer
 * Generators are compiled in a compatible way.
 *
 * If you are using this at "top level" (e.g. with the JIT), you can construct a GeneratorContext
 * with a Target:
 * \code
 *   auto my_stub = MyStub(
 *       GeneratorContext(get_target_from_environment()),
 *       // inputs
 *       { ... },
 *       // generator params
 *       { ... }
 *   );
 * \endcode
 *
 * Note that all Generators embed a GeneratorContext, so if you are using a Stub
 * from within a Generator, you can just pass 'contex()' for the GeneratorContext:
 * \code
 *  struct SomeGen : Generator<SomeGen> {
 *   void generate() {
 *     ...
 *     auto my_stub = MyStub(
 *       context(),  // GeneratorContext
 *       // inputs
 *       { ... },
 *       // generator params
 *       { ... }
 *     );
 *     ...
 *   }
 *  };
 * \endcode
 */
class GeneratorContext {
public:
    friend class Internal::GeneratorBase;

    using ExternsMap = std::map<std::string, ExternalCode>;

    explicit GeneratorContext(const Target &t,
                              bool auto_schedule = false,
                              const MachineParams &machine_params = MachineParams::generic());

    GeneratorContext() = default;
    GeneratorContext(const GeneratorContext &) = default;
    GeneratorContext &operator=(const GeneratorContext &) = default;
    GeneratorContext(GeneratorContext &&) = default;
    GeneratorContext &operator=(GeneratorContext &&) = default;

    const Target &get_target() const {
        return target_;
    }
    bool get_auto_schedule() const {
        return auto_schedule_;
    }
    const MachineParams &get_machine_params() const {
        return machine_params_;
    }

    template<typename T>
    inline std::unique_ptr<T> create() const {
        return T::create(*this);
    }
    template<typename T, typename... Args>
    inline std::unique_ptr<T> apply(const Args &...args) const {
        auto t = this->create<T>();
        t->apply(args...);
        return t;
    }

private:
    Target target_;
    bool auto_schedule_ = false;
    MachineParams machine_params_ = MachineParams::generic();
    std::shared_ptr<ExternsMap> externs_map_;
    std::shared_ptr<Internal::ValueTracker> value_tracker_;

    GeneratorContext(const Target &target,
                     bool auto_schedule,
                     const MachineParams &machine_params,
                     std::shared_ptr<ExternsMap> externs_map,
                     std::shared_ptr<Internal::ValueTracker> value_tracker);
};

class NamesInterface {
    // Names in this class are only intended for use in derived classes.
protected:
    // Import a consistent list of Halide names that can be used in
    // Halide generators without qualification.
    using Expr = Halide::Expr;
    using EvictionKey = Halide::EvictionKey;
    using ExternFuncArgument = Halide::ExternFuncArgument;
    using Func = Halide::Func;
    using GeneratorContext = Halide::GeneratorContext;
    using ImageParam = Halide::ImageParam;
    using LoopLevel = Halide::LoopLevel;
    using MemoryType = Halide::MemoryType;
    using NameMangling = Halide::NameMangling;
    using Pipeline = Halide::Pipeline;
    using PrefetchBoundStrategy = Halide::PrefetchBoundStrategy;
    using RDom = Halide::RDom;
    using RVar = Halide::RVar;
    using TailStrategy = Halide::TailStrategy;
    using Target = Halide::Target;
    using Tuple = Halide::Tuple;
    using Type = Halide::Type;
    using Var = Halide::Var;
    template<typename T>
    static Expr cast(Expr e) {
        return Halide::cast<T>(e);
    }
    static inline Expr cast(Halide::Type t, Expr e) {
        return Halide::cast(t, std::move(e));
    }
    template<typename T>
    using GeneratorParam = Halide::GeneratorParam<T>;
    template<typename T = void, int D = -1>
    using Buffer = Halide::Buffer<T, D>;
    template<typename T>
    using Param = Halide::Param<T>;
    static inline Type Bool(int lanes = 1) {
        return Halide::Bool(lanes);
    }
    static inline Type Float(int bits, int lanes = 1) {
        return Halide::Float(bits, lanes);
    }
    static inline Type Int(int bits, int lanes = 1) {
        return Halide::Int(bits, lanes);
    }
    static inline Type UInt(int bits, int lanes = 1) {
        return Halide::UInt(bits, lanes);
    }
};

namespace Internal {

template<typename... Args>
struct NoRealizations : std::false_type {};

template<>
struct NoRealizations<> : std::true_type {};

template<typename T, typename... Args>
struct NoRealizations<T, Args...> {
    static const bool value = !std::is_convertible<T, Realization>::value && NoRealizations<Args...>::value;
};

// Note that these functions must never return null:
// if they cannot return a valid Generator, they must assert-fail.
using GeneratorFactory = std::function<AbstractGeneratorPtr(const GeneratorContext &context)>;

struct StringOrLoopLevel {
    std::string string_value;
    LoopLevel loop_level;

    StringOrLoopLevel() = default;
    /*not-explicit*/ StringOrLoopLevel(const char *s)
        : string_value(s) {
    }
    /*not-explicit*/ StringOrLoopLevel(const std::string &s)
        : string_value(s) {
    }
    /*not-explicit*/ StringOrLoopLevel(const LoopLevel &loop_level)
        : loop_level(loop_level) {
    }
};

class GeneratorParamInfo {
    // names used across all params, inputs, and outputs.
    std::set<std::string> names;

    // Ordered-list of non-null ptrs to GeneratorParam<> fields.
    std::vector<Internal::GeneratorParamBase *> filter_generator_params;

    // Ordered-list of non-null ptrs to Input<> fields.
    std::vector<Internal::GeneratorInputBase *> filter_inputs;

    // Ordered-list of non-null ptrs to Output<> fields; empty if old-style Generator.
    std::vector<Internal::GeneratorOutputBase *> filter_outputs;

    // list of synthetic GP's that we dynamically created; this list only exists to simplify
    // lifetime management, and shouldn't be accessed directly outside of our ctor/dtor,
    // regardless of friend access.
    std::vector<std::unique_ptr<Internal::GeneratorParamBase>> owned_synthetic_params;

    // list of dynamically-added inputs and outputs, here only for lifetime management.
    std::vector<std::unique_ptr<Internal::GIOBase>> owned_extras;

public:
    friend class GeneratorBase;

    GeneratorParamInfo(GeneratorBase *generator, size_t size);

    const std::vector<Internal::GeneratorParamBase *> &generator_params() const {
        return filter_generator_params;
    }
    const std::vector<Internal::GeneratorInputBase *> &inputs() const {
        return filter_inputs;
    }
    const std::vector<Internal::GeneratorOutputBase *> &outputs() const {
        return filter_outputs;
    }
};

class GeneratorBase : public NamesInterface, public AbstractGenerator {
public:
    ~GeneratorBase() override;

    /** Given a data type, return an estimate of the "natural" vector size
     * for that data type when compiling for the current target. */
    int natural_vector_size(Halide::Type t) const {
        return get_target().natural_vector_size(t);
    }

    /** Given a data type, return an estimate of the "natural" vector size
     * for that data type when compiling for the current target. */
    template<typename data_t>
    int natural_vector_size() const {
        return get_target().natural_vector_size<data_t>();
    }

    /**
     * set_inputs is a variadic wrapper around set_inputs_vector, which makes usage much simpler
     * in many cases, as it constructs the relevant entries for the vector for you, which
     * is often a bit unintuitive at present. The arguments are passed in Input<>-declaration-order,
     * and the types must be compatible. Array inputs are passed as std::vector<> of the relevant type.
     *
     * Note: at present, scalar input types must match *exactly*, i.e., for Input<uint8_t>, you
     * must pass an argument that is actually uint8_t; an argument that is int-that-will-fit-in-uint8
     * will assert-fail at Halide compile time.
     */
    template<typename... Args>
    void set_inputs(const Args &...args) {
        // set_inputs_vector() checks this too, but checking it here allows build_inputs() to avoid out-of-range checks.
        GeneratorParamInfo &pi = this->param_info();
        user_assert(sizeof...(args) == pi.inputs().size())
            << "Expected exactly " << pi.inputs().size()
            << " inputs but got " << sizeof...(args) << "\n";
        set_inputs_vector(build_inputs(std::forward_as_tuple<const Args &...>(args...), std::make_index_sequence<sizeof...(Args)>{}));
    }

    Realization realize(std::vector<int32_t> sizes) {
        this->check_scheduled("realize");
        return get_pipeline().realize(std::move(sizes), get_target());
    }

    // Only enable if none of the args are Realization; otherwise we can incorrectly
    // select this method instead of the Realization-as-outparam variant
    template<typename... Args, typename std::enable_if<NoRealizations<Args...>::value>::type * = nullptr>
    Realization realize(Args &&...args) {
        this->check_scheduled("realize");
        return get_pipeline().realize(std::forward<Args>(args)..., get_target());
    }

    void realize(Realization r) {
        this->check_scheduled("realize");
        get_pipeline().realize(r, get_target());
    }

    // Return the Pipeline that has been built by the generate() method.
    // This method can only be called from the schedule() method.
    // (This may be relaxed in the future to allow calling from generate() as
    // long as all Outputs have been defined.)
    Pipeline get_pipeline();

    // Create Input<Func> with dynamic type & dimensions
    template<typename T,
             typename std::enable_if<std::is_same<T, Halide::Func>::value>::type * = nullptr>
    GeneratorInput<T> *add_input(const std::string &name, const Type &t, int dimensions) {
        check_exact_phase(GeneratorBase::ConfigureCalled);
        auto *p = new GeneratorInput<T>(name, t, dimensions);
        p->generator = this;
        param_info_ptr->owned_extras.push_back(std::unique_ptr<Internal::GIOBase>(p));
        param_info_ptr->filter_inputs.push_back(p);
        return p;
    }

    // Create Input<Buffer> with dynamic type & dimensions
    template<typename T,
             typename std::enable_if<!std::is_arithmetic<T>::value && !std::is_same<T, Halide::Func>::value>::type * = nullptr>
    GeneratorInput<T> *add_input(const std::string &name, const Type &t, int dimensions) {
        static_assert(!T::has_static_halide_type, "You can only call this version of add_input() for a Buffer<T, D> where T is void or omitted .");
        static_assert(!T::has_static_dimensions, "You can only call this version of add_input() for a Buffer<T, D> where D is -1 or omitted.");
        check_exact_phase(GeneratorBase::ConfigureCalled);
        auto *p = new GeneratorInput<T>(name, t, dimensions);
        p->generator = this;
        param_info_ptr->owned_extras.push_back(std::unique_ptr<Internal::GIOBase>(p));
        param_info_ptr->filter_inputs.push_back(p);
        return p;
    }

    // Create Input<Buffer> with compile-time type
    template<typename T,
             typename std::enable_if<!std::is_arithmetic<T>::value && !std::is_same<T, Halide::Func>::value>::type * = nullptr>
    GeneratorInput<T> *add_input(const std::string &name, int dimensions) {
        static_assert(T::has_static_halide_type, "You can only call this version of add_input() for a Buffer<T, D> where T is not void.");
        static_assert(!T::has_static_dimensions, "You can only call this version of add_input() for a Buffer<T, D> where D is -1 or omitted.");
        check_exact_phase(GeneratorBase::ConfigureCalled);
        auto *p = new GeneratorInput<T>(name, dimensions);
        p->generator = this;
        param_info_ptr->owned_extras.push_back(std::unique_ptr<Internal::GIOBase>(p));
        param_info_ptr->filter_inputs.push_back(p);
        return p;
    }

    // Create Input<Buffer> with compile-time type & dimensions
    template<typename T,
             typename std::enable_if<!std::is_arithmetic<T>::value && !std::is_same<T, Halide::Func>::value>::type * = nullptr>
    GeneratorInput<T> *add_input(const std::string &name) {
        static_assert(T::has_static_halide_type, "You can only call this version of add_input() for a Buffer<T, D> where T is not void.");
        static_assert(T::has_static_dimensions, "You can only call this version of add_input() for a Buffer<T, D> where D is not -1.");
        check_exact_phase(GeneratorBase::ConfigureCalled);
        auto *p = new GeneratorInput<T>(name);
        p->generator = this;
        param_info_ptr->owned_extras.push_back(std::unique_ptr<Internal::GIOBase>(p));
        param_info_ptr->filter_inputs.push_back(p);
        return p;
    }
    // Create Input<scalar>
    template<typename T,
             typename std::enable_if<std::is_arithmetic<T>::value>::type * = nullptr>
    GeneratorInput<T> *add_input(const std::string &name) {
        check_exact_phase(GeneratorBase::ConfigureCalled);
        auto *p = new GeneratorInput<T>(name);
        p->generator = this;
        param_info_ptr->owned_extras.push_back(std::unique_ptr<Internal::GIOBase>(p));
        param_info_ptr->filter_inputs.push_back(p);
        return p;
    }
    // Create Input<Expr> with dynamic type
    template<typename T,
             typename std::enable_if<std::is_same<T, Expr>::value>::type * = nullptr>
    GeneratorInput<T> *add_input(const std::string &name, const Type &type) {
        check_exact_phase(GeneratorBase::ConfigureCalled);
        auto *p = new GeneratorInput<Expr>(name);
        p->generator = this;
        p->set_type(type);
        param_info_ptr->owned_extras.push_back(std::unique_ptr<Internal::GIOBase>(p));
        param_info_ptr->filter_inputs.push_back(p);
        return p;
    }

    // Create Output<Func> with dynamic type & dimensions
    template<typename T,
             typename std::enable_if<std::is_same<T, Halide::Func>::value>::type * = nullptr>
    GeneratorOutput<T> *add_output(const std::string &name, const Type &t, int dimensions) {
        check_exact_phase(GeneratorBase::ConfigureCalled);
        auto *p = new GeneratorOutput<T>(name, t, dimensions);
        p->generator = this;
        param_info_ptr->owned_extras.push_back(std::unique_ptr<Internal::GIOBase>(p));
        param_info_ptr->filter_outputs.push_back(p);
        return p;
    }

    // Create Output<Buffer> with dynamic type & dimensions
    template<typename T,
             typename std::enable_if<!std::is_arithmetic<T>::value && !std::is_same<T, Halide::Func>::value>::type * = nullptr>
    GeneratorOutput<T> *add_output(const std::string &name, const Type &t, int dimensions) {
        static_assert(!T::has_static_halide_type, "You can only call this version of add_output() for a Buffer<T, D> where T is void or omitted .");
        static_assert(!T::has_static_dimensions, "You can only call this version of add_output() for a Buffer<T, D> where D is -1 or omitted.");
        check_exact_phase(GeneratorBase::ConfigureCalled);
        auto *p = new GeneratorOutput<T>(name, t, dimensions);
        p->generator = this;
        param_info_ptr->owned_extras.push_back(std::unique_ptr<Internal::GIOBase>(p));
        param_info_ptr->filter_outputs.push_back(p);
        return p;
    }

    // Create Output<Buffer> with compile-time type
    template<typename T,
             typename std::enable_if<!std::is_arithmetic<T>::value && !std::is_same<T, Halide::Func>::value>::type * = nullptr>
    GeneratorOutput<T> *add_output(const std::string &name, int dimensions) {
        static_assert(T::has_static_halide_type, "You can only call this version of add_output() for a Buffer<T, D> where T is not void.");
        static_assert(!T::has_static_dimensions, "You can only call this version of add_output() for a Buffer<T, D> where D is -1 or omitted.");
        check_exact_phase(GeneratorBase::ConfigureCalled);
        auto *p = new GeneratorOutput<T>(name, dimensions);
        p->generator = this;
        param_info_ptr->owned_extras.push_back(std::unique_ptr<Internal::GIOBase>(p));
        param_info_ptr->filter_outputs.push_back(p);
        return p;
    }

    // Create Output<Buffer> with compile-time type & dimensions
    template<typename T,
             typename std::enable_if<!std::is_arithmetic<T>::value && !std::is_same<T, Halide::Func>::value>::type * = nullptr>
    GeneratorOutput<T> *add_output(const std::string &name) {
        static_assert(T::has_static_halide_type, "You can only call this version of add_output() for a Buffer<T, D> where T is not void.");
        static_assert(T::has_static_dimensions, "You can only call this version of add_output() for a Buffer<T, D> where D is not -1.");
        check_exact_phase(GeneratorBase::ConfigureCalled);
        auto *p = new GeneratorOutput<T>(name);
        p->generator = this;
        param_info_ptr->owned_extras.push_back(std::unique_ptr<Internal::GIOBase>(p));
        param_info_ptr->filter_outputs.push_back(p);
        return p;
    }

    template<typename... Args>
    HALIDE_NO_USER_CODE_INLINE void add_requirement(Expr condition, Args &&...args) {
        get_pipeline().add_requirement(condition, std::forward<Args>(args)...);
    }

    void trace_pipeline() {
        get_pipeline().trace_pipeline();
    }

protected:
    GeneratorBase(size_t size, const void *introspection_helper);
    void set_generator_names(const std::string &registered_name, const std::string &stub_name);

    void init_from_context(const Halide::GeneratorContext &context);

    virtual void call_configure() = 0;
    virtual void call_generate() = 0;
    virtual void call_schedule() = 0;

    void track_parameter_values(bool include_outputs);

    void pre_build();
    void post_build();
    void pre_configure();
    void post_configure();
    void pre_generate();
    void post_generate();
    void pre_schedule();
    void post_schedule();

    template<typename T>
    using Input = GeneratorInput<T>;

    template<typename T>
    using Output = GeneratorOutput<T>;

    // A Generator's creation and usage must go in a certain phase to ensure correctness;
    // the state machine here is advanced and checked at various points to ensure
    // this is the case.
    enum Phase {
        // Generator has just come into being.
        Created,

        // Generator has had its configure() method called. (For Generators without
        // a configure() method, this phase will be skipped and will advance
        // directly to InputsSet.)
        ConfigureCalled,

        // All Input<>/Param<> fields have been set. (Applicable only in JIT mode;
        // in AOT mode, this can be skipped, going Created->GenerateCalled directly.)
        InputsSet,

        // Generator has had its generate() method called.
        GenerateCalled,

        // Generator has had its schedule() method (if any) called.
        ScheduleCalled,
    } phase{Created};

    void check_exact_phase(Phase expected_phase) const;
    void check_min_phase(Phase expected_phase) const;
    void advance_phase(Phase new_phase);

    void ensure_configure_has_been_called();

    Target get_target() const {
        return target;
    }
    bool get_auto_schedule() const {
        return auto_schedule;
    }
    MachineParams get_machine_params() const {
        return machine_params;
    }
    /** Generators can register ExternalCode objects onto
     * themselves. The Generator infrastructure will arrange to have
     * this ExternalCode appended to the Module that is finally
     * compiled using the Generator. This allows encapsulating
     * functionality that depends on external libraries or handwritten
     * code for various targets. The name argument should match the
     * name of the ExternalCode block and is used to ensure the same
     * code block is not duplicated in the output. Halide does not do
     * anything other than to compare names for equality. To guarantee
     * uniqueness in public code, we suggest using a Java style
     * inverted domain name followed by organization specific
     * naming. E.g.:
     *     com.yoyodyne.overthruster.0719acd19b66df2a9d8d628a8fefba911a0ab2b7
     *
     * See test/generator/external_code_generator.cpp for example use. */
    std::shared_ptr<GeneratorContext::ExternsMap> get_externs_map() const {
        return externs_map;
    }

    // These must remain here for legacy code that access the fields directly.
    GeneratorParam<Target> target{"target", Target()};
    GeneratorParam<bool> auto_schedule{"auto_schedule", false};
    GeneratorParam<MachineParams> machine_params{"machine_params", MachineParams::generic()};

private:
    friend void ::Halide::Internal::generator_test();
    friend class GeneratorParamBase;
    friend class GIOBase;
    friend class GeneratorInputBase;
    friend class GeneratorOutputBase;
    friend class GeneratorParamInfo;
    friend class StubOutputBufferBase;

    const size_t size;
    std::shared_ptr<GeneratorContext::ExternsMap> externs_map;
    std::shared_ptr<Internal::ValueTracker> value_tracker;

    // Lazily-allocated-and-inited struct with info about our various Params.
    // Do not access directly: use the param_info() getter.
    std::unique_ptr<GeneratorParamInfo> param_info_ptr;

    std::string generator_registered_name, generator_stub_name;
    Pipeline pipeline;

    // Return our GeneratorParamInfo.
    GeneratorParamInfo &param_info();

    Internal::GeneratorInputBase *find_input_by_name(const std::string &name);
    Internal::GeneratorOutputBase *find_output_by_name(const std::string &name);

    void check_scheduled(const char *m) const;

    void build_params(bool force = false);

    // Provide private, unimplemented, wrong-result-type methods here
    // so that Generators don't attempt to call the global methods
    // of the same name by accident: use the get_target() method instead.
    void get_host_target();
    void get_jit_target_from_environment();
    void get_target_from_environment();

    void set_inputs_vector(const std::vector<std::vector<StubInput>> &inputs);

    static void check_input_is_singular(Internal::GeneratorInputBase *in);
    static void check_input_is_array(Internal::GeneratorInputBase *in);
    static void check_input_kind(Internal::GeneratorInputBase *in, Internal::ArgInfoKind kind);

    // Allow Buffer<> if:
    // -- we are assigning it to an Input<Buffer<>> (with compatible type and dimensions),
    // causing the Input<Buffer<>> to become a precompiled buffer in the generated code.
    // -- we are assigningit to an Input<Func>, in which case we just Func-wrap the Buffer<>.
    template<typename T, int Dims>
    std::vector<StubInput> build_input(size_t i, const Buffer<T, Dims> &arg) {
        auto *in = param_info().inputs().at(i);
        check_input_is_singular(in);
        const auto k = in->kind();
        if (k == Internal::ArgInfoKind::Buffer) {
            Halide::Buffer<> b = arg;
            StubInputBuffer<> sib(b);
            StubInput si(sib);
            return {si};
        } else if (k == Internal::ArgInfoKind::Function) {
            Halide::Func f(arg.name() + "_im");
            f(Halide::_) = arg(Halide::_);
            StubInput si(f);
            return {si};
        } else {
            check_input_kind(in, Internal::ArgInfoKind::Buffer);  // just to trigger assertion
            return {};
        }
    }

    // Allow Input<Buffer<>> if:
    // -- we are assigning it to another Input<Buffer<>> (with compatible type and dimensions),
    // allowing us to simply pipe a parameter from an enclosing Generator to the Invoker.
    // -- we are assigningit to an Input<Func>, in which case we just Func-wrap the Input<Buffer<>>.
    template<typename T, int Dims>
    std::vector<StubInput> build_input(size_t i, const GeneratorInput<Buffer<T, Dims>> &arg) {
        auto *in = param_info().inputs().at(i);
        check_input_is_singular(in);
        const auto k = in->kind();
        if (k == Internal::ArgInfoKind::Buffer) {
            StubInputBuffer<> sib = arg;
            StubInput si(sib);
            return {si};
        } else if (k == Internal::ArgInfoKind::Function) {
            Halide::Func f = arg.funcs().at(0);
            StubInput si(f);
            return {si};
        } else {
            check_input_kind(in, Internal::ArgInfoKind::Buffer);  // just to trigger assertion
            return {};
        }
    }

    // Allow Func iff we are assigning it to an Input<Func> (with compatible type and dimensions).
    std::vector<StubInput> build_input(size_t i, const Func &arg) {
        auto *in = param_info().inputs().at(i);
        check_input_kind(in, Internal::ArgInfoKind::Function);
        check_input_is_singular(in);
        const Halide::Func &f = arg;
        StubInput si(f);
        return {si};
    }

    // Allow vector<Func> iff we are assigning it to an Input<Func[]> (with compatible type and dimensions).
    std::vector<StubInput> build_input(size_t i, const std::vector<Func> &arg) {
        auto *in = param_info().inputs().at(i);
        check_input_kind(in, Internal::ArgInfoKind::Function);
        check_input_is_array(in);
        // My kingdom for a list comprehension...
        std::vector<StubInput> siv;
        siv.reserve(arg.size());
        for (const auto &f : arg) {
            siv.emplace_back(f);
        }
        return siv;
    }

    // Expr must be Input<Scalar>.
    std::vector<StubInput> build_input(size_t i, const Expr &arg) {
        auto *in = param_info().inputs().at(i);
        check_input_kind(in, Internal::ArgInfoKind::Scalar);
        check_input_is_singular(in);
        StubInput si(arg);
        return {si};
    }

    // (Array form)
    std::vector<StubInput> build_input(size_t i, const std::vector<Expr> &arg) {
        auto *in = param_info().inputs().at(i);
        check_input_kind(in, Internal::ArgInfoKind::Scalar);
        check_input_is_array(in);
        std::vector<StubInput> siv;
        siv.reserve(arg.size());
        for (const auto &value : arg) {
            siv.emplace_back(value);
        }
        return siv;
    }

    // Any other type must be convertible to Expr and must be associated with an Input<Scalar>.
    // Use is_arithmetic since some Expr conversions are explicit.
    template<typename T,
             typename std::enable_if<std::is_arithmetic<T>::value>::type * = nullptr>
    std::vector<StubInput> build_input(size_t i, const T &arg) {
        auto *in = param_info().inputs().at(i);
        check_input_kind(in, Internal::ArgInfoKind::Scalar);
        check_input_is_singular(in);
        // We must use an explicit Expr() ctor to preserve the type
        Expr e(arg);
        StubInput si(e);
        return {si};
    }

    // (Array form)
    template<typename T,
             typename std::enable_if<std::is_arithmetic<T>::value>::type * = nullptr>
    std::vector<StubInput> build_input(size_t i, const std::vector<T> &arg) {
        auto *in = param_info().inputs().at(i);
        check_input_kind(in, Internal::ArgInfoKind::Scalar);
        check_input_is_array(in);
        std::vector<StubInput> siv;
        siv.reserve(arg.size());
        for (const auto &value : arg) {
            // We must use an explicit Expr() ctor to preserve the type;
            // otherwise, implicit conversions can downgrade (e.g.) float -> int
            Expr e(value);
            siv.emplace_back(e);
        }
        return siv;
    }

    template<typename... Args, size_t... Indices>
    std::vector<std::vector<StubInput>> build_inputs(const std::tuple<const Args &...> &t, std::index_sequence<Indices...>) {
        return {build_input(Indices, std::get<Indices>(t))...};
    }

public:
    // AbstractGenerator methods
    std::string name() override;
    GeneratorContext context() const override;
    std::vector<ArgInfo> arginfos() override;

    void set_generatorparam_value(const std::string &name, const std::string &value) override;
    void set_generatorparam_value(const std::string &name, const LoopLevel &loop_level) override;

    std::vector<Parameter> input_parameter(const std::string &name) override;
    std::vector<Func> output_func(const std::string &name) override;

    ExternsMap external_code_map() override;

    // This is overridden in the concrete Generator<> subclass.
    // Pipeline build_pipeline() override;

    void bind_input(const std::string &name, const std::vector<Parameter> &v) override;
    void bind_input(const std::string &name, const std::vector<Func> &v) override;
    void bind_input(const std::string &name, const std::vector<Expr> &v) override;

    bool emit_cpp_stub(const std::string &stub_file_path) override;

    GeneratorBase(const GeneratorBase &) = delete;
    GeneratorBase &operator=(const GeneratorBase &) = delete;
    GeneratorBase(GeneratorBase &&that) = delete;
    GeneratorBase &operator=(GeneratorBase &&that) = delete;
};

class GeneratorRegistry {
public:
    static void register_factory(const std::string &name, GeneratorFactory generator_factory);
    static void unregister_factory(const std::string &name);
    static std::vector<std::string> enumerate();
    // Note that this method will never return null:
    // if it cannot return a valid Generator, it should assert-fail.
    static AbstractGeneratorPtr create(const std::string &name,
                                       const Halide::GeneratorContext &context);

private:
    using GeneratorFactoryMap = std::map<const std::string, GeneratorFactory>;

    GeneratorFactoryMap factories;
    std::mutex mutex;

    static GeneratorRegistry &get_registry();

    GeneratorRegistry() = default;

public:
    GeneratorRegistry(const GeneratorRegistry &) = delete;
    GeneratorRegistry &operator=(const GeneratorRegistry &) = delete;
    GeneratorRegistry(GeneratorRegistry &&that) = delete;
    GeneratorRegistry &operator=(GeneratorRegistry &&that) = delete;
};

}  // namespace Internal

template<class T>
class Generator : public Internal::GeneratorBase {
protected:
    Generator()
        : Internal::GeneratorBase(sizeof(T),
                                  Internal::Introspection::get_introspection_helper<T>()) {
    }

public:
    static std::unique_ptr<T> create(const Halide::GeneratorContext &context) {
        // We must have an object of type T (not merely GeneratorBase) to call a protected method,
        // because CRTP is a weird beast.
        auto g = std::make_unique<T>();
        g->init_from_context(context);
        return g;
    }

    // This is public but intended only for use by the HALIDE_REGISTER_GENERATOR() macro.
    static std::unique_ptr<T> create(const Halide::GeneratorContext &context,
                                     const std::string &registered_name,
                                     const std::string &stub_name) {
        auto g = create(context);
        g->set_generator_names(registered_name, stub_name);
        return g;
    }

    template<typename... Args>
    void apply(const Args &...args) {
        call_configure();
        set_inputs(args...);
        call_generate();
        call_schedule();
    }

    template<typename T2>
    std::unique_ptr<T2> create() const {
        return T2::create(context());
    }

    template<typename T2, typename... Args>
    inline std::unique_ptr<T2> apply(const Args &...args) const {
        auto t = this->create<T2>();
        t->apply(args...);
        return t;
    }

private:
    // std::is_member_function_pointer will fail if there is no member of that name,
    // so we use a little SFINAE to detect if there are method-shaped members.
    template<typename>
    struct type_sink { typedef void type; };

    template<typename T2, typename = void>
    struct has_configure_method : std::false_type {};

    template<typename T2>
    struct has_configure_method<T2, typename type_sink<decltype(std::declval<T2>().configure())>::type> : std::true_type {};

    template<typename T2, typename = void>
    struct has_generate_method : std::false_type {};

    template<typename T2>
    struct has_generate_method<T2, typename type_sink<decltype(std::declval<T2>().generate())>::type> : std::true_type {};

    template<typename T2, typename = void>
    struct has_schedule_method : std::false_type {};

    template<typename T2>
    struct has_schedule_method<T2, typename type_sink<decltype(std::declval<T2>().schedule())>::type> : std::true_type {};

    Pipeline build_pipeline_impl() {
        T *t = (T *)this;
        // No: configure() must be called prior to this
        // (and in fact, prior to calling set_inputs).
        //
        // t->call_configure_impl();

        t->call_generate_impl();
        t->call_schedule_impl();
        return get_pipeline();
    }

    void call_configure_impl() {
        pre_configure();
        if constexpr (has_configure_method<T>::value) {
            T *t = (T *)this;
            static_assert(std::is_void<decltype(t->configure())>::value, "configure() must return void");
            t->configure();
        }
        post_configure();
    }

    void call_generate_impl() {
        pre_generate();
        static_assert(has_generate_method<T>::value, "Expected a generate() method here.");
        T *t = (T *)this;
        static_assert(std::is_void<decltype(t->generate())>::value, "generate() must return void");
        t->generate();
        post_generate();
    }

    void call_schedule_impl() {
        pre_schedule();
        if constexpr (has_schedule_method<T>::value) {
            T *t = (T *)this;
            static_assert(std::is_void<decltype(t->schedule())>::value, "schedule() must return void");
            t->schedule();
        }
        post_schedule();
    }

protected:
    Pipeline build_pipeline() override {
        ensure_configure_has_been_called();
        return this->build_pipeline_impl();
    }

    void call_configure() override {
        this->call_configure_impl();
    }

    void call_generate() override {
        this->call_generate_impl();
    }

    void call_schedule() override {
        this->call_schedule_impl();
    }

private:
    friend void ::Halide::Internal::generator_test();
    friend void ::Halide::Internal::generator_test();
    friend class ::Halide::GeneratorContext;

public:
    Generator(const Generator &) = delete;
    Generator &operator=(const Generator &) = delete;
    Generator(Generator &&that) = delete;
    Generator &operator=(Generator &&that) = delete;
};

namespace Internal {

class RegisterGenerator {
public:
    RegisterGenerator(const char *registered_name, GeneratorFactory generator_factory);
};

}  // namespace Internal

}  // namespace Halide

// Define this namespace at global scope so that anonymous namespaces won't
// defeat our static_assert check; define a dummy type inside so we can
// check for type aliasing injected by anonymous namespace usage
namespace halide_register_generator {
struct halide_global_ns;
};

#define _HALIDE_REGISTER_GENERATOR_IMPL(GEN_CLASS_NAME, GEN_REGISTRY_NAME, FULLY_QUALIFIED_STUB_NAME)                               \
    namespace halide_register_generator {                                                                                           \
    struct halide_global_ns;                                                                                                        \
    namespace GEN_REGISTRY_NAME##_ns {                                                                                              \
        std::unique_ptr<Halide::Internal::AbstractGenerator> factory(const Halide::GeneratorContext &context);                      \
        std::unique_ptr<Halide::Internal::AbstractGenerator> factory(const Halide::GeneratorContext &context) {                     \
            using GenType = std::remove_pointer<decltype(new GEN_CLASS_NAME)>::type; /* NOLINT(bugprone-macro-parentheses) */       \
            return GenType::create(context, #GEN_REGISTRY_NAME, #FULLY_QUALIFIED_STUB_NAME);                                        \
        }                                                                                                                           \
    }                                                                                                                               \
    static auto reg_##GEN_REGISTRY_NAME = Halide::Internal::RegisterGenerator(#GEN_REGISTRY_NAME, GEN_REGISTRY_NAME##_ns::factory); \
    }                                                                                                                               \
    static_assert(std::is_same<::halide_register_generator::halide_global_ns, halide_register_generator::halide_global_ns>::value,  \
                  "HALIDE_REGISTER_GENERATOR must be used at global scope");

#define _HALIDE_REGISTER_GENERATOR2(GEN_CLASS_NAME, GEN_REGISTRY_NAME) \
    _HALIDE_REGISTER_GENERATOR_IMPL(GEN_CLASS_NAME, GEN_REGISTRY_NAME, GEN_REGISTRY_NAME)

#define _HALIDE_REGISTER_GENERATOR3(GEN_CLASS_NAME, GEN_REGISTRY_NAME, FULLY_QUALIFIED_STUB_NAME) \
    _HALIDE_REGISTER_GENERATOR_IMPL(GEN_CLASS_NAME, GEN_REGISTRY_NAME, FULLY_QUALIFIED_STUB_NAME)

// MSVC has a broken implementation of variadic macros: it expands __VA_ARGS__
// as a single token in argument lists (rather than multiple tokens).
// Jump through some hoops to work around this.
#define __HALIDE_REGISTER_ARGCOUNT_IMPL(_1, _2, _3, COUNT, ...) \
    COUNT

#define _HALIDE_REGISTER_ARGCOUNT_IMPL(ARGS) \
    __HALIDE_REGISTER_ARGCOUNT_IMPL ARGS

#define _HALIDE_REGISTER_ARGCOUNT(...) \
    _HALIDE_REGISTER_ARGCOUNT_IMPL((__VA_ARGS__, 3, 2, 1, 0))

#define ___HALIDE_REGISTER_CHOOSER(COUNT) \
    _HALIDE_REGISTER_GENERATOR##COUNT

#define __HALIDE_REGISTER_CHOOSER(COUNT) \
    ___HALIDE_REGISTER_CHOOSER(COUNT)

#define _HALIDE_REGISTER_CHOOSER(COUNT) \
    __HALIDE_REGISTER_CHOOSER(COUNT)

#define _HALIDE_REGISTER_GENERATOR_PASTE(A, B) \
    A B

#define HALIDE_REGISTER_GENERATOR(...) \
    _HALIDE_REGISTER_GENERATOR_PASTE(_HALIDE_REGISTER_CHOOSER(_HALIDE_REGISTER_ARGCOUNT(__VA_ARGS__)), (__VA_ARGS__))

// HALIDE_REGISTER_GENERATOR_ALIAS() can be used to create an an alias-with-a-particular-set-of-param-values
// for a given Generator in the build system. Normally, you wouldn't want to do this;
// however, some existing Halide clients have build systems that make it challenging to
// specify GeneratorParams inside the build system, and this allows a somewhat simpler
// customization route for them. It's highly recommended you don't use this for new code.
//
// The final argument is really an initializer-list of GeneratorParams, in the form
// of an initializer-list for map<string, string>:
//
//    { { "gp-name", "gp-value"} [, { "gp2-name", "gp2-value" }] }
//
// It is specified as a variadic template argument to allow for the fact that the embedded commas
// would otherwise confuse the preprocessor; since (in this case) all we're going to do is
// pass it thru as-is, this is fine (and even MSVC's 'broken' __VA_ARGS__ should be OK here).
#define HALIDE_REGISTER_GENERATOR_ALIAS(GEN_REGISTRY_NAME, ORIGINAL_REGISTRY_NAME, ...)                                             \
    namespace halide_register_generator {                                                                                           \
    struct halide_global_ns;                                                                                                        \
    namespace ORIGINAL_REGISTRY_NAME##_ns {                                                                                         \
        std::unique_ptr<Halide::Internal::AbstractGenerator> factory(const Halide::GeneratorContext &context);                      \
    }                                                                                                                               \
    namespace GEN_REGISTRY_NAME##_ns {                                                                                              \
        std::unique_ptr<Halide::Internal::AbstractGenerator> factory(const Halide::GeneratorContext &context) {                     \
            auto g = ORIGINAL_REGISTRY_NAME##_ns::factory(context);                                                                 \
            const std::map<std::string, std::string> m = __VA_ARGS__;                                                               \
            for (const auto &c : m) {                                                                                               \
                g->set_generatorparam_value(c.first, c.second);                                                                     \
            }                                                                                                                       \
            return g;                                                                                                               \
        }                                                                                                                           \
    }                                                                                                                               \
    static auto reg_##GEN_REGISTRY_NAME = Halide::Internal::RegisterGenerator(#GEN_REGISTRY_NAME, GEN_REGISTRY_NAME##_ns::factory); \
    }                                                                                                                               \
    static_assert(std::is_same<::halide_register_generator::halide_global_ns, halide_register_generator::halide_global_ns>::value,  \
                  "HALIDE_REGISTER_GENERATOR_ALIAS must be used at global scope");

#endif  // HALIDE_GENERATOR_H_<|MERGE_RESOLUTION|>--- conflicted
+++ resolved
@@ -329,11 +329,7 @@
 
 /** GeneratorFactoryProvider provides a way to customize the Generators
  * that are visible to generate_filter_main (which otherwise would just
-<<<<<<< HEAD
- * look at the global registry of C++ Generators).
-=======
  * look at the global registry of C++ Generators). */
->>>>>>> 4ab637ca
 class GeneratorFactoryProvider {
 public:
     GeneratorFactoryProvider() = default;
@@ -341,19 +337,6 @@
 
     /** Return a list of all registerd Generators that are available for use
      * with the create() method. */
-<<<<<<< HEAD
-virtual std::vector<std::string> enumerate() const = 0;
-
-/** Create an instance of the Generator that is registered under the given
- * name. If the name isn't one returned by enumerate(), assert-fail. */
-virtual AbstractGeneratorPtr create(const std::string &name,
-                                    const Halide::GeneratorContext &context) const = 0;
-
-GeneratorFactoryProvider(const GeneratorFactoryProvider &) = delete;
-GeneratorFactoryProvider &operator=(const GeneratorFactoryProvider &) = delete;
-GeneratorFactoryProvider(GeneratorFactoryProvider &&) = delete;
-GeneratorFactoryProvider &operator=(GeneratorFactoryProvider &&) = delete;
-=======
     virtual std::vector<std::string> enumerate() const = 0;
 
     /** Create an instance of the Generator that is registered under the given
@@ -365,7 +348,6 @@
     GeneratorFactoryProvider &operator=(const GeneratorFactoryProvider &) = delete;
     GeneratorFactoryProvider(GeneratorFactoryProvider &&) = delete;
     GeneratorFactoryProvider &operator=(GeneratorFactoryProvider &&) = delete;
->>>>>>> 4ab637ca
 };
 
 /** generate_filter_main() is a convenient wrapper for GeneratorRegistry::create() +
@@ -373,11 +355,7 @@
  * command-line utility for ahead-of-time filter compilation. */
 int generate_filter_main(int argc, char **argv, std::ostream &cerr);
 
-<<<<<<< HEAD
-/** This variant lets you provide your own provider for how to enumerate and/or create
-=======
 /** This overload of generate_filter_main lets you provide your own provider for how to enumerate and/or create
->>>>>>> 4ab637ca
  * the generators based on registration name; this is useful if you want to re-use the
  * 'main' logic but avoid the global Generator registry (e.g. for bindings in languages
  * other than C++). */
