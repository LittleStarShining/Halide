#include "runtime_internal.h"
#include "device_buffer_utils.h"
#include "device_interface.h"
#include "HalideRuntimeHexagonHost.h"
#include "printer.h"
#include "scoped_mutex_lock.h"

#define O_TRUNC 00001000

namespace Halide { namespace Runtime { namespace Internal { namespace Hexagon {

struct ion_device_handle {
    void *buffer;
    size_t size;
};

WEAK halide_mutex thread_lock = { { 0 } };

extern WEAK halide_device_interface hexagon_device_interface;

// Define dynamic version of hexagon_remote/halide_hexagon_remote.h
typedef struct _remote_buffer__seq_octet _remote_buffer__seq_octet;
typedef _remote_buffer__seq_octet remote_buffer;
struct _remote_buffer__seq_octet {
   unsigned char* data;
   int dataLen;
};

typedef int (*remote_initialize_kernels_fn)(const unsigned char*, int, halide_hexagon_handle_t*);
typedef halide_hexagon_handle_t (*remote_get_symbol_fn)(halide_hexagon_handle_t, const char*, int);
typedef int (*remote_run_fn)(halide_hexagon_handle_t, int,
                             const remote_buffer*, int, const remote_buffer*, int,
                             remote_buffer*, int);
typedef int (*remote_release_kernels_fn)(halide_hexagon_handle_t, int);
typedef int (*remote_poll_log_fn)(char *, int, int *);
<<<<<<< HEAD
typedef void (*remote_poll_profiler_state_fn)(int *, int *);
=======
typedef int (*remote_poll_profiler_func_fn)(int *);
typedef int (*remote_power_fn)();
>>>>>>> 5833de46

typedef void (*host_malloc_init_fn)();
typedef void *(*host_malloc_fn)(size_t);
typedef void (*host_free_fn)(void *);

WEAK remote_initialize_kernels_fn remote_initialize_kernels = NULL;
WEAK remote_get_symbol_fn remote_get_symbol = NULL;
WEAK remote_run_fn remote_run = NULL;
WEAK remote_release_kernels_fn remote_release_kernels = NULL;
WEAK remote_poll_log_fn remote_poll_log = NULL;
<<<<<<< HEAD
WEAK remote_poll_profiler_state_fn remote_poll_profiler_state = NULL;
=======
WEAK remote_poll_profiler_func_fn remote_poll_profiler_func = NULL;
WEAK remote_power_fn remote_power_hvx_on = NULL;
WEAK remote_power_fn remote_power_hvx_off = NULL;
>>>>>>> 5833de46

WEAK host_malloc_init_fn host_malloc_init = NULL;
WEAK host_malloc_init_fn host_malloc_deinit = NULL;
WEAK host_malloc_fn host_malloc = NULL;
WEAK host_free_fn host_free = NULL;

// This checks if there are any log messages available on the remote
// side. It should be called after every remote call.
WEAK void poll_log(void *user_context) {
    if (!remote_poll_log) return;

    while (true) {
        char message[1024];
        int read = 0;
        int result = remote_poll_log(&message[0], sizeof(message), &read);
        if (result != 0) {
            // Don't make this an error, otherwise we might obscure
            // more information about errors that would come later.
            print(user_context) << "Hexagon: remote_poll_log failed " << result << "\n";
            return;
        }

        if (read > 0) {
            halide_print(user_context, message);
        } else {
            break;
        }
    }
}

WEAK void get_remote_profiler_state(int *func, int *threads) {
    if (!remote_poll_profiler_state) {
        // This should only have been called if there's a remote profiler func installed.
        error(NULL) << "Hexagon: remote_poll_profiler_func not found\n";
    }

    remote_poll_profiler_state(func, threads);
}

template <typename T>
void get_symbol(void *user_context, const char* name, T &sym, bool required = true) {
    debug(user_context) << "    halide_get_library_symbol('" << name << "') -> \n";
    sym = (T)halide_hexagon_host_get_symbol(user_context, name);
    debug(user_context) << "        " << (void *)sym << "\n";
    if (!sym && required) {
        error(user_context) << "Required Hexagon runtime symbol '" << name << "' not found.\n";
    }
}

// Load the hexagon remote runtime.
WEAK int init_hexagon_runtime(void *user_context) {
    if (remote_initialize_kernels && remote_run && remote_release_kernels) {
        // Already loaded.
        return 0;
    }

    debug(user_context) << "Hexagon: init_hexagon_runtime (user_context: " << user_context << ")\n";

    // Get the symbols we need from the library.
    get_symbol(user_context, "halide_hexagon_remote_initialize_kernels", remote_initialize_kernels);
    if (!remote_initialize_kernels) return -1;
    get_symbol(user_context, "halide_hexagon_remote_get_symbol", remote_get_symbol);
    if (!remote_get_symbol) return -1;
    get_symbol(user_context, "halide_hexagon_remote_run", remote_run);
    if (!remote_run) return -1;
    get_symbol(user_context, "halide_hexagon_remote_release_kernels", remote_release_kernels);
    if (!remote_release_kernels) return -1;

    get_symbol(user_context, "halide_hexagon_host_malloc_init", host_malloc_init);
    if (!host_malloc_init) return -1;
    get_symbol(user_context, "halide_hexagon_host_malloc_deinit", host_malloc_deinit);
    if (!host_malloc_deinit) return -1;
    get_symbol(user_context, "halide_hexagon_host_malloc", host_malloc);
    if (!host_malloc) return -1;
    get_symbol(user_context, "halide_hexagon_host_free", host_free);
    if (!host_free) return -1;

    // These symbols are optional.
    get_symbol(user_context, "halide_hexagon_remote_poll_log", remote_poll_log, /* required */ false);
<<<<<<< HEAD

    get_symbol(user_context, "halide_hexagon_remote_poll_profiler_state", remote_poll_profiler_state, /* required */ true);
=======
    get_symbol(user_context, "halide_hexagon_remote_poll_profiler_func", remote_poll_profiler_func, /* required */ false);
>>>>>>> 5833de46

    // If these are unavailable, then the runtime always powers HVX on and so these are not necessary.
    get_symbol(user_context, "halide_hexagon_remote_power_hvx_on", remote_power_hvx_on, /* required */ false);
    get_symbol(user_context, "halide_hexagon_remote_power_hvx_off", remote_power_hvx_off, /* required */ false);

    host_malloc_init();

    return 0;
}

// Structure to hold the state of a module attached to the context.
// Also used as a linked-list to keep track of all the different
// modules that are attached to a context in order to release them all
// when then context is released.
struct module_state {
    halide_hexagon_handle_t module;
    size_t size;
    module_state *next;
};
WEAK module_state *state_list = NULL;

}}}}  // namespace Halide::Runtime::Internal::Hexagon

using namespace Halide::Runtime::Internal;
using namespace Halide::Runtime::Internal::Hexagon;

extern "C" {

WEAK bool halide_is_hexagon_available(void *user_context) {
    int result = init_hexagon_runtime(user_context);
    return result == 0;
}

WEAK int halide_hexagon_initialize_kernels(void *user_context, void **state_ptr,
                                           const uint8_t *code, uint64_t code_size) {
    int result = init_hexagon_runtime(user_context);
    if (result != 0) return result;

    debug(user_context) << "Hexagon: halide_hexagon_initialize_kernels (user_context: " << user_context
                        << ", state_ptr: " << state_ptr
                        << ", *state_ptr: " << *state_ptr
                        << ", code: " << code
                        << ", code_size: " << (int)code_size << ")\n";
    halide_assert(user_context, state_ptr != NULL);

    // Create the state object if necessary. This only happens once,
    // regardless of how many times halide_hexagon_initialize_kernels
    // or halide_hexagon_device_release is called.
    // halide_hexagon_device_release traverses this list and releases
    // the module objects, but it does not modify the list nodes
    // created/inserted here.
    ScopedMutexLock lock(&thread_lock);

    module_state **state = (module_state**)state_ptr;
    if (!(*state)) {
        debug(user_context) << "    allocating module state -> \n";
        *state = (module_state*)malloc(sizeof(module_state));
        debug(user_context) << "        " << *state << "\n";
        (*state)->module = 0;
        (*state)->size = 0;
        (*state)->next = state_list;
        state_list = *state;
    }

    // Create the module itself if necessary.
    if (!(*state)->module) {
        debug(user_context) << "    halide_remote_initialize_kernels -> ";
        halide_hexagon_handle_t module = 0;
        result = remote_initialize_kernels(code, code_size, &module);
        poll_log(user_context);
        if (result == 0) {
            debug(user_context) << "        " << module << "\n";
            (*state)->module = module;
            (*state)->size = code_size;
        } else {
            debug(user_context) << "        " << result << "\n";
            error(user_context) << "Initialization of Hexagon kernels failed\n";
        }
    } else {
        debug(user_context) << "    re-using existing module " << (*state)->module << "\n";
    }

    return result != 0 ? -1 : 0;
}

namespace {

// Prepare an array of remote_buffer arguments, mapping buffers if
// necessary. Only arguments with flags&flag_mask == flag_value are
// added to the mapped_args array. Returns the number of arguments
// mapped, or a negative number on error.
WEAK int map_arguments(void *user_context, int arg_count,
                       uint64_t arg_sizes[], void *args[], int arg_flags[], int flag_mask, int flag_value,
                       remote_buffer *mapped_args) {
    int mapped_count = 0;
    for (int i = 0; i < arg_count; i++) {
        if ((arg_flags[i] & flag_mask) != flag_value) continue;
        remote_buffer &mapped_arg = mapped_args[mapped_count++];
        if (arg_flags[i] != 0) {
            // This is a buffer, map it and put the mapped buffer into
            // the result.
            halide_assert(user_context, arg_sizes[i] == sizeof(uint64_t));

            uint64_t device_handle = halide_get_device_handle(*(uint64_t *)args[i]);
            ion_device_handle *ion_handle = reinterpret<ion_device_handle *>(device_handle);
            mapped_arg.data = reinterpret_cast<uint8_t*>(ion_handle->buffer);
            mapped_arg.dataLen = ion_handle->size;
        } else {
            // This is a scalar, just put the pointer/size in the result.
            mapped_arg.data = (uint8_t*)args[i];
            mapped_arg.dataLen = arg_sizes[i];
        }
    }
    return mapped_count;
}

}  // namespace

WEAK int halide_hexagon_run(void *user_context,
                            void *state_ptr,
                            const char *name,
                            halide_hexagon_handle_t* function,
                            uint64_t arg_sizes[],
                            void *args[],
                            int arg_flags[]) {
    halide_assert(user_context, state_ptr != NULL);
    halide_assert(user_context, function != NULL);
    int result = init_hexagon_runtime(user_context);
    if (result != 0) return result;

    halide_hexagon_handle_t module = state_ptr ? ((module_state *)state_ptr)->module : 0;
    debug(user_context) << "Hexagon: halide_hexagon_run ("
                        << "user_context: " << user_context << ", "
                        << "state_ptr: " << state_ptr << " (" << module << "), "
                        << "name: " << name << ", "
                        << "function: " << function << " (" << *function << "))\n";

    // If we haven't gotten the symbol for this function, do so now.
    if (*function == 0) {
        debug(user_context) << "    halide_hexagon_remote_get_symbol " << name << " -> ";
        *function = remote_get_symbol(module, name, strlen(name) + 1);
        poll_log(user_context);
        debug(user_context) << "        " << *function << "\n";
        if (*function == 0) {
            error(user_context) << "Failed to find function " << name << " in module.\n";
            return -1;
        }
    }

    // Allocate some remote_buffer objects on the stack.
    int arg_count = 0;
    while(arg_sizes[arg_count] > 0) arg_count++;
    remote_buffer *mapped_buffers =
        (remote_buffer *)__builtin_alloca(arg_count * sizeof(remote_buffer));

    // Map the arguments.
    // First grab the input buffers (bit 0 of flags is set).
    remote_buffer *input_buffers = mapped_buffers;
    int input_buffer_count = map_arguments(user_context, arg_count, arg_sizes, args, arg_flags, 0x3, 0x1,
                                           input_buffers);
    if (input_buffer_count < 0) return input_buffer_count;

    // Then the output buffers (bit 1 of flags is set).
    remote_buffer *output_buffers = input_buffers + input_buffer_count;
    int output_buffer_count = map_arguments(user_context, arg_count, arg_sizes, args, arg_flags, 0x2, 0x2,
                                            output_buffers);
    if (output_buffer_count < 0) return output_buffer_count;

    // And the input scalars (neither bits 0 or 1 of flags is set).
    remote_buffer *input_scalars = output_buffers + output_buffer_count;
    int input_scalar_count = map_arguments(user_context, arg_count, arg_sizes, args, arg_flags, 0x3, 0x0,
                                           input_scalars);
    if (input_scalar_count < 0) return input_scalar_count;

    #ifdef DEBUG_RUNTIME
    uint64_t t_before = halide_current_time_ns(user_context);
    #endif

    // If remote profiling is supported, tell the profiler to call
    // get_remote_profiler_func to retrieve the current
    // func. Otherwise leave it alone - the cost of remote running
    // will be billed to the calling Func.
    if (remote_poll_profiler_state) {
        halide_profiler_get_state()->get_remote_profiler_state = get_remote_profiler_state;
    }

    // Call the pipeline on the device side.
    debug(user_context) << "    halide_hexagon_remote_run -> ";
    result = remote_run(module, *function,
                        input_buffers, input_buffer_count,
                        output_buffers, output_buffer_count,
                        input_scalars, input_scalar_count);
    poll_log(user_context);
    debug(user_context) << "        " << result << "\n";
    if (result != 0) {
        error(user_context) << "Hexagon pipeline failed.\n";
        return result;
    }

    halide_profiler_get_state()->get_remote_profiler_state = NULL;

    #ifdef DEBUG_RUNTIME
    uint64_t t_after = halide_current_time_ns(user_context);
    debug(user_context) << "    time: " << (t_after - t_before) / 1.0e6 << " ms\n";
    #endif

    return result != 0 ? -1 : 0;
}

WEAK int halide_hexagon_device_release(void *user_context) {
    debug(user_context)
        << "Hexagon: halide_hexagon_device_release (user_context: " <<  user_context << ")\n";

    ScopedMutexLock lock(&thread_lock);

    // Release all of the remote side modules.
    module_state *state = state_list;
    while (state) {
        if (state->module) {
            debug(user_context) << "    halide_remote_release_kernels " << state
                                << " (" << state->module << ") -> ";
            int result = remote_release_kernels(state->module, state->size);
            poll_log(user_context);
            debug(user_context) << "        " << result << "\n";
            state->module = 0;
            state->size = 0;
        }
        state = state->next;
    }
    state_list = NULL;

    return 0;
}

// When allocations for Hexagon are at least as large as this
// threshold, use an ION allocation (to get zero copy). If the
// allocation is smaller, use a standard allocation instead.  This is
// done because allocating an entire page for a small allocation is
// wasteful, and the copy is not significant.  Additionally, the
// FastRPC interface can probably do a better job with many small
// arguments than simply mapping the pages.
static const int min_ion_allocation_size = 4096;

WEAK int halide_hexagon_device_malloc(void *user_context, buffer_t *buf) {
    int result = init_hexagon_runtime(user_context);
    if (result != 0) return result;

    debug(user_context)
        << "Hexagon: halide_hexagon_device_malloc (user_context: " << user_context
        << ", buf: " << buf << ")\n";

    if (buf->dev) {
        // This buffer already has a device allocation
        return 0;
    }

    size_t size = buf_size(buf);
    halide_assert(user_context, size != 0);

    // Hexagon code generation generates clamped ramp loads in a way
    // that requires up to an extra vector beyond the end of the
    // buffer to be legal to access.
    size += 128;

    halide_assert(user_context, buf->stride[0] >= 0 && buf->stride[1] >= 0 &&
                                buf->stride[2] >= 0 && buf->stride[3] >= 0);

    debug(user_context) << "    allocating buffer of " << (uint64_t)size << " bytes, "
                        << "extents: "
                        << buf->extent[0] << "x"
                        << buf->extent[1] << "x"
                        << buf->extent[2] << "x"
                        << buf->extent[3] << " "
                        << "strides: "
                        << buf->stride[0] << "x"
                        << buf->stride[1] << "x"
                        << buf->stride[2] << "x"
                        << buf->stride[3] << " "
                        << "(" << buf->elem_size << " bytes per element)\n";

    #ifdef DEBUG_RUNTIME
    uint64_t t_before = halide_current_time_ns(user_context);
    #endif

    void *ion;
    if (size >= min_ion_allocation_size) {
        debug(user_context) << "    host_malloc len=" << (uint64_t)size << " -> ";
        ion = host_malloc(size);
        debug(user_context) << "        " << ion << "\n";
        if (!ion) {
            error(user_context) << "host_malloc failed\n";
            return -1;
        }
    } else {
        debug(user_context) << "    halide_malloc size=" << (uint64_t)size << " -> ";
        ion = halide_malloc(user_context, size);
        debug(user_context) << "        " << ion << "\n";
        if (!ion) {
            error(user_context) << "halide_malloc failed\n";
            return -1;
        }
    }

    int err = halide_hexagon_wrap_device_handle(user_context, buf, ion, size);
    if (err != 0) {
        if (size >= min_ion_allocation_size) {
            host_free(ion);
        } else {
            halide_free(user_context, ion);
        }
        return err;
    }

    if (!buf->host) {
        // If the host pointer has also not been allocated yet, set it to
        // the ion buffer. This buffer will be zero copy.
        buf->host = (uint8_t *)ion;
        debug(user_context) << "    host <- " << buf->host << "\n";
    }

    #ifdef DEBUG_RUNTIME
    uint64_t t_after = halide_current_time_ns(user_context);
    debug(user_context) << "    Time: " << (t_after - t_before) / 1.0e6 << " ms\n";
    #endif

    return 0;
}

WEAK int halide_hexagon_device_free(void *user_context, buffer_t* buf) {
    debug(user_context)
        << "Hexagon: halide_hexagon_device_free (user_context: " << user_context
        << ", buf: " << buf << ")\n";

    #ifdef DEBUG_RUNTIME
    uint64_t t_before = halide_current_time_ns(user_context);
    #endif

    uint64_t size = halide_hexagon_get_device_size(user_context, buf);
    void *ion = halide_hexagon_detach_device_handle(user_context, buf);
    if (size >= min_ion_allocation_size) {
        debug(user_context) << "    host_free ion=" << ion << "\n";
        host_free(ion);
    } else {
        debug(user_context) << "    halide_free ion=" << ion << "\n";
        halide_free(user_context, ion);
    }

    if (buf->host == ion) {
        // If we also set the host pointer, reset it.
        buf->host = NULL;
        debug(user_context) << "    host <- 0x0\n";
    }

    #ifdef DEBUG_RUNTIME
    uint64_t t_after = halide_current_time_ns(user_context);
    debug(user_context) << "    Time: " << (t_after - t_before) / 1.0e6 << " ms\n";
    #endif

    return 0;
}

WEAK int halide_hexagon_copy_to_device(void *user_context, buffer_t* buf) {
    int err = halide_hexagon_device_malloc(user_context, buf);
    if (err) {
        return err;
    }

    debug(user_context)
        <<  "Hexagon: halide_hexagon_copy_to_device (user_context: " << user_context
        << ", buf: " << buf << ")\n";

    #ifdef DEBUG_RUNTIME
    uint64_t t_before = halide_current_time_ns(user_context);
    #endif

    halide_assert(user_context, buf->host && buf->dev);
    device_copy c = make_host_to_device_copy(buf);

    // Get the descriptor associated with the ion buffer.
    c.dst = reinterpret<uintptr_t>(halide_hexagon_get_device_handle(user_context, buf));
    c.copy_memory(user_context);

    #ifdef DEBUG_RUNTIME
    uint64_t t_after = halide_current_time_ns(user_context);
    debug(user_context) << "    Time: " << (t_after - t_before) / 1.0e6 << " ms\n";
    #endif

    return 0;
}

WEAK int halide_hexagon_copy_to_host(void *user_context, buffer_t* buf) {
    debug(user_context)
        << "Hexagon: halide_hexagon_copy_to_host (user_context: " << user_context
        << ", buf: " << buf << ")\n";

    #ifdef DEBUG_RUNTIME
    uint64_t t_before = halide_current_time_ns(user_context);
    #endif

    halide_assert(user_context, buf->host && buf->dev);
    device_copy c = make_device_to_host_copy(buf);

    // Get the descriptor associated with the ion buffer.
    c.src = reinterpret<uintptr_t>(halide_hexagon_get_device_handle(user_context, buf));
    c.copy_memory(user_context);

    #ifdef DEBUG_RUNTIME
    uint64_t t_after = halide_current_time_ns(user_context);
    debug(user_context) << "    Time: " << (t_after - t_before) / 1.0e6 << " ms\n";
    #endif

    return 0;
}

WEAK int halide_hexagon_device_sync(void *user_context, struct buffer_t *) {
    debug(user_context)
        << "Hexagon: halide_hexagon_device_sync (user_context: " << user_context << ")\n";
    // Nothing to do.
    return 0;
}

WEAK int halide_hexagon_wrap_device_handle(void *user_context, struct buffer_t *buf,
                                           void *ion_buf, uint64_t size) {
    halide_assert(user_context, buf->dev == 0);
    if (buf->dev != 0) {
        return -2;
    }

    ion_device_handle *handle = new ion_device_handle();
    if (!handle) {
        return -1;
    }
    handle->buffer = ion_buf;
    handle->size = size;
    buf->dev = halide_new_device_wrapper(reinterpret<uint64_t>(handle), &hexagon_device_interface);
    if (buf->dev == 0) {
        delete handle;
        return -1;
    }
    return 0;
}

WEAK void *halide_hexagon_detach_device_handle(void *user_context, struct buffer_t *buf) {
    if (buf->dev == NULL) {
        return NULL;
    }
    halide_assert(user_context, halide_get_device_interface(buf->dev) == &hexagon_device_interface);
    ion_device_handle *handle = reinterpret<ion_device_handle *>(halide_get_device_handle(buf->dev));
    void *ion_buf = handle->buffer;
    delete handle;

    halide_delete_device_wrapper(buf->dev);
    buf->dev = 0;
    return ion_buf;
}

WEAK void *halide_hexagon_get_device_handle(void *user_context, struct buffer_t *buf) {
    if (buf->dev == NULL) {
        return NULL;
    }
    halide_assert(user_context, halide_get_device_interface(buf->dev) == &hexagon_device_interface);
    ion_device_handle *handle = reinterpret<ion_device_handle *>(halide_get_device_handle(buf->dev));
    return handle->buffer;
}

WEAK uint64_t halide_hexagon_get_device_size(void *user_context, struct buffer_t *buf) {
    if (buf->dev == NULL) {
        return 0;
    }
    halide_assert(user_context, halide_get_device_interface(buf->dev) == &hexagon_device_interface);
    ion_device_handle *handle = reinterpret<ion_device_handle *>(halide_get_device_handle(buf->dev));
    return handle->size;
}

WEAK int halide_hexagon_device_and_host_malloc(void *user_context, struct buffer_t *buf) {
    debug(user_context) << "halide_hexagon_device_and_host_malloc called.\n";
    int result = halide_hexagon_device_malloc(user_context, buf);
    if (result == 0) {
        buf->host = (uint8_t *)halide_hexagon_get_device_handle(user_context, buf);
    }
    return result;
}

WEAK int halide_hexagon_device_and_host_free(void *user_context, struct buffer_t *buf) {
    debug(user_context) << "halide_hexagon_device_and_host_free called.\n";
    halide_hexagon_device_free(user_context, buf);
    buf->host = NULL;
    return 0;
}

WEAK int halide_hexagon_power_hvx_on(void *user_context) {
    int result = init_hexagon_runtime(user_context);
    if (result != 0) return result;

    debug(user_context) << "halide_hexagon_power_hvx_on\n";
    if (!remote_power_hvx_on) {
        // The function is not available in this version of the
        // runtime, this runtime always powers HVX on.
        return 0;
    }

    debug(user_context) << "    remote_power_hvx_on -> ";
    result = remote_power_hvx_on();
    debug(user_context) << "        " << result << "\n";
    if (result != 0) {
        error(user_context) << "remote_power_hvx_on failed.\n";
        return result;
    }
    return 0;
}

WEAK int halide_hexagon_power_hvx_off(void *user_context) {
    int result = init_hexagon_runtime(user_context);
    if (result != 0) return result;

    debug(user_context) << "halide_hexagon_power_hvx_off\n";
    if (!remote_power_hvx_off) {
        // The function is not available in this version of the
        // runtime, this runtime always powers HVX on.
        return 0;
    }

    debug(user_context) << "    remote_power_hvx_off -> ";
    result = remote_power_hvx_off();
    debug(user_context) << "        " << result << "\n";
    if (result != 0) {
        error(user_context) << "remote_power_hvx_off failed.\n";
        return result;
    }
    return 0;
}

WEAK void halide_hexagon_power_hvx_off_as_destructor(void *user_context, void * /* obj */) {
    halide_hexagon_power_hvx_off(user_context);
}

WEAK const halide_device_interface *halide_hexagon_device_interface() {
    return &hexagon_device_interface;
}

WEAK void* halide_hexagon_host_get_symbol(void* user_context, const char *name) {
    // The "support library" for Hexagon is essentially a way to delegate Hexagon
    // code execution based on the runtime; devices with Hexagon hardware will
    // simply provide conduits for execution on that hardware, while test/desktop/etc
    // environments can instead connect a simulator via the API.
    //
    // By default, we look for "libhalide_hexagon_host.so" for this library
    // (which is a bit of a confusing name: it's loaded and run on the host
    // but contains functions for both host and remote usage); however, the
    // intent of the halide_hexagon_host_get_symbol() bottleneck is to allow
    // for runtimes that statically link the necessary support code if
    // desired, which can simplify build and link requirements in some environments.
    const char * const host_lib_name = "libhalide_hexagon_host.so";
    static void *host_lib = halide_load_library(host_lib_name);
    if (!host_lib) {
        error(user_context) << host_lib_name << " not found.\n";
        return NULL;
    }
    // If name isn't found, don't error: the name might not be required. Let the caller decide.
    return halide_get_library_symbol(host_lib, name);
}

namespace {
__attribute__((destructor))
WEAK void halide_hexagon_cleanup() {
    halide_hexagon_device_release(NULL);
}
}

} // extern "C" linkage

namespace Halide { namespace Runtime { namespace Internal { namespace Hexagon {

WEAK halide_device_interface hexagon_device_interface = {
    halide_use_jit_module,
    halide_release_jit_module,
    halide_hexagon_device_malloc,
    halide_hexagon_device_free,
    halide_hexagon_device_sync,
    halide_hexagon_device_release,
    halide_hexagon_copy_to_host,
    halide_hexagon_copy_to_device,
    halide_hexagon_device_and_host_malloc,
    halide_hexagon_device_and_host_free,
};

}}}} // namespace Halide::Runtime::Internal::Hexagon<|MERGE_RESOLUTION|>--- conflicted
+++ resolved
@@ -33,12 +33,8 @@
                              remote_buffer*, int);
 typedef int (*remote_release_kernels_fn)(halide_hexagon_handle_t, int);
 typedef int (*remote_poll_log_fn)(char *, int, int *);
-<<<<<<< HEAD
 typedef void (*remote_poll_profiler_state_fn)(int *, int *);
-=======
-typedef int (*remote_poll_profiler_func_fn)(int *);
 typedef int (*remote_power_fn)();
->>>>>>> 5833de46
 
 typedef void (*host_malloc_init_fn)();
 typedef void *(*host_malloc_fn)(size_t);
@@ -49,13 +45,9 @@
 WEAK remote_run_fn remote_run = NULL;
 WEAK remote_release_kernels_fn remote_release_kernels = NULL;
 WEAK remote_poll_log_fn remote_poll_log = NULL;
-<<<<<<< HEAD
 WEAK remote_poll_profiler_state_fn remote_poll_profiler_state = NULL;
-=======
-WEAK remote_poll_profiler_func_fn remote_poll_profiler_func = NULL;
 WEAK remote_power_fn remote_power_hvx_on = NULL;
 WEAK remote_power_fn remote_power_hvx_off = NULL;
->>>>>>> 5833de46
 
 WEAK host_malloc_init_fn host_malloc_init = NULL;
 WEAK host_malloc_init_fn host_malloc_deinit = NULL;
@@ -135,12 +127,7 @@
 
     // These symbols are optional.
     get_symbol(user_context, "halide_hexagon_remote_poll_log", remote_poll_log, /* required */ false);
-<<<<<<< HEAD
-
-    get_symbol(user_context, "halide_hexagon_remote_poll_profiler_state", remote_poll_profiler_state, /* required */ true);
-=======
-    get_symbol(user_context, "halide_hexagon_remote_poll_profiler_func", remote_poll_profiler_func, /* required */ false);
->>>>>>> 5833de46
+    get_symbol(user_context, "halide_hexagon_remote_poll_profiler_state", remote_poll_profiler_state, /* required */ false);
 
     // If these are unavailable, then the runtime always powers HVX on and so these are not necessary.
     get_symbol(user_context, "halide_hexagon_remote_power_hvx_on", remote_power_hvx_on, /* required */ false);
