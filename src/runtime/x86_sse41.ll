--- conflicted
+++ resolved
@@ -64,18 +64,10 @@
 declare <8 x i16> @llvm.abs.v8i16(<8 x i16>, i1) nounwind readnone
 
 define weak_odr <4 x i32> @abs_i32x4(<4 x i32> %x) nounwind uwtable readnone alwaysinline {
-<<<<<<< HEAD
-  %1 = sub <4 x i32> zeroinitializer, %x
-  %2 = icmp sgt <4 x i32> %x, zeroinitializer
-  %3 = select <4 x i1> %2, <4 x i32> %x, <4 x i32> %1
-  ret <4 x i32> %3
-}
-=======
   %1 = tail call <4 x i32> @llvm.abs.v4i32(<4 x i32> %x, i1 false)
   ret <4 x i32> %1
 }
 declare <4 x i32> @llvm.abs.v4i32(<4 x i32>, i1) nounwind readnone
->>>>>>> 10345d4f
 
 define weak_odr <8 x i16> @hadd_pmadd_u8_sse3(<16 x i8> %a) nounwind alwaysinline {
   %1 = tail call <8 x i16> @llvm.x86.ssse3.pmadd.ub.sw.128(<16 x i8> %a, <16 x i8> <i8 1, i8 1, i8 1, i8 1, i8 1, i8 1, i8 1, i8 1, i8 1, i8 1, i8 1, i8 1, i8 1, i8 1, i8 1, i8 1>)
