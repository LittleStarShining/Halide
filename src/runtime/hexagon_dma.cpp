--- conflicted
+++ resolved
@@ -237,10 +237,10 @@
     // TODO Check for async
     void *dma_engine = halide_hexagon_allocate_from_dma_pool(user_context, dev->dma_engine);
     if (!dma_engine) {
-        debug(user_context) << "Hexagon: Dma Engine Allocation Faliure\n"; 
-        return halide_error_code_device_buffer_copy_failed; 
-    }
- 
+        debug(user_context) << "Hexagon: Dma Engine Allocation Faliure\n";
+        return halide_error_code_device_buffer_copy_failed;
+    }
+
     debug(user_context)
         << "Hexagon: " << dma_engine << " transfer: " << stDmaTransferParm.pDescBuf << "\n";
     nRet = nDmaWrapper_DmaTransferSetup(dma_engine, &stDmaTransferParm);
@@ -268,8 +268,8 @@
     nRet = halide_hexagon_free_to_dma_pool(user_context, dma_engine, dev->dma_engine);
     if (nRet != halide_error_code_success) {
         debug(user_context) << "halide_hexagon_free_from_dma_pool:" << nRet << "\n";
-        return nRet; 
-    }     
+        return nRet;
+    }
     return halide_error_code_success;
 }
 
@@ -354,16 +354,6 @@
         error(user_context) << "Free DMA/Cache Pool failed.\n";
         return halide_error_code_generic_error;
     }
-<<<<<<< HEAD
-    //TODO To be moved when the dma pool changes get integrated
-    err = halide_hexagon_free_l2_pool(user_context);
-    if (err != 0) {
-        error(user_context) << "Freeing Cache Pool failed.\n";
-        return halide_error_code_generic_error;
-    }
-
-=======
->>>>>>> 6de5ea13
     return halide_error_code_success;
 }
 
