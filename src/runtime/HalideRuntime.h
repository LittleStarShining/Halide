#ifndef HALIDE_HALIDERUNTIME_H
#define HALIDE_HALIDERUNTIME_H

#ifndef COMPILING_HALIDE_RUNTIME
#include <stddef.h>
#include <stdint.h>
#include <stdbool.h>
#else
#include "runtime_internal.h"
#endif

#ifdef __cplusplus
// Forward declare type to allow naming typed handles.
// See Type.h for documentation.
template<typename T> struct halide_handle_traits;
#endif

#ifdef __cplusplus
extern "C" {
#endif

// Note that you should not use "inline" along with HALIDE_ALWAYS_INLINE;
// it is not necessary, and may produce warnings for some build configurations.
#ifdef _MSC_VER
#define HALIDE_ALWAYS_INLINE __forceinline
#define HALIDE_NEVER_INLINE __declspec(noinline)
#else
#define HALIDE_ALWAYS_INLINE __attribute__((always_inline)) inline
#define HALIDE_NEVER_INLINE __attribute__((noinline))
#endif

/** \file
 *
 * This file declares the routines used by Halide internally in its
 * runtime. On platforms that support weak linking, these can be
 * replaced with user-defined versions by defining an extern "C"
 * function with the same name and signature.
 *
 * When doing Just In Time (JIT) compilation methods on the Func being
 * compiled must be called instead. The corresponding methods are
 * documented below.
 *
 * All of these functions take a "void *user_context" parameter as their
 * first argument; if the Halide kernel that calls back to any of these
 * functions has been compiled with the UserContext feature set on its Target,
 * then the value of that pointer passed from the code that calls the
 * Halide kernel is piped through to the function.
 *
 * Some of these are also useful to call when using the default
 * implementation. E.g. halide_shutdown_thread_pool.
 *
 * Note that even on platforms with weak linking, some linker setups
 * may not respect the override you provide. E.g. if the override is
 * in a shared library and the halide object files are linked directly
 * into the output, the builtin versions of the runtime functions will
 * be called. See your linker documentation for more details. On
 * Linux, LD_DYNAMIC_WEAK=1 may help.
 *
 */

// Forward-declare to suppress warnings if compiling as C.
struct halide_buffer_t;
struct buffer_t;

/** Print a message to stderr. Main use is to support tracing
 * functionality, print, and print_when calls. Also called by the default
 * halide_error.  This function can be replaced in JITed code by using
 * halide_custom_print and providing an implementation of halide_print
 * in AOT code. See Func::set_custom_print.
 */
// @{
extern void halide_print(void *user_context, const char *);
extern void halide_default_print(void *user_context, const char *);
typedef void (*halide_print_t)(void *, const char *);
extern halide_print_t halide_set_custom_print(halide_print_t print);
// @}

/** Halide calls this function on runtime errors (for example bounds
 * checking failures). This function can be replaced in JITed code by
 * using Func::set_error_handler, or in AOT code by calling
 * halide_set_error_handler. In AOT code on platforms that support
 * weak linking (i.e. not Windows), you can also override it by simply
 * defining your own halide_error.
 */
// @{
extern void halide_error(void *user_context, const char *);
extern void halide_default_error(void *user_context, const char *);
typedef void (*halide_error_handler_t)(void *, const char *);
extern halide_error_handler_t halide_set_error_handler(halide_error_handler_t handler);
// @}

/** Cross-platform mutex. Must be initialized with zero and implementation
 * must treat zero as an unlocked mutex with no waiters, etc.
 */
struct halide_mutex {
    uintptr_t _private[1];
};

/** A basic set of mutex and condition variable functions, which call
 * platform specific code for mutual exclusion. Equivalent to posix
 * calls. Mutexes should initially be set to zero'd memory. Any
 * resources required are created on first lock. Calling destroy
 * re-zeros the memory.
 */
//@{
extern void halide_mutex_lock(struct halide_mutex *mutex);
extern void halide_mutex_unlock(struct halide_mutex *mutex);
//@}

/** Define halide_do_par_for to replace the default thread pool
 * implementation. halide_shutdown_thread_pool can also be called to
 * release resources used by the default thread pool on platforms
 * where it makes sense. (E.g. On Mac OS, Grand Central Dispatch is
 * used so %Halide does not own the threads backing the pool and they
 * cannot be released.)  See Func::set_custom_do_task and
 * Func::set_custom_do_par_for. Should return zero if all the jobs
 * return zero, or an arbitrarily chosen return value from one of the
 * jobs otherwise.
 */
//@{
typedef int (*halide_task_t)(void *user_context, int task_number, uint8_t *closure);
extern int halide_do_par_for(void *user_context,
                             halide_task_t task,
                             int min, int size, uint8_t *closure);
extern void halide_shutdown_thread_pool();
//@}

/** Set a custom method for performing a parallel for loop. Returns
 * the old do_par_for handler. */
typedef int (*halide_do_par_for_t)(void *, halide_task_t, int, int, uint8_t*);
extern halide_do_par_for_t halide_set_custom_do_par_for(halide_do_par_for_t do_par_for);

/** If you use the default do_par_for, you can still set a custom
 * handler to perform each individual task. Returns the old handler. */
//@{
typedef int (*halide_do_task_t)(void *, halide_task_t, int, uint8_t *);
extern halide_do_task_t halide_set_custom_do_task(halide_do_task_t do_task);
extern int halide_do_task(void *user_context, halide_task_t f, int idx,
                          uint8_t *closure);
//@}

/** The default versions of do_task and do_par_for. Can be convenient
 * to call from overrides in certain circumstances. */
// @{
extern int halide_default_do_par_for(void *user_context,
                                     halide_task_t task,
                                     int min, int size, uint8_t *closure);
extern int halide_default_do_task(void *user_context, halide_task_t f, int idx,
                                  uint8_t *closure);
// @}

struct halide_thread;

/** Spawn a thread. Returns a handle to the thread for the purposes of
 * joining it. The thread must be joined in order to clean up any
 * resources associated with it. */
extern struct halide_thread *halide_spawn_thread(void (*f)(void *), void *closure);

/** Join a thread. */
extern void halide_join_thread(struct halide_thread *);

/** Set the number of threads used by Halide's thread pool. Returns
 * the old number.
 *
 * n < 0  : error condition
 * n == 0 : use a reasonable system default (typically, number of cpus online).
 * n == 1 : use exactly one thread; this will always enforce serial execution
 * n > 1  : use a pool of exactly n threads.
 *
 * Note that the default iOS and OSX behavior will treat n > 1 like n == 0;
 * that is, any positive value other than 1 will use a system-determined number
 * of threads.
 *
 * (Note that this is only guaranteed when using the default implementations
 * of halide_do_par_for(); custom implementations may completely ignore values
 * passed to halide_set_num_threads().)
 */
extern int halide_set_num_threads(int n);

/** Halide calls these functions to allocate and free memory. To
 * replace in AOT code, use the halide_set_custom_malloc and
 * halide_set_custom_free, or (on platforms that support weak
 * linking), simply define these functions yourself. In JIT-compiled
 * code use Func::set_custom_allocator.
 *
 * If you override them, and find yourself wanting to call the default
 * implementation from within your override, use
 * halide_default_malloc/free.
 *
 * Note that halide_malloc must return a pointer aligned to the
 * maximum meaningful alignment for the platform for the purpose of
 * vector loads and stores. The default implementation uses 32-byte
 * alignment, which is safe for arm and x86. Additionally, it must be
 * safe to read at least 8 bytes before the start and beyond the
 * end.
 */
//@{
extern void *halide_malloc(void *user_context, size_t x);
extern void halide_free(void *user_context, void *ptr);
extern void *halide_default_malloc(void *user_context, size_t x);
extern void halide_default_free(void *user_context, void *ptr);
typedef void *(*halide_malloc_t)(void *, size_t);
typedef void (*halide_free_t)(void *, void *);
extern halide_malloc_t halide_set_custom_malloc(halide_malloc_t user_malloc);
extern halide_free_t halide_set_custom_free(halide_free_t user_free);
//@}

/** Halide calls these functions to interact with the underlying
 * system runtime functions. To replace in AOT code on platforms that
 * support weak linking, define these functions yourself, or use
 * the halide_set_custom_load_library() and halide_set_custom_get_library_symbol()
 * functions. In JIT-compiled code, use JITSharedRuntime::set_default_handlers().
 *
 * halide_load_library and halide_get_library_symbol are equivalent to
 * dlopen and dlsym. halide_get_symbol(sym) is equivalent to
 * dlsym(RTLD_DEFAULT, sym).
 */
//@{
extern void *halide_get_symbol(const char *name);
extern void *halide_load_library(const char *name);
extern void *halide_get_library_symbol(void *lib, const char *name);
extern void *halide_default_get_symbol(const char *name);
extern void *halide_default_load_library(const char *name);
extern void *halide_default_get_library_symbol(void *lib, const char *name);
typedef void *(*halide_get_symbol_t)(const char *name);
typedef void *(*halide_load_library_t)(const char *name);
typedef void *(*halide_get_library_symbol_t)(void *lib, const char *name);
extern halide_get_symbol_t halide_set_custom_get_symbol(halide_get_symbol_t user_get_symbol);
extern halide_load_library_t halide_set_custom_load_library(halide_load_library_t user_load_library);
extern halide_get_library_symbol_t halide_set_custom_get_library_symbol(halide_get_library_symbol_t user_get_library_symbol);
//@}

/** Called when debug_to_file is used inside %Halide code.  See
 * Func::debug_to_file for how this is called
 *
 * Cannot be replaced in JITted code at present.
 */
extern int32_t halide_debug_to_file(void *user_context, const char *filename,
                                    int32_t type_code,
                                    struct halide_buffer_t *buf);

/** Types in the halide type system. They can be ints, unsigned ints,
 * or floats (of various bit-widths), or a handle (which is always 64-bits).
 * Note that the int/uint/float values do not imply a specific bit width
 * (the bit width is expected to be encoded in a separate value).
 */
typedef enum halide_type_code_t
#if __cplusplus >= 201103L
: uint8_t
#endif
{
    halide_type_int = 0,   //!< signed integers
    halide_type_uint = 1,  //!< unsigned integers
    halide_type_float = 2, //!< floating point numbers
    halide_type_handle = 3 //!< opaque pointer type (void *)
} halide_type_code_t;

// Note that while __attribute__ can go before or after the declaration,
// __declspec apparently is only allowed before.
#ifndef HALIDE_ATTRIBUTE_ALIGN
    #ifdef _MSC_VER
        #define HALIDE_ATTRIBUTE_ALIGN(x) __declspec(align(x))
    #else
        #define HALIDE_ATTRIBUTE_ALIGN(x) __attribute__((aligned(x)))
    #endif
#endif

/** A runtime tag for a type in the halide type system. Can be ints,
 * unsigned ints, or floats of various bit-widths (the 'bits'
 * field). Can also be vectors of the same (by setting the 'lanes'
 * field to something larger than one). This struct should be
 * exactly 32-bits in size. */
struct halide_type_t {
    /** The basic type code: signed integer, unsigned integer, or floating point. */
#if __cplusplus >= 201103L
    HALIDE_ATTRIBUTE_ALIGN(1) halide_type_code_t code; // halide_type_code_t
#else
    HALIDE_ATTRIBUTE_ALIGN(1) uint8_t code; // halide_type_code_t
#endif

    /** The number of bits of precision of a single scalar value of this type. */
    HALIDE_ATTRIBUTE_ALIGN(1) uint8_t bits;

    /** How many elements in a vector. This is 1 for scalar types. */
    HALIDE_ATTRIBUTE_ALIGN(2) uint16_t lanes;

#ifdef __cplusplus
    /** Construct a runtime representation of a Halide type from:
     * code: The fundamental type from an enum.
     * bits: The bit size of one element.
     * lanes: The number of vector elements in the type. */
    HALIDE_ALWAYS_INLINE halide_type_t(halide_type_code_t code, uint8_t bits, uint16_t lanes = 1)
        : code(code), bits(bits), lanes(lanes) {
    }

    /** Default constructor is required e.g. to declare halide_trace_event
     * instances. */
    HALIDE_ALWAYS_INLINE halide_type_t() : code((halide_type_code_t)0), bits(0), lanes(0) {}

    /** Compare two types for equality. */
    HALIDE_ALWAYS_INLINE bool operator==(const halide_type_t &other) const {
        return (code == other.code &&
                bits == other.bits &&
                lanes == other.lanes);
    }

    HALIDE_ALWAYS_INLINE bool operator!=(const halide_type_t &other) const {
        return !(*this == other);
    }

    /** Size in bytes for a single element, even if width is not 1, of this type. */
    HALIDE_ALWAYS_INLINE int bytes() const { return (bits + 7) / 8; }
#endif
};

enum halide_trace_event_code_t {halide_trace_load = 0,
                                halide_trace_store = 1,
                                halide_trace_begin_realization = 2,
                                halide_trace_end_realization = 3,
                                halide_trace_produce = 4,
                                halide_trace_end_produce = 5,
                                halide_trace_consume = 6,
                                halide_trace_end_consume = 7,
                                halide_trace_begin_pipeline = 8,
                                halide_trace_end_pipeline = 9,
                                halide_trace_tag = 10 };

struct halide_trace_event_t {
    /** The name of the Func or Pipeline that this event refers to */
    const char *func;

    /** If the event type is a load or a store, this points to the
     * value being loaded or stored. Use the type field to safely cast
     * this to a concrete pointer type and retrieve it. For other
     * events this is null. */
    void *value;

    /** For loads and stores, an array which contains the location
     * being accessed. For vector loads or stores it is an array of
     * vectors of coordinates (the vector dimension is innermost).
     *
     * For realization or production-related events, this will contain
     * the mins and extents of the region being accessed, in the order
     * min0, extent0, min1, extent1, ...
     *
     * For pipeline-related events, this will be null.
     */
    int32_t *coordinates;

    /** For halide_trace_tag, this points to a read-only null-terminated string
     * of arbitrary text. For all other events, this will be null.
     */
    const char *trace_tag;

    /** If the event type is a load or a store, this is the type of
     * the data. Otherwise, the value is meaningless. */
    struct halide_type_t type;

    /** The type of event */
    enum halide_trace_event_code_t event;

    /* The ID of the parent event (see below for an explanation of
     * event ancestry). */
    int32_t parent_id;

    /** If this was a load or store of a Tuple-valued Func, this is
     * which tuple element was accessed. */
    int32_t value_index;

    /** The length of the coordinates array */
    int32_t dimensions;

#ifdef __cplusplus
    // If we don't explicitly mark the default ctor as inline,
    // certain build configurations can fail (notably iOS)
    HALIDE_ALWAYS_INLINE halide_trace_event_t() {}
#endif
};

/** Called when Funcs are marked as trace_load, trace_store, or
 * trace_realization. See Func::set_custom_trace. The default
 * implementation either prints events via halide_print, or if
 * HL_TRACE_FILE is defined, dumps the trace to that file in a
 * sequence of trace packets. The header for a trace packet is defined
 * below. If the trace is going to be large, you may want to make the
 * file a named pipe, and then read from that pipe into gzip.
 *
 * halide_trace returns a unique ID which will be passed to future
 * events that "belong" to the earlier event as the parent id. The
 * ownership hierarchy looks like:
 *
 * begin_pipeline
 * +--trace_tag (if any)
 * +--trace_tag (if any)
 * ...
 * +--begin_realization
 * |  +--produce
 * |  |  +--load/store
 * |  |  +--end_produce
 * |  +--consume
 * |  |  +--load
 * |  |  +--end_consume
 * |  +--end_realization
 * +--end_pipeline
 *
 * Threading means that ownership cannot be inferred from the ordering
 * of events. There can be many active realizations of a given
 * function, or many active productions for a single
 * realization. Within a single production, the ordering of events is
 * meaningful.
 *
 * Note that all trace_tag events (if any) will occur just after the begin_pipeline
 * event, but before any begin_realization events. All trace_tags for a given Func
 * will be emitted in the order added.
 */
// @}
extern int32_t halide_trace(void *user_context, const struct halide_trace_event_t *event);
extern int32_t halide_default_trace(void *user_context, const struct halide_trace_event_t *event);
typedef int32_t (*halide_trace_t)(void *user_context, const struct halide_trace_event_t *);
extern halide_trace_t halide_set_custom_trace(halide_trace_t trace);
// @}

/** The header of a packet in a binary trace. All fields are 32-bit. */
struct halide_trace_packet_t {
    /** The total size of this packet in bytes. Always a multiple of
     * four. Equivalently, the number of bytes until the next
     * packet. */
    uint32_t size;

    /** The id of this packet (for the purpose of parent_id). */
    int32_t id;

    /** The remaining fields are equivalent to those in halide_trace_event_t */
    // @{
    struct halide_type_t type;
    enum halide_trace_event_code_t event;
    int32_t parent_id;
    int32_t value_index;
    int32_t dimensions;
    // @}

    #ifdef __cplusplus
    // If we don't explicitly mark the default ctor as inline,
    // certain build configurations can fail (notably iOS)
    HALIDE_ALWAYS_INLINE halide_trace_packet_t() {}

    /** Get the coordinates array, assuming this packet is laid out in
     * memory as it was written. The coordinates array comes
     * immediately after the packet header. */
    HALIDE_ALWAYS_INLINE const int *coordinates() const {
        return (const int *)(this + 1);
    }

    HALIDE_ALWAYS_INLINE int *coordinates() {
        return (int *)(this + 1);
    }

    /** Get the value, assuming this packet is laid out in memory as
     * it was written. The packet comes immediately after the coordinates
     * array. */
    HALIDE_ALWAYS_INLINE const void *value() const {
        return (const void *)(coordinates() + dimensions);
    }

    HALIDE_ALWAYS_INLINE void *value() {
        return (void *)(coordinates() + dimensions);
    }

    /** Get the func name, assuming this packet is laid out in memory
     * as it was written. It comes after the value. */
    HALIDE_ALWAYS_INLINE const char *func() const {
        return (const char *)value() + type.lanes * type.bytes();
    }

    HALIDE_ALWAYS_INLINE char *func() {
        return (char *)value() + type.lanes * type.bytes();
    }

    /** Get the trace_tag (if any), assuming this packet is laid out in memory
     * as it was written. It comes after the func name. If there is no trace_tag,
     * this will return a pointer to an empty string. */
    HALIDE_ALWAYS_INLINE const char *trace_tag() const {
        const char *f = func();
        // strlen may not be available here
        while (*f++) {
            // nothing
        }
        return f;
    }

    HALIDE_ALWAYS_INLINE char *trace_tag() {
        char *f = func();
        // strlen may not be available here
        while (*f++) {
            // nothing
        }
        return f;
    }
    #endif
};



/** Set the file descriptor that Halide should write binary trace
 * events to. If called with 0 as the argument, Halide outputs trace
 * information to stdout in a human-readable format. If never called,
 * Halide checks the for existence of an environment variable called
 * HL_TRACE_FILE and opens that file. If HL_TRACE_FILE is not defined,
 * it outputs trace information to stdout in a human-readable
 * format. */
extern void halide_set_trace_file(int fd);

/** Halide calls this to retrieve the file descriptor to write binary
 * trace events to. The default implementation returns the value set
 * by halide_set_trace_file. Implement it yourself if you wish to use
 * a custom file descriptor per user_context. Return zero from your
 * implementation to tell Halide to print human-readable trace
 * information to stdout. */
extern int halide_get_trace_file(void *user_context);

/** If tracing is writing to a file. This call closes that file
 * (flushing the trace). Returns zero on success. */
extern int halide_shutdown_trace();

/** All Halide GPU or device backend implementations provide an
 * interface to be used with halide_device_malloc, etc. This is
 * accessed via the functions below.
 */

/** An opaque struct containing per-GPU API implementations of the
 * device functions. */
struct halide_device_interface_impl_t;

/** Each GPU API provides a halide_device_interface_t struct pointing
 * to the code that manages device allocations. You can access these
 * functions directly from the struct member function pointers, or by
 * calling the functions declared below. Note that the global
 * functions are not available when using Halide as a JIT compiler.
 * If you are using raw halide_buffer_t in that context you must use
 * the function pointers in the device_interface struct.
 *
 * The function pointers below are currently the same for every GPU
 * API; only the impl field varies. These top-level functions do the
 * bookkeeping that is common across all GPU APIs, and then dispatch
 * to more API-specific functions via another set of function pointers
 * hidden inside the impl field.
 */
struct halide_device_interface_t {
    int (*device_malloc)(void *user_context, struct halide_buffer_t *buf,
                         const struct halide_device_interface_t *device_interface);
    int (*device_free)(void *user_context, struct halide_buffer_t *buf);
    int (*device_sync)(void *user_context, struct halide_buffer_t *buf);
    void (*device_release)(void *user_context,
                          const struct halide_device_interface_t *device_interface);
    int (*copy_to_host)(void *user_context, struct halide_buffer_t *buf);
    int (*copy_to_device)(void *user_context, struct halide_buffer_t *buf,
                          const struct halide_device_interface_t *device_interface);
    int (*device_and_host_malloc)(void *user_context, struct halide_buffer_t *buf,
                                  const struct halide_device_interface_t *device_interface);
    int (*device_and_host_free)(void *user_context, struct halide_buffer_t *buf);
    int (*buffer_copy)(void *user_context, struct halide_buffer_t *src,
                       const struct halide_device_interface_t *dst_device_interface, struct halide_buffer_t *dst);
    int (*device_crop)(void *user_context, const struct halide_buffer_t *src,
                       struct halide_buffer_t *dst);
    int (*device_release_crop)(void *user_context, struct halide_buffer_t *buf);
    int (*wrap_native)(void *user_context, struct halide_buffer_t *buf, uint64_t handle,
                       const struct halide_device_interface_t *device_interface);
    int (*detach_native)(void *user_context, struct halide_buffer_t *buf);
    const struct halide_device_interface_impl_t *impl;
};

/** Release all data associated with the given device interface, in
 * particular all resources (memory, texture, context handles)
 * allocated by Halide. Must be called explicitly when using AOT
 * compilation. This is *not* thread-safe with respect to actively
 * running Halide code. Ensure all pipelines are finished before
 * calling this. */
extern void halide_device_release(void *user_context,
                                  const struct halide_device_interface_t *device_interface);

/** Copy image data from device memory to host memory. This must be called
 * explicitly to copy back the results of a GPU-based filter. */
extern int halide_copy_to_host(void *user_context, struct halide_buffer_t *buf);

/** Copy image data from host memory to device memory. This should not
 * be called directly; Halide handles copying to the device
 * automatically.  If interface is NULL and the bug has a non-zero dev
 * field, the device associated with the dev handle will be
 * used. Otherwise if the dev field is 0 and interface is NULL, an
 * error is returned. */
extern int halide_copy_to_device(void *user_context, struct halide_buffer_t *buf,
                                 const struct halide_device_interface_t *device_interface);

/** Copy data from one buffer to another. The buffers may have
 * different shapes and sizes, but the destination buffer's shape must
 * be contained within the source buffer's shape. That is, for each
 * dimension, the min on the destination buffer must be greater than
 * or equal to the min on the source buffer, and min+extent on the
 * destination buffer must be less that or equal to min+extent on the
 * source buffer. The source data is pulled from either device or
 * host memory on the source, depending on the dirty flags. host is
 * preferred if both are valid. The dst_device_interface parameter
 * controls the destination memory space. NULL means host memory. */
extern int halide_buffer_copy(void *user_context, struct halide_buffer_t *src,
                              const struct halide_device_interface_t *dst_device_interface,
                              struct halide_buffer_t *dst);

/** Give the destination buffer a device allocation which is an alias
 * for the same coordinate range in the source buffer. Modifies the
 * device, device_interface, and the device_dirty flag only. Only
 * supported by some device APIs (others will return
 * halide_error_code_device_crop_unsupported). Call
 * halide_device_release_crop instead of halide_device_free to clean
 * up resources associated with the cropped view. Do not free the
 * device allocation on the source buffer while the destination buffer
 * still lives. Note that the two buffers do not share dirty flags, so
 * care must be taken to update them together as needed. Note also
 * that device interfaces which support cropping may still not support
 * cropping a crop. Instead, create a new crop of the parent
 * buffer. */
extern int halide_device_crop(void *user_context,
                              const struct halide_buffer_t *src,
                              struct halide_buffer_t *dst);

/** Release any resources associated with a cropped view of another
 * buffer. */
extern int halide_device_release_crop(void *user_context,
                                      struct halide_buffer_t *buf);

/** Wait for current GPU operations to complete. Calling this explicitly
 * should rarely be necessary, except maybe for profiling. */
extern int halide_device_sync(void *user_context, struct halide_buffer_t *buf);

/** Allocate device memory to back a halide_buffer_t. */
extern int halide_device_malloc(void *user_context, struct halide_buffer_t *buf,
                                const struct halide_device_interface_t *device_interface);

/** Free device memory. */
extern int halide_device_free(void *user_context, struct halide_buffer_t *buf);

/** Wrap or detach a native device handle, setting the device field
 * and device_interface field as appropriate for the given GPU
 * API. The meaning of the opaque handle is specific to the device
 * interface, so if you know the device interface in use, call the
 * more specific functions in the runtime headers for your specific
 * device API instead (e.g. HalideRuntimeCuda.h). */
// @{
extern int halide_device_wrap_native(void *user_context,
                                     struct halide_buffer_t *buf,
                                     uint64_t handle,
                                     const struct halide_device_interface_t *device_interface);
extern int halide_device_detach_native(void *user_context, struct halide_buffer_t *buf);
// @}

/** Versions of the above functions that accept legacy buffer_t structs. */
// @{
extern int halide_copy_to_host_legacy(void *user_context, struct buffer_t *buf);
extern int halide_copy_to_device_legacy(void *user_context, struct buffer_t *buf,
                                 const struct halide_device_interface_t *device_interface);
extern int halide_device_sync_legacy(void *user_context, struct buffer_t *buf);
extern int halide_device_malloc_legacy(void *user_context, struct buffer_t *buf,
                                const struct halide_device_interface_t *device_interface);
extern int halide_device_free_legacy(void *user_context, struct buffer_t *buf);
// @}

/** Selects which gpu device to use. 0 is usually the display
 * device. If never called, Halide uses the environment variable
 * HL_GPU_DEVICE. If that variable is unset, Halide uses the last
 * device. Set this to -1 to use the last device. */
extern void halide_set_gpu_device(int n);

/** Halide calls this to get the desired halide gpu device
 * setting. Implement this yourself to use a different gpu device per
 * user_context. The default implementation returns the value set by
 * halide_set_gpu_device, or the environment variable
 * HL_GPU_DEVICE. */
extern int halide_get_gpu_device(void *user_context);

/** Set the soft maximum amount of memory, in bytes, that the LRU
 *  cache will use to memoize Func results.  This is not a strict
 *  maximum in that concurrency and simultaneous use of memoized
 *  reults larger than the cache size can both cause it to
 *  temporariliy be larger than the size specified here.
 */
extern void halide_memoization_cache_set_size(int64_t size);

/** Given a cache key for a memoized result, currently constructed
 *  from the Func name and top-level Func name plus the arguments of
 *  the computation, determine if the result is in the cache and
 *  return it if so. (The internals of the cache key should be
 *  considered opaque by this function.) If this routine returns true,
 *  it is a cache miss. Otherwise, it will return false and the
 *  buffers passed in will be filled, via copying, with memoized
 *  data. The last argument is a list if halide_buffer_t pointers which
 *  represents the outputs of the memoized Func. If the Func does not
 *  return a Tuple, there will only be one halide_buffer_t in the list. The
 *  tuple_count parameters determines the length of the list.
 *
 * The return values are:
 * -1: Signals an error.
 *  0: Success and cache hit.
 *  1: Success and cache miss.
 */
extern int halide_memoization_cache_lookup(void *user_context, const uint8_t *cache_key, int32_t size,
                                           struct halide_buffer_t *realized_bounds,
                                           int32_t tuple_count, struct halide_buffer_t **tuple_buffers);

/** Given a cache key for a memoized result, currently constructed
 *  from the Func name and top-level Func name plus the arguments of
 *  the computation, store the result in the cache for futre access by
 *  halide_memoization_cache_lookup. (The internals of the cache key
 *  should be considered opaque by this function.) Data is copied out
 *  from the inputs and inputs are unmodified. The last argument is a
 *  list if halide_buffer_t pointers which represents the outputs of the
 *  memoized Func. If the Func does not return a Tuple, there will
 *  only be one halide_buffer_t in the list. The tuple_count parameters
 *  determines the length of the list.
 *
 * If there is a memory allocation failure, the store does not store
 * the data into the cache.
 */
extern int halide_memoization_cache_store(void *user_context, const uint8_t *cache_key, int32_t size,
                                          struct halide_buffer_t *realized_bounds,
                                          int32_t tuple_count,
                                          struct halide_buffer_t **tuple_buffers);

/** If halide_memoization_cache_lookup succeeds,
 * halide_memoization_cache_release must be called to signal the
 * storage is no longer being used by the caller. It will be passed
 * the host pointer of one the buffers returned by
 * halide_memoization_cache_lookup. That is
 * halide_memoization_cache_release will be called multiple times for
 * the case where halide_memoization_cache_lookup is handling multiple
 * buffers.  (This corresponds to memoizing a Tuple in Halide.) Note
 * that the host pointer must be sufficient to get to all information
 * the relase operation needs. The default Halide cache impleemntation
 * accomplishes this by storing extra data before the start of the user
 * modifiable host storage.
 *
 * This call is like free and does not have a failure return.
  */
extern void halide_memoization_cache_release(void *user_context, void *host);

/** Free all memory and resources associated with the memoization cache.
 * Must be called at a time when no other threads are accessing the cache.
 */
extern void halide_memoization_cache_cleanup();

/** Create a unique file with a name of the form prefixXXXXXsuffix in an arbitrary
 * (but writable) directory; this is typically $TMP or /tmp, but the specific
 * location is not guaranteed. (Note that the exact form of the file name
 * may vary; in particular, the suffix may be ignored on non-Posix systems.)
 * The file is created (but not opened), thus this can be called from
 * different threads (or processes, e.g. when building with parallel make)
 * without risking collision. Note that the caller is always responsible
 * for deleting this file. Returns nonzero value if an error occurs.
 */
extern int halide_create_temp_file(void *user_context,
  const char *prefix, const char *suffix,
  char *path_buf, size_t path_buf_size);

/** Annotate that a given range of memory has been initialized;
 * only used when Target::MSAN is enabled.
 *
 * The default implementation uses the LLVM-provided AnnotateMemoryIsInitialized() function.
 */
extern void halide_msan_annotate_memory_is_initialized(void *user_context, const void *ptr, uint64_t len);

/** Mark the data pointed to by the buffer_t as initialized (but *not* the buffer_t itself),
 * using halide_msan_annotate_memory_is_initialized() for marking.
 *
 * The default implementation takes pains to only mark the active memory ranges
 * (skipping padding), and sorting into ranges to always mark the smallest number of
 * ranges, in monotonically increasing memory order.
 *
 * Most client code should never need to replace the default implementation.
 */
extern void halide_msan_annotate_buffer_is_initialized(void *user_context, struct halide_buffer_t *buffer);
extern void halide_msan_annotate_buffer_is_initialized_as_destructor(void *user_context, void *buffer);

/** The error codes that may be returned by a Halide pipeline. */
enum halide_error_code_t {
    /** There was no error. This is the value returned by Halide on success. */
    halide_error_code_success = 0,

    /** An uncategorized error occurred. Refer to the string passed to halide_error. */
    halide_error_code_generic_error = -1,

    /** A Func was given an explicit bound via Func::bound, but this
     * was not large enough to encompass the region that is used of
     * the Func by the rest of the pipeline. */
    halide_error_code_explicit_bounds_too_small = -2,

    /** The elem_size field of a halide_buffer_t does not match the size in
     * bytes of the type of that ImageParam. Probable type mismatch. */
    halide_error_code_bad_type = -3,

    /** A pipeline would access memory outside of the halide_buffer_t passed
     * in. */
    halide_error_code_access_out_of_bounds = -4,

    /** A halide_buffer_t was given that spans more than 2GB of memory. */
    halide_error_code_buffer_allocation_too_large = -5,

    /** A halide_buffer_t was given with extents that multiply to a number
     * greater than 2^31-1 */
    halide_error_code_buffer_extents_too_large = -6,

    /** Applying explicit constraints on the size of an input or
     * output buffer shrank the size of that buffer below what will be
     * accessed by the pipeline. */
    halide_error_code_constraints_make_required_region_smaller = -7,

    /** A constraint on a size or stride of an input or output buffer
     * was not met by the halide_buffer_t passed in. */
    halide_error_code_constraint_violated = -8,

    /** A scalar parameter passed in was smaller than its minimum
     * declared value. */
    halide_error_code_param_too_small = -9,

    /** A scalar parameter passed in was greater than its minimum
     * declared value. */
    halide_error_code_param_too_large = -10,

    /** A call to halide_malloc returned NULL. */
    halide_error_code_out_of_memory = -11,

    /** A halide_buffer_t pointer passed in was NULL. */
    halide_error_code_buffer_argument_is_null = -12,

    /** debug_to_file failed to open or write to the specified
     * file. */
    halide_error_code_debug_to_file_failed = -13,

    /** The Halide runtime encountered an error while trying to copy
     * from device to host. Turn on -debug in your target string to
     * see more details. */
    halide_error_code_copy_to_host_failed = -14,

    /** The Halide runtime encountered an error while trying to copy
     * from host to device. Turn on -debug in your target string to
     * see more details. */
    halide_error_code_copy_to_device_failed = -15,

    /** The Halide runtime encountered an error while trying to
     * allocate memory on device. Turn on -debug in your target string
     * to see more details. */
    halide_error_code_device_malloc_failed = -16,

    /** The Halide runtime encountered an error while trying to
     * synchronize with a device. Turn on -debug in your target string
     * to see more details. */
    halide_error_code_device_sync_failed = -17,

    /** The Halide runtime encountered an error while trying to free a
     * device allocation. Turn on -debug in your target string to see
     * more details. */
    halide_error_code_device_free_failed = -18,

    /** Buffer has a non-zero device but no device interface, which
     * violates a Halide invariant. */
    halide_error_code_no_device_interface = -19,

    /** An error occurred when attempting to initialize the Matlab
     * runtime. */
    halide_error_code_matlab_init_failed = -20,

    /** The type of an mxArray did not match the expected type. */
    halide_error_code_matlab_bad_param_type = -21,

    /** There is a bug in the Halide compiler. */
    halide_error_code_internal_error = -22,

    /** The Halide runtime encountered an error while trying to launch
     * a GPU kernel. Turn on -debug in your target string to see more
     * details. */
    halide_error_code_device_run_failed = -23,

    /** The Halide runtime encountered a host pointer that violated
     * the alignment set for it by way of a call to
     * set_host_alignment */
    halide_error_code_unaligned_host_ptr = -24,

    /** A fold_storage directive was used on a dimension that is not
     * accessed in a monotonically increasing or decreasing fashion. */
    halide_error_code_bad_fold = -25,

    /** A fold_storage directive was used with a fold factor that was
     * too small to store all the values of a producer needed by the
     * consumer. */
    halide_error_code_fold_factor_too_small = -26,

    /** User-specified require() expression was not satisfied. */
    halide_error_code_requirement_failed = -27,

    /** At least one of the buffer's extents are negative. */
    halide_error_code_buffer_extents_negative = -28,

    /** A compiled pipeline was passed the old deprecated buffer_t
     * struct, and it could not be upgraded to a halide_buffer_t. */
    halide_error_code_failed_to_upgrade_buffer_t = -29,

    /** A compiled pipeline was passed the old deprecated buffer_t
     * struct in bounds inference mode, but the returned information
     * can't be expressed in the old buffer_t. */
    halide_error_code_failed_to_downgrade_buffer_t = -30,

    /** A specialize_fail() schedule branch was selected at runtime. */
    halide_error_code_specialize_fail = -31,

    /** The Halide runtime encountered an error while trying to wrap a
     * native device handle.  Turn on -debug in your target string to
     * see more details. */
    halide_error_code_device_wrap_native_failed = -32,

    /** The Halide runtime encountered an error while trying to detach
     * a native device handle.  Turn on -debug in your target string
     * to see more details. */
    halide_error_code_device_detach_native_failed = -33,

    /** The host field on an input or output was null, the device
     * field was not zero, and the pipeline tries to use the buffer on
     * the host. You may be passing a GPU-only buffer to a pipeline
     * which is scheduled to use it on the CPU. */
    halide_error_code_host_is_null = -34,

    /** A folded buffer was passed to an extern stage, but the region
     * touched wraps around the fold boundary. */
    halide_error_code_bad_extern_fold = -35,

    /** Buffer has a non-null device_interface but device is 0, which
     * violates a Halide invariant. */
    halide_error_code_device_interface_no_device= -36,

    /** Buffer has both host and device dirty bits set, which violates
     * a Halide invariant. */
    halide_error_code_host_and_device_dirty = -37,

    /** The halide_buffer_t * passed to a halide runtime routine is
     * nullptr and this is not allowed. */
    halide_error_code_buffer_is_null = -38,

    /** The Halide runtime encountered an error while trying to copy
     * from one buffer to another. Turn on -debug in your target
     * string to see more details. */
    halide_error_code_device_buffer_copy_failed = -39,

    /** Attempted to make cropped alias of a buffer with a device
     * field, but the device_interface does not support cropping. */
    halide_error_code_device_crop_unsupported = -40,

    /** Cropping a buffer failed for some other reason. Turn on -debug
     * in your target string. */
    halide_error_code_device_crop_failed = -41,

    /** An operation on a buffer required an allocation on a
     * particular device interface, but a device allocation already
     * existed on a different device interface. Free the old one
     * first. */
    halide_error_code_incompatible_device_interface = -42,
};

/** Halide calls the functions below on various error conditions. The
 * default implementations construct an error message, call
 * halide_error, then return the matching error code above. On
 * platforms that support weak linking, you can override these to
 * catch the errors individually. */

/** A call into an extern stage for the purposes of bounds inference
 * failed. Returns the error code given by the extern stage. */
extern int halide_error_bounds_inference_call_failed(void *user_context, const char *extern_stage_name, int result);

/** A call to an extern stage failed. Returned the error code given by
 * the extern stage. */
extern int halide_error_extern_stage_failed(void *user_context, const char *extern_stage_name, int result);

/** Various other error conditions. See the enum above for a
 * description of each. */
// @{
extern int halide_error_explicit_bounds_too_small(void *user_context, const char *func_name, const char *var_name,
                                                      int min_bound, int max_bound, int min_required, int max_required);
extern int halide_error_bad_type(void *user_context, const char *func_name,
                                 uint8_t code_given, uint8_t correct_code,
                                 uint8_t bits_given, uint8_t correct_bits,
                                 uint16_t lanes_given, uint16_t correct_lanes);
extern int halide_error_access_out_of_bounds(void *user_context, const char *func_name,
                                             int dimension, int min_touched, int max_touched,
                                             int min_valid, int max_valid);
extern int halide_error_buffer_allocation_too_large(void *user_context, const char *buffer_name,
                                                    uint64_t allocation_size, uint64_t max_size);
extern int halide_error_buffer_extents_negative(void *user_context, const char *buffer_name, int dimension, int extent);
extern int halide_error_buffer_extents_too_large(void *user_context, const char *buffer_name,
                                                 int64_t actual_size, int64_t max_size);
extern int halide_error_constraints_make_required_region_smaller(void *user_context, const char *buffer_name,
                                                                 int dimension,
                                                                 int constrained_min, int constrained_extent,
                                                                 int required_min, int required_extent);
extern int halide_error_constraint_violated(void *user_context, const char *var, int val,
                                            const char *constrained_var, int constrained_val);
extern int halide_error_param_too_small_i64(void *user_context, const char *param_name,
                                            int64_t val, int64_t min_val);
extern int halide_error_param_too_small_u64(void *user_context, const char *param_name,
                                            uint64_t val, uint64_t min_val);
extern int halide_error_param_too_small_f64(void *user_context, const char *param_name,
                                            double val, double min_val);
extern int halide_error_param_too_large_i64(void *user_context, const char *param_name,
                                            int64_t val, int64_t max_val);
extern int halide_error_param_too_large_u64(void *user_context, const char *param_name,
                                            uint64_t val, uint64_t max_val);
extern int halide_error_param_too_large_f64(void *user_context, const char *param_name,
                                            double val, double max_val);
extern int halide_error_out_of_memory(void *user_context);
extern int halide_error_buffer_argument_is_null(void *user_context, const char *buffer_name);
extern int halide_error_debug_to_file_failed(void *user_context, const char *func,
                                             const char *filename, int error_code);
extern int halide_error_unaligned_host_ptr(void *user_context, const char *func_name, int alignment);
extern int halide_error_host_is_null(void *user_context, const char *func_name);
extern int halide_error_failed_to_upgrade_buffer_t(void *user_context,
                                                   const char *input_name,
                                                   const char *reason);
extern int halide_error_failed_to_downgrade_buffer_t(void *user_context,
                                                     const char *input_name,
                                                     const char *reason);
extern int halide_error_bad_fold(void *user_context, const char *func_name, const char *var_name,
                                 const char *loop_name);
extern int halide_error_bad_extern_fold(void *user_context, const char *func_name,
                                        int dim, int min, int extent, int valid_min, int fold_factor);

extern int halide_error_fold_factor_too_small(void *user_context, const char *func_name, const char *var_name,
                                              int fold_factor, const char *loop_name, int required_extent);
extern int halide_error_requirement_failed(void *user_context, const char *condition, const char *message);
extern int halide_error_specialize_fail(void *user_context, const char *message);
extern int halide_error_no_device_interface(void *user_context);
extern int halide_error_device_interface_no_device(void *user_context);
extern int halide_error_host_and_device_dirty(void *user_context);
extern int halide_error_buffer_is_null(void *user_context, const char *routine);

// @}

/** Optional features a compilation Target can have.
 */
typedef enum halide_target_feature_t {
    halide_target_feature_jit = 0,  ///< Generate code that will run immediately inside the calling process.
    halide_target_feature_debug = 1,  ///< Turn on debug info and output for runtime code.
    halide_target_feature_no_asserts = 2,  ///< Disable all runtime checks, for slightly tighter code.
    halide_target_feature_no_bounds_query = 3, ///< Disable the bounds querying functionality.

    halide_target_feature_sse41 = 4,  ///< Use SSE 4.1 and earlier instructions. Only relevant on x86.
    halide_target_feature_avx = 5,  ///< Use AVX 1 instructions. Only relevant on x86.
    halide_target_feature_avx2 = 6,  ///< Use AVX 2 instructions. Only relevant on x86.
    halide_target_feature_fma = 7,  ///< Enable x86 FMA instruction
    halide_target_feature_fma4 = 8,  ///< Enable x86 (AMD) FMA4 instruction set
    halide_target_feature_f16c = 9,  ///< Enable x86 16-bit float support

    halide_target_feature_armv7s = 10,  ///< Generate code for ARMv7s. Only relevant for 32-bit ARM.
    halide_target_feature_no_neon = 11,  ///< Avoid using NEON instructions. Only relevant for 32-bit ARM.

    halide_target_feature_vsx = 12,  ///< Use VSX instructions. Only relevant on POWERPC.
    halide_target_feature_power_arch_2_07 = 13,  ///< Use POWER ISA 2.07 new instructions. Only relevant on POWERPC.

    halide_target_feature_cuda = 14,  ///< Enable the CUDA runtime. Defaults to compute capability 2.0 (Fermi)
    halide_target_feature_cuda_capability30 = 15,  ///< Enable CUDA compute capability 3.0 (Kepler)
    halide_target_feature_cuda_capability32 = 16,  ///< Enable CUDA compute capability 3.2 (Tegra K1)
    halide_target_feature_cuda_capability35 = 17,  ///< Enable CUDA compute capability 3.5 (Kepler)
    halide_target_feature_cuda_capability50 = 18,  ///< Enable CUDA compute capability 5.0 (Maxwell)

    halide_target_feature_opencl = 19,  ///< Enable the OpenCL runtime.
    halide_target_feature_cl_doubles = 20,  ///< Enable double support on OpenCL targets

    halide_target_feature_opengl = 21,  ///< Enable the OpenGL runtime.
    halide_target_feature_openglcompute = 22, ///< Enable OpenGL Compute runtime.

    halide_target_feature_unused_23 = 23, ///< Unused. (Formerly: Enable the RenderScript runtime.)

    halide_target_feature_user_context = 24,  ///< Generated code takes a user_context pointer as first argument

    halide_target_feature_matlab = 25,  ///< Generate a mexFunction compatible with Matlab mex libraries. See tools/mex_halide.m.

    halide_target_feature_profile = 26, ///< Launch a sampling profiler alongside the Halide pipeline that monitors and reports the runtime used by each Func
    halide_target_feature_no_runtime = 27, ///< Do not include a copy of the Halide runtime in any generated object file or assembly

    halide_target_feature_metal = 28, ///< Enable the (Apple) Metal runtime.
    halide_target_feature_mingw = 29, ///< For Windows compile to MinGW toolset rather then Visual Studio

    halide_target_feature_c_plus_plus_mangling = 30, ///< Generate C++ mangled names for result function, et al

    halide_target_feature_large_buffers = 31, ///< Enable 64-bit buffer indexing to support buffers > 2GB. Ignored if bits != 64.

    halide_target_feature_hvx_64 = 32, ///< Enable HVX 64 byte mode.
    halide_target_feature_hvx_128 = 33, ///< Enable HVX 128 byte mode.
    halide_target_feature_hvx_v62 = 34, ///< Enable Hexagon v62 architecture.
    halide_target_feature_fuzz_float_stores = 35, ///< On every floating point store, set the last bit of the mantissa to zero. Pipelines for which the output is very different with this feature enabled may also produce very different output on different processors.
    halide_target_feature_soft_float_abi = 36, ///< Enable soft float ABI. This only enables the soft float ABI calling convention, which does not necessarily use soft floats.
    halide_target_feature_msan = 37, ///< Enable hooks for MSAN support.
    halide_target_feature_avx512 = 38, ///< Enable the base AVX512 subset supported by all AVX512 architectures. The specific feature sets are AVX-512F and AVX512-CD. See https://en.wikipedia.org/wiki/AVX-512 for a description of each AVX subset.
    halide_target_feature_avx512_knl = 39, ///< Enable the AVX512 features supported by Knight's Landing chips, such as the Xeon Phi x200. This includes the base AVX512 set, and also AVX512-CD and AVX512-ER.
    halide_target_feature_avx512_skylake = 40, ///< Enable the AVX512 features supported by Skylake Xeon server processors. This adds AVX512-VL, AVX512-BW, and AVX512-DQ to the base set. The main difference from the base AVX512 set is better support for small integer ops. Note that this does not include the Knight's Landing features. Note also that these features are not available on Skylake desktop and mobile processors.
    halide_target_feature_avx512_cannonlake = 41, ///< Enable the AVX512 features expected to be supported by future Cannonlake processors. This includes all of the Skylake features, plus AVX512-IFMA and AVX512-VBMI.
    halide_target_feature_hvx_use_shared_object = 42, ///< Deprecated
    halide_target_feature_trace_loads = 43, ///< Trace all loads done by the pipeline. Equivalent to calling Func::trace_loads on every non-inlined Func.
    halide_target_feature_trace_stores = 44, ///< Trace all stores done by the pipeline. Equivalent to calling Func::trace_stores on every non-inlined Func.
    halide_target_feature_trace_realizations = 45, ///< Trace all realizations done by the pipeline. Equivalent to calling Func::trace_realizations on every non-inlined Func.
    halide_target_feature_cuda_capability61 = 46,  ///< Enable CUDA compute capability 6.1 (Pascal)
    halide_target_feature_hvx_v65 = 47, ///< Enable Hexagon v65 architecture.
    halide_target_feature_hvx_v66 = 48, ///< Enable Hexagon v66 architecture.
    halide_target_feature_cl_half = 49,  ///< Enable half support on OpenCL targets
    halide_target_feature_strict_float = 50, ///< Turn off all non-IEEE floating-point optimization. Currently applies only to LLVM targets.
    halide_target_feature_legacy_buffer_wrappers = 51,  ///< Emit legacy wrapper code for buffer_t (vs halide_buffer_t) when AOT-compiled.
<<<<<<< HEAD
    halide_target_feature_new_autoscheduler = 52, ///< Use the prototype second-generation autoscheduler
    halide_target_feature_end = 53, ///< A sentinel. Every target is considered to have this feature, and setting this feature does nothing.
=======
    halide_target_feature_tsan = 52, ///< Enable hooks for TSAN support.
    halide_target_feature_asan = 53, ///< Enable hooks for ASAN support.
    halide_target_feature_end = 54 ///< A sentinel. Every target is considered to have this feature, and setting this feature does nothing.
>>>>>>> ac94fd4b
} halide_target_feature_t;

/** This function is called internally by Halide in some situations to determine
 * if the current execution environment can support the given set of
 * halide_target_feature_t flags. The implementation must do the following:
 *
 * -- If there are flags set in features that the function knows *cannot* be supported, return 0.
 * -- Otherwise, return 1.
 * -- Note that any flags set in features that the function doesn't know how to test should be ignored;
 * this implies that a return value of 1 means "not known to be bad" rather than "known to be good".
 *
 * In other words: a return value of 0 means "It is not safe to use code compiled with these features",
 * while a return value of 1 means "It is not obviously unsafe to use code compiled with these features".
 *
 * The default implementation simply calls halide_default_can_use_target_features.
 */
// @{
extern int halide_can_use_target_features(uint64_t features);
typedef int (*halide_can_use_target_features_t)(uint64_t);
extern halide_can_use_target_features_t halide_set_custom_can_use_target_features(halide_can_use_target_features_t);
// @}

/**
 * This is the default implementation of halide_can_use_target_features; it is provided
 * for convenience of user code that may wish to extend halide_can_use_target_features
 * but continue providing existing support, e.g.
 *
 *     int halide_can_use_target_features(uint64_t features) {
 *          if (features & halide_target_somefeature) {
 *              if (!can_use_somefeature()) {
 *                  return 0;
 *              }
 *          }
 *          return halide_default_can_use_target_features(features);
 *     }
 */
extern int halide_default_can_use_target_features(uint64_t features);


typedef struct halide_dimension_t {
    int32_t min, extent, stride;

    // Per-dimension flags. None are defined yet (This is reserved for future use).
    uint32_t flags;

#ifdef __cplusplus
    HALIDE_ALWAYS_INLINE halide_dimension_t() : min(0), extent(0), stride(0), flags(0) {}
    HALIDE_ALWAYS_INLINE halide_dimension_t(int32_t m, int32_t e, int32_t s, uint32_t f = 0) :
        min(m), extent(e), stride(s), flags(f) {}

    HALIDE_ALWAYS_INLINE bool operator==(const halide_dimension_t &other) const {
        return (min == other.min) &&
            (extent == other.extent) &&
            (stride == other.stride) &&
            (flags == other.flags);
    }

    HALIDE_ALWAYS_INLINE bool operator!=(const halide_dimension_t &other) const {
        return !(*this == other);
    }
#endif
} halide_dimension_t;

#ifdef __cplusplus
} // extern "C"
#endif

typedef enum {halide_buffer_flag_host_dirty = 1,
              halide_buffer_flag_device_dirty = 2} halide_buffer_flags;

/**
 * The raw representation of an image passed around by generated
 * Halide code. It includes some stuff to track whether the image is
 * not actually in main memory, but instead on a device (like a
 * GPU). For a more convenient C++ wrapper, use Halide::Buffer<T>. */
typedef struct halide_buffer_t {
    /** A device-handle for e.g. GPU memory used to back this buffer. */
    uint64_t device;

    /** The interface used to interpret the above handle. */
    const struct halide_device_interface_t *device_interface;

    /** A pointer to the start of the data in main memory. In terms of
     * the Halide coordinate system, this is the address of the min
     * coordinates (defined below). */
    uint8_t* host;

    /** flags with various meanings. */
    uint64_t flags;

    /** The type of each buffer element. */
    struct halide_type_t type;

    /** The dimensionality of the buffer. */
    int32_t dimensions;

    /** The shape of the buffer. Halide does not own this array - you
     * must manage the memory for it yourself. */
    halide_dimension_t *dim;

    /** Pads the buffer up to a multiple of 8 bytes */
    void *padding;

#ifdef __cplusplus
    /** Convenience methods for accessing the flags */
    // @{
    HALIDE_ALWAYS_INLINE bool get_flag(halide_buffer_flags flag) const {
        return (flags & flag) != 0;
    }

    HALIDE_ALWAYS_INLINE void set_flag(halide_buffer_flags flag, bool value) {
        if (value) {
            flags |= flag;
        } else {
            flags &= ~flag;
        }
    }

    HALIDE_ALWAYS_INLINE bool host_dirty() const {
        return get_flag(halide_buffer_flag_host_dirty);
    }

    HALIDE_ALWAYS_INLINE bool device_dirty() const {
        return get_flag(halide_buffer_flag_device_dirty);
    }

    HALIDE_ALWAYS_INLINE void set_host_dirty(bool v = true) {
        set_flag(halide_buffer_flag_host_dirty, v);
    }

    HALIDE_ALWAYS_INLINE void set_device_dirty(bool v = true) {
        set_flag(halide_buffer_flag_device_dirty, v);
    }
    // @}

    /** The total number of elements this buffer represents. Equal to
     * the product of the extents */
    HALIDE_ALWAYS_INLINE size_t number_of_elements() const {
        size_t s = 1;
        for (int i = 0; i < dimensions; i++) {
            s *= dim[i].extent;
        }
        return s;
    }

    /** A pointer to the element with the lowest address. If all
     * strides are positive, equal to the host pointer. */
    HALIDE_ALWAYS_INLINE uint8_t *begin() const {
        ptrdiff_t index = 0;
        for (int i = 0; i < dimensions; i++) {
            if (dim[i].stride < 0) {
                index += dim[i].stride * (dim[i].extent - 1);
            }
        }
        return host + index * type.bytes();
    }

    /** A pointer to one beyond the element with the highest address. */
    HALIDE_ALWAYS_INLINE uint8_t *end() const {
        ptrdiff_t index = 0;
        for (int i = 0; i < dimensions; i++) {
            if (dim[i].stride > 0) {
                index += dim[i].stride * (dim[i].extent - 1);
            }
        }
        index += 1;
        return host + index * type.bytes();
    }

    /** The total number of bytes spanned by the data in memory. */
    HALIDE_ALWAYS_INLINE size_t size_in_bytes() const {
        return (size_t)(end() - begin());
    }

    /** A pointer to the element at the given location. */
    HALIDE_ALWAYS_INLINE uint8_t *address_of(const int *pos) const {
        ptrdiff_t index = 0;
        for (int i = 0; i < dimensions; i++) {
            index += dim[i].stride * (pos[i] - dim[i].min);
        }
        return host + index * type.bytes();
    }

    /** Attempt to call device_sync for the buffer. If the buffer
     * has no device_interface (or no device_sync), this is a quiet no-op.
     * Calling this explicitly should rarely be necessary, except for profiling. */
    HALIDE_ALWAYS_INLINE int device_sync(void *ctx = NULL) {
        if (device_interface && device_interface->device_sync) {
            return device_interface->device_sync(ctx, this);
        }
        return 0;
    }

    /** Check if an input buffer passed extern stage is a querying
     * bounds. Compared to doing the host pointer check directly,
     * this both adds clarity to code and will facilitate moving to
     * another representation for bounds query arguments. */
    HALIDE_ALWAYS_INLINE bool is_bounds_query() const {
        return host == NULL && device == 0;
    }

#endif
} halide_buffer_t;

#ifdef __cplusplus
extern "C" {
#endif

#ifndef HALIDE_ATTRIBUTE_DEPRECATED
#ifdef HALIDE_ALLOW_DEPRECATED
#define HALIDE_ATTRIBUTE_DEPRECATED(x)
#else
#ifdef _MSC_VER
#define HALIDE_ATTRIBUTE_DEPRECATED(x) __declspec(deprecated(x))
#else
#define HALIDE_ATTRIBUTE_DEPRECATED(x) __attribute__((deprecated(x)))
#endif
#endif
#endif

/** The old buffer_t, included for compatibility with old code. Don't
 * use it. */
#ifndef BUFFER_T_DEFINED
#define BUFFER_T_DEFINED
typedef struct buffer_t {
    uint64_t dev;
    uint8_t* host;
    int32_t extent[4];
    int32_t stride[4];
    int32_t min[4];
    int32_t elem_size;
    HALIDE_ATTRIBUTE_ALIGN(1) bool host_dirty;
    HALIDE_ATTRIBUTE_ALIGN(1) bool dev_dirty;
    HALIDE_ATTRIBUTE_ALIGN(1) uint8_t _padding[10 - sizeof(void *)];
} buffer_t;
#endif // BUFFER_T_DEFINED

/** Copies host pointer, mins, extents, strides, and device state from
 * an old-style buffer_t into a new-style halide_buffer_t. The
 * dimensions and type fields of the new buffer_t should already be
 * set. Returns an error code if the upgrade could not be
 * performed. */
extern int halide_upgrade_buffer_t(void *user_context, const char *name,
                                   const buffer_t *old_buf, halide_buffer_t *new_buf);

/** Copies the host pointer, mins, extents, strides, and device state
 * from a halide_buffer_t to a buffer_t. Also sets elem_size. Useful
 * for backporting the results of bounds inference. */
extern int halide_downgrade_buffer_t(void *user_context, const char *name,
                                     const halide_buffer_t *new_buf, buffer_t *old_buf);

/** Copies the dirty flags and device allocation state from a new
 * buffer_t back to a legacy buffer_t. */
extern int halide_downgrade_buffer_t_device_fields(void *user_context, const char *name,
                                                   const halide_buffer_t *new_buf, buffer_t *old_buf);

/** halide_scalar_value_t is a simple union able to represent all the well-known
 * scalar values in a filter argument. Note that it isn't tagged with a type;
 * you must ensure you know the proper type before accessing. Most user
 * code will never need to create instances of this struct; its primary use
 * is to hold def/min/max values in a halide_filter_argument_t. (Note that
 * this is conceptually just a union; it's wrapped in a struct to ensure
 * that it doesn't get anonymized by LLVM.)
 */
struct halide_scalar_value_t {
    union {
        bool b;
        int8_t i8;
        int16_t i16;
        int32_t i32;
        int64_t i64;
        uint8_t u8;
        uint16_t u16;
        uint32_t u32;
        uint64_t u64;
        float f32;
        double f64;
        void *handle;
    } u;
    #ifdef __cplusplus
    HALIDE_ALWAYS_INLINE halide_scalar_value_t() {u.u64 = 0;}
    #endif
};

enum halide_argument_kind_t {
    halide_argument_kind_input_scalar = 0,
    halide_argument_kind_input_buffer = 1,
    halide_argument_kind_output_buffer = 2
};

/*
    These structs must be robust across different compilers and settings; when
    modifying them, strive for the following rules:

    1) All fields are explicitly sized. I.e. must use int32_t and not "int"
    2) All fields must land on an alignment boundary that is the same as their size
    3) Explicit padding is added to make that so
    4) The sizeof the struct is padded out to a multiple of the largest natural size thing in the struct
    5) don't forget that 32 and 64 bit pointers are different sizes
*/

/**
 * halide_filter_argument_t is essentially a plain-C-struct equivalent to
 * Halide::Argument; most user code will never need to create one.
 */
struct halide_filter_argument_t {
    const char *name;       // name of the argument; will never be null or empty.
    int32_t kind;           // actually halide_argument_kind_t
    int32_t dimensions;     // always zero for scalar arguments
    struct halide_type_t type;
    // These pointers should always be null for buffer arguments,
    // and *may* be null for scalar arguments. (A null value means
    // there is no def/min/max specified for this argument.)
    const struct halide_scalar_value_t *def;
    const struct halide_scalar_value_t *min;
    const struct halide_scalar_value_t *max;
};

struct halide_filter_metadata_t {
    /** version of this metadata; currently always 0. */
    int32_t version;

    /** The number of entries in the arguments field. This is always >= 1. */
    int32_t num_arguments;

    /** An array of the filters input and output arguments; this will never be
     * null. The order of arguments is not guaranteed (input and output arguments
     * may come in any order); however, it is guaranteed that all arguments
     * will have a unique name within a given filter. */
    const struct halide_filter_argument_t* arguments;

    /** The Target for which the filter was compiled. This is always
     * a canonical Target string (ie a product of Target::to_string). */
    const char* target;

    /** The function name of the filter. */
    const char* name;
};

/** The functions below here are relevant for pipelines compiled with
 * the -profile target flag, which runs a sampling profiler thread
 * alongside the pipeline. */

/** Per-Func state tracked by the sampling profiler. */
struct halide_profiler_func_stats {
    /** Total time taken evaluating this Func (in nanoseconds). */
    uint64_t time;

    /** The current memory allocation of this Func. */
    uint64_t memory_current;

    /** The peak memory allocation of this Func. */
    uint64_t memory_peak;

    /** The total memory allocation of this Func. */
    uint64_t memory_total;

    /** The peak stack allocation of this Func's threads. */
    uint64_t stack_peak;

    /** The average number of thread pool worker threads active while computing this Func. */
    uint64_t active_threads_numerator, active_threads_denominator;

    /** The name of this Func. A global constant string. */
    const char *name;

    /** The total number of memory allocation of this Func. */
    int num_allocs;
};

/** Per-pipeline state tracked by the sampling profiler. These exist
 * in a linked list. */
struct halide_profiler_pipeline_stats {
    /** Total time spent inside this pipeline (in nanoseconds) */
    uint64_t time;

    /** The current memory allocation of funcs in this pipeline. */
    uint64_t memory_current;

    /** The peak memory allocation of funcs in this pipeline. */
    uint64_t memory_peak;

    /** The total memory allocation of funcs in this pipeline. */
    uint64_t memory_total;

    /** The average number of thread pool worker threads doing useful
     * work while computing this pipeline. */
    uint64_t active_threads_numerator, active_threads_denominator;

    /** The name of this pipeline. A global constant string. */
    const char *name;

    /** An array containing states for each Func in this pipeline. */
    struct halide_profiler_func_stats *funcs;

    /** The next pipeline_stats pointer. It's a void * because types
     * in the Halide runtime may not currently be recursive. */
    void *next;

    /** The number of funcs in this pipeline. */
    int num_funcs;

    /** An internal base id used to identify the funcs in this pipeline. */
    int first_func_id;

    /** The number of times this pipeline has been run. */
    int runs;

    /** The total number of samples taken inside of this pipeline. */
    int samples;

    /** The total number of memory allocation of funcs in this pipeline. */
    int num_allocs;
};

/** The global state of the profiler. */

struct halide_profiler_state {
    /** Guards access to the fields below. If not locked, the sampling
     * profiler thread is free to modify things below (including
     * reordering the linked list of pipeline stats). */
    struct halide_mutex lock;

    /** The amount of time the profiler thread sleeps between samples
     * in milliseconds. Defaults to 1 */
    int sleep_time;

    /** An internal id used for bookkeeping. */
    int first_free_id;

    /** The id of the current running Func. Set by the pipeline, read
     * periodically by the profiler thread. */
    int current_func;

    /** The number of threads currently doing work. */
    int active_threads;

    /** A linked list of stats gathered for each pipeline. */
    struct halide_profiler_pipeline_stats *pipelines;

    /** Retrieve remote profiler state. Used so that the sampling
     * profiler can follow along with execution that occurs elsewhere,
     * e.g. on a DSP. If null, it reads from the int above instead. */
    void (*get_remote_profiler_state)(int *func, int *active_workers);

    /** Sampling thread reference to be joined at shutdown. */
    struct halide_thread *sampling_thread;
};

/** Profiler func ids with special meanings. */
enum {
    /// current_func takes on this value when not inside Halide code
    halide_profiler_outside_of_halide = -1,
    /// Set current_func to this value to tell the profiling thread to
    /// halt. It will start up again next time you run a pipeline with
    /// profiling enabled.
    halide_profiler_please_stop = -2
};

/** Get a pointer to the global profiler state for programmatic
 * inspection. Lock it before using to pause the profiler. */
extern struct halide_profiler_state *halide_profiler_get_state();

/** Get a pointer to the pipeline state associated with pipeline_name.
 * This function grabs the global profiler state's lock on entry. */
extern struct halide_profiler_pipeline_stats *halide_profiler_get_pipeline_state(const char *pipeline_name);

/** Reset profiler state cheaply. May leave threads running or some
 * memory allocated but all accumluated statistics are reset.
 * WARNING: Do NOT call this method while any halide pipeline is
 * running; halide_profiler_memory_allocate/free and
 * halide_profiler_stack_peak_update update the profiler pipeline's
 * state without grabbing the global profiler state's lock. */
extern void halide_profiler_reset();

/** Reset all profiler state.
 * WARNING: Do NOT call this method while any halide pipeline is
 * running; halide_profiler_memory_allocate/free and
 * halide_profiler_stack_peak_update update the profiler pipeline's
 * state without grabbing the global profiler state's lock. */
void halide_profiler_shutdown();

/** Print out timing statistics for everything run since the last
 * reset. Also happens at process exit. */
extern void halide_profiler_report(void *user_context);

/// \name "Float16" functions
/// These functions operate of bits (``uint16_t``) representing a half
/// precision floating point number (IEEE-754 2008 binary16).
//{@

/** Read bits representing a half precision floating point number and return
 *  the float that represents the same value */
extern float halide_float16_bits_to_float(uint16_t);

/** Read bits representing a half precision floating point number and return
 *  the double that represents the same value */
extern double halide_float16_bits_to_double(uint16_t);

// TODO: Conversion functions to half

//@}

#ifdef __cplusplus
} // End extern "C"
#endif

#ifdef __cplusplus

namespace {
template<typename T> struct check_is_pointer;
template<typename T> struct check_is_pointer<T *> {};
}

/** Construct the halide equivalent of a C type */
template<typename T>
HALIDE_ALWAYS_INLINE halide_type_t halide_type_of() {
    // Create a compile-time error if T is not a pointer (without
    // using any includes - this code goes into the runtime).
    check_is_pointer<T> check;
    (void)check;
    return halide_type_t(halide_type_handle, 64);
}

template<>
HALIDE_ALWAYS_INLINE halide_type_t halide_type_of<float>() {
    return halide_type_t(halide_type_float, 32);
}

template<>
HALIDE_ALWAYS_INLINE halide_type_t halide_type_of<double>() {
    return halide_type_t(halide_type_float, 64);
}

template<>
HALIDE_ALWAYS_INLINE halide_type_t halide_type_of<bool>() {
    return halide_type_t(halide_type_uint, 1);
}

template<>
HALIDE_ALWAYS_INLINE halide_type_t halide_type_of<uint8_t>() {
    return halide_type_t(halide_type_uint, 8);
}

template<>
HALIDE_ALWAYS_INLINE halide_type_t halide_type_of<uint16_t>() {
    return halide_type_t(halide_type_uint, 16);
}

template<>
HALIDE_ALWAYS_INLINE halide_type_t halide_type_of<uint32_t>() {
    return halide_type_t(halide_type_uint, 32);
}

template<>
HALIDE_ALWAYS_INLINE halide_type_t halide_type_of<uint64_t>() {
    return halide_type_t(halide_type_uint, 64);
}

template<>
HALIDE_ALWAYS_INLINE halide_type_t halide_type_of<int8_t>() {
    return halide_type_t(halide_type_int, 8);
}

template<>
HALIDE_ALWAYS_INLINE halide_type_t halide_type_of<int16_t>() {
    return halide_type_t(halide_type_int, 16);
}

template<>
HALIDE_ALWAYS_INLINE halide_type_t halide_type_of<int32_t>() {
    return halide_type_t(halide_type_int, 32);
}

template<>
HALIDE_ALWAYS_INLINE halide_type_t halide_type_of<int64_t>() {
    return halide_type_t(halide_type_int, 64);
}

#endif

#endif // HALIDE_HALIDERUNTIME_H<|MERGE_RESOLUTION|>--- conflicted
+++ resolved
@@ -1107,14 +1107,10 @@
     halide_target_feature_cl_half = 49,  ///< Enable half support on OpenCL targets
     halide_target_feature_strict_float = 50, ///< Turn off all non-IEEE floating-point optimization. Currently applies only to LLVM targets.
     halide_target_feature_legacy_buffer_wrappers = 51,  ///< Emit legacy wrapper code for buffer_t (vs halide_buffer_t) when AOT-compiled.
-<<<<<<< HEAD
-    halide_target_feature_new_autoscheduler = 52, ///< Use the prototype second-generation autoscheduler
-    halide_target_feature_end = 53, ///< A sentinel. Every target is considered to have this feature, and setting this feature does nothing.
-=======
     halide_target_feature_tsan = 52, ///< Enable hooks for TSAN support.
     halide_target_feature_asan = 53, ///< Enable hooks for ASAN support.
-    halide_target_feature_end = 54 ///< A sentinel. Every target is considered to have this feature, and setting this feature does nothing.
->>>>>>> ac94fd4b
+    halide_target_feature_new_autoscheduler = 54, ///< Use the prototype second-generation autoscheduler
+    halide_target_feature_end = 55 ///< A sentinel. Every target is considered to have this feature, and setting this feature does nothing.
 } halide_target_feature_t;
 
 /** This function is called internally by Halide in some situations to determine
