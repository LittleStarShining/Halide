#ifndef HALIDE_HALIDERUNTIME_H
#define HALIDE_HALIDERUNTIME_H

#ifndef COMPILING_HALIDE_RUNTIME
#ifdef __cplusplus
#include <cstddef>
#include <cstdint>
#include <cstring>
#else
#include <stdbool.h>
#include <stddef.h>
#include <stdint.h>
#include <string.h>
#endif
#else
#include "runtime_internal.h"
#endif

#ifdef __cplusplus
// Forward declare type to allow naming typed handles.
// See Type.h for documentation.
template<typename T>
struct halide_handle_traits;
#endif

#ifdef __cplusplus
extern "C" {
#endif

#ifdef _MSC_VER
// Note that (for MSVC) you should not use "inline" along with HALIDE_ALWAYS_INLINE;
// it is not necessary, and may produce warnings for some build configurations.
#define HALIDE_ALWAYS_INLINE __forceinline
#define HALIDE_NEVER_INLINE __declspec(noinline)
#else
// Note that (for Posixy compilers) you should always use "inline" along with HALIDE_ALWAYS_INLINE;
// otherwise some corner-case scenarios may erroneously report link errors.
#define HALIDE_ALWAYS_INLINE inline __attribute__((always_inline))
#define HALIDE_NEVER_INLINE __attribute__((noinline))
#endif

#ifndef HALIDE_MUST_USE_RESULT
#ifdef __has_attribute
#if __has_attribute(nodiscard)
// C++17 or later
#define HALIDE_MUST_USE_RESULT [[nodiscard]]
#elif __has_attribute(warn_unused_result)
// Clang/GCC
#define HALIDE_MUST_USE_RESULT __attribute__((warn_unused_result))
#else
#define HALIDE_MUST_USE_RESULT
#endif
#else
#define HALIDE_MUST_USE_RESULT
#endif
#endif

/** \file
 *
 * This file declares the routines used by Halide internally in its
 * runtime. On platforms that support weak linking, these can be
 * replaced with user-defined versions by defining an extern "C"
 * function with the same name and signature.
 *
 * When doing Just In Time (JIT) compilation methods on the Func being
 * compiled must be called instead. The corresponding methods are
 * documented below.
 *
 * All of these functions take a "void *user_context" parameter as their
 * first argument; if the Halide kernel that calls back to any of these
 * functions has been compiled with the UserContext feature set on its Target,
 * then the value of that pointer passed from the code that calls the
 * Halide kernel is piped through to the function.
 *
 * Some of these are also useful to call when using the default
 * implementation. E.g. halide_shutdown_thread_pool.
 *
 * Note that even on platforms with weak linking, some linker setups
 * may not respect the override you provide. E.g. if the override is
 * in a shared library and the halide object files are linked directly
 * into the output, the builtin versions of the runtime functions will
 * be called. See your linker documentation for more details. On
 * Linux, LD_DYNAMIC_WEAK=1 may help.
 *
 */

// Forward-declare to suppress warnings if compiling as C.
struct halide_buffer_t;

/** Print a message to stderr. Main use is to support tracing
 * functionality, print, and print_when calls. Also called by the default
 * halide_error.  This function can be replaced in JITed code by using
 * halide_custom_print and providing an implementation of halide_print
 * in AOT code. See Func::set_custom_print.
 */
// @{
extern void halide_print(void *user_context, const char *);
extern void halide_default_print(void *user_context, const char *);
typedef void (*halide_print_t)(void *, const char *);
extern halide_print_t halide_set_custom_print(halide_print_t print);
// @}

/** Halide calls this function on runtime errors (for example bounds
 * checking failures). This function can be replaced in JITed code by
 * using Func::set_error_handler, or in AOT code by calling
 * halide_set_error_handler. In AOT code on platforms that support
 * weak linking (i.e. not Windows), you can also override it by simply
 * defining your own halide_error.
 */
// @{
extern void halide_error(void *user_context, const char *);
extern void halide_default_error(void *user_context, const char *);
typedef void (*halide_error_handler_t)(void *, const char *);
extern halide_error_handler_t halide_set_error_handler(halide_error_handler_t handler);
// @}

/** Cross-platform mutex. Must be initialized with zero and implementation
 * must treat zero as an unlocked mutex with no waiters, etc.
 */
struct halide_mutex {
    uintptr_t _private[1];
};

/** Cross platform condition variable. Must be initialized to 0. */
struct halide_cond {
    uintptr_t _private[1];
};

/** A basic set of mutex and condition variable functions, which call
 * platform specific code for mutual exclusion. Equivalent to posix
 * calls. */
//@{
extern void halide_mutex_lock(struct halide_mutex *mutex);
extern void halide_mutex_unlock(struct halide_mutex *mutex);
extern void halide_cond_signal(struct halide_cond *cond);
extern void halide_cond_broadcast(struct halide_cond *cond);
extern void halide_cond_wait(struct halide_cond *cond, struct halide_mutex *mutex);
//@}

/** Functions for constructing/destroying/locking/unlocking arrays of mutexes. */
struct halide_mutex_array;
//@{
extern struct halide_mutex_array *halide_mutex_array_create(int sz);
extern void halide_mutex_array_destroy(void *user_context, void *array);
extern int halide_mutex_array_lock(struct halide_mutex_array *array, int entry);
extern int halide_mutex_array_unlock(struct halide_mutex_array *array, int entry);
//@}

/** Define halide_do_par_for to replace the default thread pool
 * implementation. halide_shutdown_thread_pool can also be called to
 * release resources used by the default thread pool on platforms
 * where it makes sense. See Func::set_custom_do_task and
 * Func::set_custom_do_par_for. Should return zero if all the jobs
 * return zero, or an arbitrarily chosen return value from one of the
 * jobs otherwise.
 */
//@{
typedef int (*halide_task_t)(void *user_context, int task_number, uint8_t *closure);
extern int halide_do_par_for(void *user_context,
                             halide_task_t task,
                             int min, int size, uint8_t *closure);
extern void halide_shutdown_thread_pool();
//@}

/** Set a custom method for performing a parallel for loop. Returns
 * the old do_par_for handler. */
typedef int (*halide_do_par_for_t)(void *, halide_task_t, int, int, uint8_t *);
extern halide_do_par_for_t halide_set_custom_do_par_for(halide_do_par_for_t do_par_for);

/** An opaque struct representing a semaphore. Used by the task system for async tasks. */
struct halide_semaphore_t {
    uint64_t _private[2];
};

/** A struct representing a semaphore and a number of items that must
 * be acquired from it. Used in halide_parallel_task_t below. */
struct halide_semaphore_acquire_t {
    struct halide_semaphore_t *semaphore;
    int count;
};
extern int halide_semaphore_init(struct halide_semaphore_t *, int n);
extern int halide_semaphore_release(struct halide_semaphore_t *, int n);
extern bool halide_semaphore_try_acquire(struct halide_semaphore_t *, int n);
typedef int (*halide_semaphore_init_t)(struct halide_semaphore_t *, int);
typedef int (*halide_semaphore_release_t)(struct halide_semaphore_t *, int);
typedef bool (*halide_semaphore_try_acquire_t)(struct halide_semaphore_t *, int);

/** A task representing a serial for loop evaluated over some range.
 * Note that task_parent is a pass through argument that should be
 * passed to any dependent taks that are invokved using halide_do_parallel_tasks
 * underneath this call. */
typedef int (*halide_loop_task_t)(void *user_context, int min, int extent,
                                  uint8_t *closure, void *task_parent);

/** A parallel task to be passed to halide_do_parallel_tasks. This
 * task may recursively call halide_do_parallel_tasks, and there may
 * be complex dependencies between seemingly unrelated tasks expressed
 * using semaphores. If you are using a custom task system, care must
 * be taken to avoid potential deadlock. This can be done by carefully
 * respecting the static metadata at the end of the task struct.*/
struct halide_parallel_task_t {
    // The function to call. It takes a user context, a min and
    // extent, a closure, and a task system pass through argument.
    halide_loop_task_t fn;

    // The closure to pass it
    uint8_t *closure;

    // The name of the function to be called. For debugging purposes only.
    const char *name;

    // An array of semaphores that must be acquired before the
    // function is called. Must be reacquired for every call made.
    struct halide_semaphore_acquire_t *semaphores;
    int num_semaphores;

    // The entire range the function should be called over. This range
    // may be sliced up and the function called multiple times.
    int min, extent;

    // A parallel task provides several pieces of metadata to prevent
    // unbounded resource usage or deadlock.

    // The first is the minimum number of execution contexts (call
    // stacks or threads) necessary for the function to run to
    // completion. This may be greater than one when there is nested
    // parallelism with internal producer-consumer relationships
    // (calling the function recursively spawns and blocks on parallel
    // sub-tasks that communicate with each other via semaphores). If
    // a parallel runtime calls the function when fewer than this many
    // threads are idle, it may need to create more threads to
    // complete the task, or else risk deadlock due to committing all
    // threads to tasks that cannot complete without more.
    //
    // FIXME: Note that extern stages are assumed to only require a
    // single thread to complete. If the extern stage is itself a
    // Halide pipeline, this may be an underestimate.
    int min_threads;

    // The calls to the function should be in serial order from min to min+extent-1, with only
    // one executing at a time. If false, any order is fine, and
    // concurrency is fine.
    bool serial;
};

/** Enqueue some number of the tasks described above and wait for them
 * to complete. While waiting, the calling threads assists with either
 * the tasks enqueued, or other non-blocking tasks in the task
 * system. Note that task_parent should be NULL for top-level calls
 * and the pass through argument if this call is being made from
 * another task. */
extern int halide_do_parallel_tasks(void *user_context, int num_tasks,
                                    struct halide_parallel_task_t *tasks,
                                    void *task_parent);

/** If you use the default do_par_for, you can still set a custom
 * handler to perform each individual task. Returns the old handler. */
//@{
typedef int (*halide_do_task_t)(void *, halide_task_t, int, uint8_t *);
extern halide_do_task_t halide_set_custom_do_task(halide_do_task_t do_task);
extern int halide_do_task(void *user_context, halide_task_t f, int idx,
                          uint8_t *closure);
//@}

/** The version of do_task called for loop tasks. By default calls the
 * loop task with the same arguments. */
// @{
typedef int (*halide_do_loop_task_t)(void *, halide_loop_task_t, int, int, uint8_t *, void *);
extern halide_do_loop_task_t halide_set_custom_do_loop_task(halide_do_loop_task_t do_task);
extern int halide_do_loop_task(void *user_context, halide_loop_task_t f, int min, int extent,
                               uint8_t *closure, void *task_parent);
//@}

/** Provide an entire custom tasking runtime via function
 * pointers. Note that do_task and semaphore_try_acquire are only ever
 * called by halide_default_do_par_for and
 * halide_default_do_parallel_tasks, so it's only necessary to provide
 * those if you are mixing in the default implementations of
 * do_par_for and do_parallel_tasks. */
// @{
typedef int (*halide_do_parallel_tasks_t)(void *, int, struct halide_parallel_task_t *,
                                          void *task_parent);
extern void halide_set_custom_parallel_runtime(
    halide_do_par_for_t,
    halide_do_task_t,
    halide_do_loop_task_t,
    halide_do_parallel_tasks_t,
    halide_semaphore_init_t,
    halide_semaphore_try_acquire_t,
    halide_semaphore_release_t);
// @}

/** The default versions of the parallel runtime functions. */
// @{
extern int halide_default_do_par_for(void *user_context,
                                     halide_task_t task,
                                     int min, int size, uint8_t *closure);
extern int halide_default_do_parallel_tasks(void *user_context,
                                            int num_tasks,
                                            struct halide_parallel_task_t *tasks,
                                            void *task_parent);
extern int halide_default_do_task(void *user_context, halide_task_t f, int idx,
                                  uint8_t *closure);
extern int halide_default_do_loop_task(void *user_context, halide_loop_task_t f,
                                       int min, int extent,
                                       uint8_t *closure, void *task_parent);
extern int halide_default_semaphore_init(struct halide_semaphore_t *, int n);
extern int halide_default_semaphore_release(struct halide_semaphore_t *, int n);
extern bool halide_default_semaphore_try_acquire(struct halide_semaphore_t *, int n);
// @}

struct halide_thread;

/** Spawn a thread. Returns a handle to the thread for the purposes of
 * joining it. The thread must be joined in order to clean up any
 * resources associated with it. */
extern struct halide_thread *halide_spawn_thread(void (*f)(void *), void *closure);

/** Join a thread. */
extern void halide_join_thread(struct halide_thread *);

/** Set the number of threads used by Halide's thread pool. Returns
 * the old number.
 *
 * n < 0  : error condition
 * n == 0 : use a reasonable system default (typically, number of cpus online).
 * n == 1 : use exactly one thread; this will always enforce serial execution
 * n > 1  : use a pool of exactly n threads.
 *
 * (Note that this is only guaranteed when using the default implementations
 * of halide_do_par_for(); custom implementations may completely ignore values
 * passed to halide_set_num_threads().)
 */
extern int halide_set_num_threads(int n);

/** Halide calls these functions to allocate and free memory. To
 * replace in AOT code, use the halide_set_custom_malloc and
 * halide_set_custom_free, or (on platforms that support weak
 * linking), simply define these functions yourself. In JIT-compiled
 * code use Func::set_custom_allocator.
 *
 * If you override them, and find yourself wanting to call the default
 * implementation from within your override, use
 * halide_default_malloc/free.
 *
 * Note that halide_malloc must return a pointer aligned to the
 * maximum meaningful alignment for the platform for the purpose of
 * vector loads and stores. The default implementation uses 32-byte
 * alignment, which is safe for arm and x86. Additionally, it must be
 * safe to read at least 8 bytes before the start and beyond the
 * end.
 */
//@{
extern void *halide_malloc(void *user_context, size_t x);
extern void halide_free(void *user_context, void *ptr);
extern void *halide_default_malloc(void *user_context, size_t x);
extern void halide_default_free(void *user_context, void *ptr);
typedef void *(*halide_malloc_t)(void *, size_t);
typedef void (*halide_free_t)(void *, void *);
extern halide_malloc_t halide_set_custom_malloc(halide_malloc_t user_malloc);
extern halide_free_t halide_set_custom_free(halide_free_t user_free);
//@}

/** Halide calls these functions to interact with the underlying
 * system runtime functions. To replace in AOT code on platforms that
 * support weak linking, define these functions yourself, or use
 * the halide_set_custom_load_library() and halide_set_custom_get_library_symbol()
 * functions. In JIT-compiled code, use JITSharedRuntime::set_default_handlers().
 *
 * halide_load_library and halide_get_library_symbol are equivalent to
 * dlopen and dlsym. halide_get_symbol(sym) is equivalent to
 * dlsym(RTLD_DEFAULT, sym).
 */
//@{
extern void *halide_get_symbol(const char *name);
extern void *halide_load_library(const char *name);
extern void *halide_get_library_symbol(void *lib, const char *name);
extern void *halide_default_get_symbol(const char *name);
extern void *halide_default_load_library(const char *name);
extern void *halide_default_get_library_symbol(void *lib, const char *name);
typedef void *(*halide_get_symbol_t)(const char *name);
typedef void *(*halide_load_library_t)(const char *name);
typedef void *(*halide_get_library_symbol_t)(void *lib, const char *name);
extern halide_get_symbol_t halide_set_custom_get_symbol(halide_get_symbol_t user_get_symbol);
extern halide_load_library_t halide_set_custom_load_library(halide_load_library_t user_load_library);
extern halide_get_library_symbol_t halide_set_custom_get_library_symbol(halide_get_library_symbol_t user_get_library_symbol);
//@}

/** Called when debug_to_file is used inside %Halide code.  See
 * Func::debug_to_file for how this is called
 *
 * Cannot be replaced in JITted code at present.
 */
extern int32_t halide_debug_to_file(void *user_context, const char *filename,
                                    int32_t type_code,
                                    struct halide_buffer_t *buf);

/** Types in the halide type system. They can be ints, unsigned ints,
 * or floats (of various bit-widths), or a handle (which is always 64-bits).
 * Note that the int/uint/float values do not imply a specific bit width
 * (the bit width is expected to be encoded in a separate value).
 */
typedef enum halide_type_code_t
#if __cplusplus >= 201103L
    : uint8_t
#endif
{
    halide_type_int = 0,     ///< signed integers
    halide_type_uint = 1,    ///< unsigned integers
    halide_type_float = 2,   ///< IEEE floating point numbers
    halide_type_handle = 3,  ///< opaque pointer type (void *)
    halide_type_bfloat = 4,  ///< floating point numbers in the bfloat format
} halide_type_code_t;

// Note that while __attribute__ can go before or after the declaration,
// __declspec apparently is only allowed before.
#ifndef HALIDE_ATTRIBUTE_ALIGN
#ifdef _MSC_VER
#define HALIDE_ATTRIBUTE_ALIGN(x) __declspec(align(x))
#else
#define HALIDE_ATTRIBUTE_ALIGN(x) __attribute__((aligned(x)))
#endif
#endif

/** A runtime tag for a type in the halide type system. Can be ints,
 * unsigned ints, or floats of various bit-widths (the 'bits'
 * field). Can also be vectors of the same (by setting the 'lanes'
 * field to something larger than one). This struct should be
 * exactly 32-bits in size. */
struct halide_type_t {
    /** The basic type code: signed integer, unsigned integer, or floating point. */
#if __cplusplus >= 201103L
    HALIDE_ATTRIBUTE_ALIGN(1)
    halide_type_code_t code;  // halide_type_code_t
#else
    HALIDE_ATTRIBUTE_ALIGN(1)
    uint8_t code;  // halide_type_code_t
#endif

    /** The number of bits of precision of a single scalar value of this type. */
    HALIDE_ATTRIBUTE_ALIGN(1)
    uint8_t bits;

    /** How many elements in a vector. This is 1 for scalar types. */
    HALIDE_ATTRIBUTE_ALIGN(2)
    uint16_t lanes;

#ifdef __cplusplus
    /** Construct a runtime representation of a Halide type from:
     * code: The fundamental type from an enum.
     * bits: The bit size of one element.
     * lanes: The number of vector elements in the type. */
    HALIDE_ALWAYS_INLINE halide_type_t(halide_type_code_t code, uint8_t bits, uint16_t lanes = 1)
        : code(code), bits(bits), lanes(lanes) {
    }

    /** Default constructor is required e.g. to declare halide_trace_event
     * instances. */
    HALIDE_ALWAYS_INLINE halide_type_t()
        : code((halide_type_code_t)0), bits(0), lanes(0) {
    }

    HALIDE_ALWAYS_INLINE halide_type_t with_lanes(uint16_t new_lanes) const {
        return halide_type_t((halide_type_code_t)code, bits, new_lanes);
    }

    /** Compare two types for equality. */
    HALIDE_ALWAYS_INLINE bool operator==(const halide_type_t &other) const {
        return as_u32() == other.as_u32();
    }

    HALIDE_ALWAYS_INLINE bool operator!=(const halide_type_t &other) const {
        return !(*this == other);
    }

    HALIDE_ALWAYS_INLINE bool operator<(const halide_type_t &other) const {
        return as_u32() < other.as_u32();
    }

    /** Size in bytes for a single element, even if width is not 1, of this type. */
    HALIDE_ALWAYS_INLINE int bytes() const {
        return (bits + 7) / 8;
    }

    HALIDE_ALWAYS_INLINE uint32_t as_u32() const {
        uint32_t u;
        memcpy(&u, this, sizeof(u));
        return u;
    }
#endif
};

enum halide_trace_event_code_t { halide_trace_load = 0,
                                 halide_trace_store = 1,
                                 halide_trace_begin_realization = 2,
                                 halide_trace_end_realization = 3,
                                 halide_trace_produce = 4,
                                 halide_trace_end_produce = 5,
                                 halide_trace_consume = 6,
                                 halide_trace_end_consume = 7,
                                 halide_trace_begin_pipeline = 8,
                                 halide_trace_end_pipeline = 9,
                                 halide_trace_tag = 10 };

struct halide_trace_event_t {
    /** The name of the Func or Pipeline that this event refers to */
    const char *func;

    /** If the event type is a load or a store, this points to the
     * value being loaded or stored. Use the type field to safely cast
     * this to a concrete pointer type and retrieve it. For other
     * events this is null. */
    void *value;

    /** For loads and stores, an array which contains the location
     * being accessed. For vector loads or stores it is an array of
     * vectors of coordinates (the vector dimension is innermost).
     *
     * For realization or production-related events, this will contain
     * the mins and extents of the region being accessed, in the order
     * min0, extent0, min1, extent1, ...
     *
     * For pipeline-related events, this will be null.
     */
    int32_t *coordinates;

    /** For halide_trace_tag, this points to a read-only null-terminated string
     * of arbitrary text. For all other events, this will be null.
     */
    const char *trace_tag;

    /** If the event type is a load or a store, this is the type of
     * the data. Otherwise, the value is meaningless. */
    struct halide_type_t type;

    /** The type of event */
    enum halide_trace_event_code_t event;

    /* The ID of the parent event (see below for an explanation of
     * event ancestry). */
    int32_t parent_id;

    /** If this was a load or store of a Tuple-valued Func, this is
     * which tuple element was accessed. */
    int32_t value_index;

    /** The length of the coordinates array */
    int32_t dimensions;

#ifdef __cplusplus
    // If we don't explicitly mark the default ctor as inline,
    // certain build configurations can fail (notably iOS)
    HALIDE_ALWAYS_INLINE halide_trace_event_t() = default;
#endif
};

/** Called when Funcs are marked as trace_load, trace_store, or
 * trace_realization. See Func::set_custom_trace. The default
 * implementation either prints events via halide_print, or if
 * HL_TRACE_FILE is defined, dumps the trace to that file in a
 * sequence of trace packets. The header for a trace packet is defined
 * below. If the trace is going to be large, you may want to make the
 * file a named pipe, and then read from that pipe into gzip.
 *
 * halide_trace returns a unique ID which will be passed to future
 * events that "belong" to the earlier event as the parent id. The
 * ownership hierarchy looks like:
 *
 * begin_pipeline
 * +--trace_tag (if any)
 * +--trace_tag (if any)
 * ...
 * +--begin_realization
 * |  +--produce
 * |  |  +--load/store
 * |  |  +--end_produce
 * |  +--consume
 * |  |  +--load
 * |  |  +--end_consume
 * |  +--end_realization
 * +--end_pipeline
 *
 * Threading means that ownership cannot be inferred from the ordering
 * of events. There can be many active realizations of a given
 * function, or many active productions for a single
 * realization. Within a single production, the ordering of events is
 * meaningful.
 *
 * Note that all trace_tag events (if any) will occur just after the begin_pipeline
 * event, but before any begin_realization events. All trace_tags for a given Func
 * will be emitted in the order added.
 */
// @}
extern int32_t halide_trace(void *user_context, const struct halide_trace_event_t *event);
extern int32_t halide_default_trace(void *user_context, const struct halide_trace_event_t *event);
typedef int32_t (*halide_trace_t)(void *user_context, const struct halide_trace_event_t *);
extern halide_trace_t halide_set_custom_trace(halide_trace_t trace);
// @}

/** The header of a packet in a binary trace. All fields are 32-bit. */
struct halide_trace_packet_t {
    /** The total size of this packet in bytes. Always a multiple of
     * four. Equivalently, the number of bytes until the next
     * packet. */
    uint32_t size;

    /** The id of this packet (for the purpose of parent_id). */
    int32_t id;

    /** The remaining fields are equivalent to those in halide_trace_event_t */
    // @{
    struct halide_type_t type;
    enum halide_trace_event_code_t event;
    int32_t parent_id;
    int32_t value_index;
    int32_t dimensions;
    // @}

#ifdef __cplusplus
    // If we don't explicitly mark the default ctor as inline,
    // certain build configurations can fail (notably iOS)
    HALIDE_ALWAYS_INLINE halide_trace_packet_t() = default;

    /** Get the coordinates array, assuming this packet is laid out in
     * memory as it was written. The coordinates array comes
     * immediately after the packet header. */
    HALIDE_ALWAYS_INLINE const int *coordinates() const {
        return (const int *)(this + 1);
    }

    HALIDE_ALWAYS_INLINE int *coordinates() {
        return (int *)(this + 1);
    }

    /** Get the value, assuming this packet is laid out in memory as
     * it was written. The packet comes immediately after the coordinates
     * array. */
    HALIDE_ALWAYS_INLINE const void *value() const {
        return (const void *)(coordinates() + dimensions);
    }

    HALIDE_ALWAYS_INLINE void *value() {
        return (void *)(coordinates() + dimensions);
    }

    /** Get the func name, assuming this packet is laid out in memory
     * as it was written. It comes after the value. */
    HALIDE_ALWAYS_INLINE const char *func() const {
        return (const char *)value() + type.lanes * type.bytes();
    }

    HALIDE_ALWAYS_INLINE char *func() {
        return (char *)value() + type.lanes * type.bytes();
    }

    /** Get the trace_tag (if any), assuming this packet is laid out in memory
     * as it was written. It comes after the func name. If there is no trace_tag,
     * this will return a pointer to an empty string. */
    HALIDE_ALWAYS_INLINE const char *trace_tag() const {
        const char *f = func();
        // strlen may not be available here
        while (*f++) {
            // nothing
        }
        return f;
    }

    HALIDE_ALWAYS_INLINE char *trace_tag() {
        char *f = func();
        // strlen may not be available here
        while (*f++) {
            // nothing
        }
        return f;
    }
#endif
};

/** Set the file descriptor that Halide should write binary trace
 * events to. If called with 0 as the argument, Halide outputs trace
 * information to stdout in a human-readable format. If never called,
 * Halide checks the for existence of an environment variable called
 * HL_TRACE_FILE and opens that file. If HL_TRACE_FILE is not defined,
 * it outputs trace information to stdout in a human-readable
 * format. */
extern void halide_set_trace_file(int fd);

/** Halide calls this to retrieve the file descriptor to write binary
 * trace events to. The default implementation returns the value set
 * by halide_set_trace_file. Implement it yourself if you wish to use
 * a custom file descriptor per user_context. Return zero from your
 * implementation to tell Halide to print human-readable trace
 * information to stdout. */
extern int halide_get_trace_file(void *user_context);

/** If tracing is writing to a file. This call closes that file
 * (flushing the trace). Returns zero on success. */
extern int halide_shutdown_trace();

/** All Halide GPU or device backend implementations provide an
 * interface to be used with halide_device_malloc, etc. This is
 * accessed via the functions below.
 */

/** An opaque struct containing per-GPU API implementations of the
 * device functions. */
struct halide_device_interface_impl_t;

/** Each GPU API provides a halide_device_interface_t struct pointing
 * to the code that manages device allocations. You can access these
 * functions directly from the struct member function pointers, or by
 * calling the functions declared below. Note that the global
 * functions are not available when using Halide as a JIT compiler.
 * If you are using raw halide_buffer_t in that context you must use
 * the function pointers in the device_interface struct.
 *
 * The function pointers below are currently the same for every GPU
 * API; only the impl field varies. These top-level functions do the
 * bookkeeping that is common across all GPU APIs, and then dispatch
 * to more API-specific functions via another set of function pointers
 * hidden inside the impl field.
 */
struct halide_device_interface_t {
    int (*device_malloc)(void *user_context, struct halide_buffer_t *buf,
                         const struct halide_device_interface_t *device_interface);
    int (*device_free)(void *user_context, struct halide_buffer_t *buf);
    int (*device_sync)(void *user_context, struct halide_buffer_t *buf);
    void (*device_release)(void *user_context,
                           const struct halide_device_interface_t *device_interface);
    int (*copy_to_host)(void *user_context, struct halide_buffer_t *buf);
    int (*copy_to_device)(void *user_context, struct halide_buffer_t *buf,
                          const struct halide_device_interface_t *device_interface);
    int (*device_and_host_malloc)(void *user_context, struct halide_buffer_t *buf,
                                  const struct halide_device_interface_t *device_interface);
    int (*device_and_host_free)(void *user_context, struct halide_buffer_t *buf);
    int (*buffer_copy)(void *user_context, struct halide_buffer_t *src,
                       const struct halide_device_interface_t *dst_device_interface, struct halide_buffer_t *dst);
    int (*device_crop)(void *user_context, const struct halide_buffer_t *src,
                       struct halide_buffer_t *dst);
    int (*device_slice)(void *user_context, const struct halide_buffer_t *src,
                        int slice_dim, int slice_pos, struct halide_buffer_t *dst);
    int (*device_release_crop)(void *user_context, struct halide_buffer_t *buf);
    int (*wrap_native)(void *user_context, struct halide_buffer_t *buf, uint64_t handle,
                       const struct halide_device_interface_t *device_interface);
    int (*detach_native)(void *user_context, struct halide_buffer_t *buf);
    int (*compute_capability)(void *user_context, int *major, int *minor);
    const struct halide_device_interface_impl_t *impl;
};

/** Release all data associated with the given device interface, in
 * particular all resources (memory, texture, context handles)
 * allocated by Halide. Must be called explicitly when using AOT
 * compilation. This is *not* thread-safe with respect to actively
 * running Halide code. Ensure all pipelines are finished before
 * calling this. */
extern void halide_device_release(void *user_context,
                                  const struct halide_device_interface_t *device_interface);

/** Copy image data from device memory to host memory. This must be called
 * explicitly to copy back the results of a GPU-based filter. */
extern int halide_copy_to_host(void *user_context, struct halide_buffer_t *buf);

/** Copy image data from host memory to device memory. This should not
 * be called directly; Halide handles copying to the device
 * automatically.  If interface is NULL and the buf has a non-zero dev
 * field, the device associated with the dev handle will be
 * used. Otherwise if the dev field is 0 and interface is NULL, an
 * error is returned. */
extern int halide_copy_to_device(void *user_context, struct halide_buffer_t *buf,
                                 const struct halide_device_interface_t *device_interface);

/** Copy data from one buffer to another. The buffers may have
 * different shapes and sizes, but the destination buffer's shape must
 * be contained within the source buffer's shape. That is, for each
 * dimension, the min on the destination buffer must be greater than
 * or equal to the min on the source buffer, and min+extent on the
 * destination buffer must be less that or equal to min+extent on the
 * source buffer. The source data is pulled from either device or
 * host memory on the source, depending on the dirty flags. host is
 * preferred if both are valid. The dst_device_interface parameter
 * controls the destination memory space. NULL means host memory. */
extern int halide_buffer_copy(void *user_context, struct halide_buffer_t *src,
                              const struct halide_device_interface_t *dst_device_interface,
                              struct halide_buffer_t *dst);

/** Give the destination buffer a device allocation which is an alias
 * for the same coordinate range in the source buffer. Modifies the
 * device, device_interface, and the device_dirty flag only. Only
 * supported by some device APIs (others will return
 * halide_error_code_device_crop_unsupported). Call
 * halide_device_release_crop instead of halide_device_free to clean
 * up resources associated with the cropped view. Do not free the
 * device allocation on the source buffer while the destination buffer
 * still lives. Note that the two buffers do not share dirty flags, so
 * care must be taken to update them together as needed. Note that src
 * and dst are required to have the same number of dimensions.
 *
 * Note also that (in theory) device interfaces which support cropping may
 * still not support cropping a crop (instead, create a new crop of the parent
 * buffer); in practice, no known implementation has this limitation, although
 * it is possible that some future implementations may require it. */
extern int halide_device_crop(void *user_context,
                              const struct halide_buffer_t *src,
                              struct halide_buffer_t *dst);

/** Give the destination buffer a device allocation which is an alias
 * for a similar coordinate range in the source buffer, but with one dimension
 * sliced away in the dst. Modifies the device, device_interface, and the
 * device_dirty flag only. Only supported by some device APIs (others will return
 * halide_error_code_device_crop_unsupported). Call
 * halide_device_release_crop instead of halide_device_free to clean
 * up resources associated with the sliced view. Do not free the
 * device allocation on the source buffer while the destination buffer
 * still lives. Note that the two buffers do not share dirty flags, so
 * care must be taken to update them together as needed. Note that the dst buffer
 * must have exactly one fewer dimension than the src buffer, and that slice_dim
 * and slice_pos must be valid within src. */
extern int halide_device_slice(void *user_context,
                               const struct halide_buffer_t *src,
                               int slice_dim, int slice_pos,
                               struct halide_buffer_t *dst);

/** Release any resources associated with a cropped/sliced view of another
 * buffer. */
extern int halide_device_release_crop(void *user_context,
                                      struct halide_buffer_t *buf);

/** Wait for current GPU operations to complete. Calling this explicitly
 * should rarely be necessary, except maybe for profiling. */
extern int halide_device_sync(void *user_context, struct halide_buffer_t *buf);

/** Allocate device memory to back a halide_buffer_t. */
extern int halide_device_malloc(void *user_context, struct halide_buffer_t *buf,
                                const struct halide_device_interface_t *device_interface);

/** Free device memory. */
extern int halide_device_free(void *user_context, struct halide_buffer_t *buf);

/** Wrap or detach a native device handle, setting the device field
 * and device_interface field as appropriate for the given GPU
 * API. The meaning of the opaque handle is specific to the device
 * interface, so if you know the device interface in use, call the
 * more specific functions in the runtime headers for your specific
 * device API instead (e.g. HalideRuntimeCuda.h). */
// @{
extern int halide_device_wrap_native(void *user_context,
                                     struct halide_buffer_t *buf,
                                     uint64_t handle,
                                     const struct halide_device_interface_t *device_interface);
extern int halide_device_detach_native(void *user_context, struct halide_buffer_t *buf);
// @}

/** Selects which gpu device to use. 0 is usually the display
 * device. If never called, Halide uses the environment variable
 * HL_GPU_DEVICE. If that variable is unset, Halide uses the last
 * device. Set this to -1 to use the last device. */
extern void halide_set_gpu_device(int n);

/** Halide calls this to get the desired halide gpu device
 * setting. Implement this yourself to use a different gpu device per
 * user_context. The default implementation returns the value set by
 * halide_set_gpu_device, or the environment variable
 * HL_GPU_DEVICE. */
extern int halide_get_gpu_device(void *user_context);

/** Set the soft maximum amount of memory, in bytes, that the LRU
 *  cache will use to memoize Func results.  This is not a strict
 *  maximum in that concurrency and simultaneous use of memoized
 *  reults larger than the cache size can both cause it to
 *  temporariliy be larger than the size specified here.
 */
extern void halide_memoization_cache_set_size(int64_t size);

/** Given a cache key for a memoized result, currently constructed
 *  from the Func name and top-level Func name plus the arguments of
 *  the computation, determine if the result is in the cache and
 *  return it if so. (The internals of the cache key should be
 *  considered opaque by this function.) If this routine returns true,
 *  it is a cache miss. Otherwise, it will return false and the
 *  buffers passed in will be filled, via copying, with memoized
 *  data. The last argument is a list if halide_buffer_t pointers which
 *  represents the outputs of the memoized Func. If the Func does not
 *  return a Tuple, there will only be one halide_buffer_t in the list. The
 *  tuple_count parameters determines the length of the list.
 *
 * The return values are:
 * -1: Signals an error.
 *  0: Success and cache hit.
 *  1: Success and cache miss.
 */
extern int halide_memoization_cache_lookup(void *user_context, const uint8_t *cache_key, int32_t size,
                                           struct halide_buffer_t *realized_bounds,
                                           int32_t tuple_count, struct halide_buffer_t **tuple_buffers);

/** Given a cache key for a memoized result, currently constructed
 *  from the Func name and top-level Func name plus the arguments of
 *  the computation, store the result in the cache for futre access by
 *  halide_memoization_cache_lookup. (The internals of the cache key
 *  should be considered opaque by this function.) Data is copied out
 *  from the inputs and inputs are unmodified. The last argument is a
 *  list if halide_buffer_t pointers which represents the outputs of the
 *  memoized Func. If the Func does not return a Tuple, there will
 *  only be one halide_buffer_t in the list. The tuple_count parameters
 *  determines the length of the list.
 *
 * If there is a memory allocation failure, the store does not store
 * the data into the cache.
 */
extern int halide_memoization_cache_store(void *user_context, const uint8_t *cache_key, int32_t size,
                                          struct halide_buffer_t *realized_bounds,
                                          int32_t tuple_count,
                                          struct halide_buffer_t **tuple_buffers);

/** If halide_memoization_cache_lookup succeeds,
 * halide_memoization_cache_release must be called to signal the
 * storage is no longer being used by the caller. It will be passed
 * the host pointer of one the buffers returned by
 * halide_memoization_cache_lookup. That is
 * halide_memoization_cache_release will be called multiple times for
 * the case where halide_memoization_cache_lookup is handling multiple
 * buffers.  (This corresponds to memoizing a Tuple in Halide.) Note
 * that the host pointer must be sufficient to get to all information
 * the relase operation needs. The default Halide cache impleemntation
 * accomplishes this by storing extra data before the start of the user
 * modifiable host storage.
 *
 * This call is like free and does not have a failure return.
  */
extern void halide_memoization_cache_release(void *user_context, void *host);

/** Free all memory and resources associated with the memoization cache.
 * Must be called at a time when no other threads are accessing the cache.
 */
extern void halide_memoization_cache_cleanup();

/** Verify that a given range of memory has been initialized; only used when Target::MSAN is enabled.
 *
 * The default implementation simply calls the LLVM-provided __msan_check_mem_is_initialized() function.
 *
 * The return value should always be zero.
 */
extern int halide_msan_check_memory_is_initialized(void *user_context, const void *ptr, uint64_t len, const char *name);

/** Verify that the data pointed to by the halide_buffer_t is initialized (but *not* the halide_buffer_t itself),
 * using halide_msan_check_memory_is_initialized() for checking.
 *
 * The default implementation takes pains to only check the active memory ranges
 * (skipping padding), and sorting into ranges to always check the smallest number of
 * ranges, in monotonically increasing memory order.
 *
 * Most client code should never need to replace the default implementation.
 *
 * The return value should always be zero.
 */
extern int halide_msan_check_buffer_is_initialized(void *user_context, struct halide_buffer_t *buffer, const char *buf_name);

/** Annotate that a given range of memory has been initialized;
 * only used when Target::MSAN is enabled.
 *
 * The default implementation simply calls the LLVM-provided __msan_unpoison() function.
 *
 * The return value should always be zero.
 */
extern int halide_msan_annotate_memory_is_initialized(void *user_context, const void *ptr, uint64_t len);

/** Mark the data pointed to by the halide_buffer_t as initialized (but *not* the halide_buffer_t itself),
 * using halide_msan_annotate_memory_is_initialized() for marking.
 *
 * The default implementation takes pains to only mark the active memory ranges
 * (skipping padding), and sorting into ranges to always mark the smallest number of
 * ranges, in monotonically increasing memory order.
 *
 * Most client code should never need to replace the default implementation.
 *
 * The return value should always be zero.
 */
extern int halide_msan_annotate_buffer_is_initialized(void *user_context, struct halide_buffer_t *buffer);
extern void halide_msan_annotate_buffer_is_initialized_as_destructor(void *user_context, void *buffer);

/** The error codes that may be returned by a Halide pipeline. */
enum halide_error_code_t {
    /** There was no error. This is the value returned by Halide on success. */
    halide_error_code_success = 0,

    /** An uncategorized error occurred. Refer to the string passed to halide_error. */
    halide_error_code_generic_error = -1,

    /** A Func was given an explicit bound via Func::bound, but this
     * was not large enough to encompass the region that is used of
     * the Func by the rest of the pipeline. */
    halide_error_code_explicit_bounds_too_small = -2,

    /** The elem_size field of a halide_buffer_t does not match the size in
     * bytes of the type of that ImageParam. Probable type mismatch. */
    halide_error_code_bad_type = -3,

    /** A pipeline would access memory outside of the halide_buffer_t passed
     * in. */
    halide_error_code_access_out_of_bounds = -4,

    /** A halide_buffer_t was given that spans more than 2GB of memory. */
    halide_error_code_buffer_allocation_too_large = -5,

    /** A halide_buffer_t was given with extents that multiply to a number
     * greater than 2^31-1 */
    halide_error_code_buffer_extents_too_large = -6,

    /** Applying explicit constraints on the size of an input or
     * output buffer shrank the size of that buffer below what will be
     * accessed by the pipeline. */
    halide_error_code_constraints_make_required_region_smaller = -7,

    /** A constraint on a size or stride of an input or output buffer
     * was not met by the halide_buffer_t passed in. */
    halide_error_code_constraint_violated = -8,

    /** A scalar parameter passed in was smaller than its minimum
     * declared value. */
    halide_error_code_param_too_small = -9,

    /** A scalar parameter passed in was greater than its minimum
     * declared value. */
    halide_error_code_param_too_large = -10,

    /** A call to halide_malloc returned NULL. */
    halide_error_code_out_of_memory = -11,

    /** A halide_buffer_t pointer passed in was NULL. */
    halide_error_code_buffer_argument_is_null = -12,

    /** debug_to_file failed to open or write to the specified
     * file. */
    halide_error_code_debug_to_file_failed = -13,

    /** The Halide runtime encountered an error while trying to copy
     * from device to host. Turn on -debug in your target string to
     * see more details. */
    halide_error_code_copy_to_host_failed = -14,

    /** The Halide runtime encountered an error while trying to copy
     * from host to device. Turn on -debug in your target string to
     * see more details. */
    halide_error_code_copy_to_device_failed = -15,

    /** The Halide runtime encountered an error while trying to
     * allocate memory on device. Turn on -debug in your target string
     * to see more details. */
    halide_error_code_device_malloc_failed = -16,

    /** The Halide runtime encountered an error while trying to
     * synchronize with a device. Turn on -debug in your target string
     * to see more details. */
    halide_error_code_device_sync_failed = -17,

    /** The Halide runtime encountered an error while trying to free a
     * device allocation. Turn on -debug in your target string to see
     * more details. */
    halide_error_code_device_free_failed = -18,

    /** Buffer has a non-zero device but no device interface, which
     * violates a Halide invariant. */
    halide_error_code_no_device_interface = -19,

    /** An error occurred when attempting to initialize the Matlab
     * runtime. */
    halide_error_code_matlab_init_failed = -20,

    /** The type of an mxArray did not match the expected type. */
    halide_error_code_matlab_bad_param_type = -21,

    /** There is a bug in the Halide compiler. */
    halide_error_code_internal_error = -22,

    /** The Halide runtime encountered an error while trying to launch
     * a GPU kernel. Turn on -debug in your target string to see more
     * details. */
    halide_error_code_device_run_failed = -23,

    /** The Halide runtime encountered a host pointer that violated
     * the alignment set for it by way of a call to
     * set_host_alignment */
    halide_error_code_unaligned_host_ptr = -24,

    /** A fold_storage directive was used on a dimension that is not
     * accessed in a monotonically increasing or decreasing fashion. */
    halide_error_code_bad_fold = -25,

    /** A fold_storage directive was used with a fold factor that was
     * too small to store all the values of a producer needed by the
     * consumer. */
    halide_error_code_fold_factor_too_small = -26,

    /** User-specified require() expression was not satisfied. */
    halide_error_code_requirement_failed = -27,

    /** At least one of the buffer's extents are negative. */
    halide_error_code_buffer_extents_negative = -28,

    halide_error_code_unused_29 = -29,

    halide_error_code_unused_30 = -30,

    /** A specialize_fail() schedule branch was selected at runtime. */
    halide_error_code_specialize_fail = -31,

    /** The Halide runtime encountered an error while trying to wrap a
     * native device handle.  Turn on -debug in your target string to
     * see more details. */
    halide_error_code_device_wrap_native_failed = -32,

    /** The Halide runtime encountered an error while trying to detach
     * a native device handle.  Turn on -debug in your target string
     * to see more details. */
    halide_error_code_device_detach_native_failed = -33,

    /** The host field on an input or output was null, the device
     * field was not zero, and the pipeline tries to use the buffer on
     * the host. You may be passing a GPU-only buffer to a pipeline
     * which is scheduled to use it on the CPU. */
    halide_error_code_host_is_null = -34,

    /** A folded buffer was passed to an extern stage, but the region
     * touched wraps around the fold boundary. */
    halide_error_code_bad_extern_fold = -35,

    /** Buffer has a non-null device_interface but device is 0, which
     * violates a Halide invariant. */
    halide_error_code_device_interface_no_device = -36,

    /** Buffer has both host and device dirty bits set, which violates
     * a Halide invariant. */
    halide_error_code_host_and_device_dirty = -37,

    /** The halide_buffer_t * passed to a halide runtime routine is
     * nullptr and this is not allowed. */
    halide_error_code_buffer_is_null = -38,

    /** The Halide runtime encountered an error while trying to copy
     * from one buffer to another. Turn on -debug in your target
     * string to see more details. */
    halide_error_code_device_buffer_copy_failed = -39,

    /** Attempted to make cropped/sliced alias of a buffer with a device
     * field, but the device_interface does not support cropping. */
    halide_error_code_device_crop_unsupported = -40,

    /** Cropping/slicing a buffer failed for some other reason. Turn on -debug
     * in your target string. */
    halide_error_code_device_crop_failed = -41,

    /** An operation on a buffer required an allocation on a
     * particular device interface, but a device allocation already
     * existed on a different device interface. Free the old one
     * first. */
    halide_error_code_incompatible_device_interface = -42,

    /** The dimensions field of a halide_buffer_t does not match the dimensions of that ImageParam. */
    halide_error_code_bad_dimensions = -43,

    /** A buffer with the device_dirty flag set was passed to a
     * pipeline compiled with no device backends enabled, so it
     * doesn't know how to copy the data back from device memory to
     * host memory. Either call copy_to_host before calling the Halide
     * pipeline, or enable the appropriate device backend. */
    halide_error_code_device_dirty_with_no_device_support = -44,

};

/** Halide calls the functions below on various error conditions. The
 * default implementations construct an error message, call
 * halide_error, then return the matching error code above. On
 * platforms that support weak linking, you can override these to
 * catch the errors individually. */

/** A call into an extern stage for the purposes of bounds inference
 * failed. Returns the error code given by the extern stage. */
extern int halide_error_bounds_inference_call_failed(void *user_context, const char *extern_stage_name, int result);

/** A call to an extern stage failed. Returned the error code given by
 * the extern stage. */
extern int halide_error_extern_stage_failed(void *user_context, const char *extern_stage_name, int result);

/** Various other error conditions. See the enum above for a
 * description of each. */
// @{
extern int halide_error_explicit_bounds_too_small(void *user_context, const char *func_name, const char *var_name,
                                                  int min_bound, int max_bound, int min_required, int max_required);
extern int halide_error_bad_type(void *user_context, const char *func_name,
                                 uint32_t type_given, uint32_t correct_type);  // N.B. The last two args are the bit representation of a halide_type_t
extern int halide_error_bad_dimensions(void *user_context, const char *func_name,
                                       int32_t dimensions_given, int32_t correct_dimensions);
extern int halide_error_access_out_of_bounds(void *user_context, const char *func_name,
                                             int dimension, int min_touched, int max_touched,
                                             int min_valid, int max_valid);
extern int halide_error_buffer_allocation_too_large(void *user_context, const char *buffer_name,
                                                    uint64_t allocation_size, uint64_t max_size);
extern int halide_error_buffer_extents_negative(void *user_context, const char *buffer_name, int dimension, int extent);
extern int halide_error_buffer_extents_too_large(void *user_context, const char *buffer_name,
                                                 int64_t actual_size, int64_t max_size);
extern int halide_error_constraints_make_required_region_smaller(void *user_context, const char *buffer_name,
                                                                 int dimension,
                                                                 int constrained_min, int constrained_extent,
                                                                 int required_min, int required_extent);
extern int halide_error_constraint_violated(void *user_context, const char *var, int val,
                                            const char *constrained_var, int constrained_val);
extern int halide_error_param_too_small_i64(void *user_context, const char *param_name,
                                            int64_t val, int64_t min_val);
extern int halide_error_param_too_small_u64(void *user_context, const char *param_name,
                                            uint64_t val, uint64_t min_val);
extern int halide_error_param_too_small_f64(void *user_context, const char *param_name,
                                            double val, double min_val);
extern int halide_error_param_too_large_i64(void *user_context, const char *param_name,
                                            int64_t val, int64_t max_val);
extern int halide_error_param_too_large_u64(void *user_context, const char *param_name,
                                            uint64_t val, uint64_t max_val);
extern int halide_error_param_too_large_f64(void *user_context, const char *param_name,
                                            double val, double max_val);
extern int halide_error_out_of_memory(void *user_context);
extern int halide_error_buffer_argument_is_null(void *user_context, const char *buffer_name);
extern int halide_error_debug_to_file_failed(void *user_context, const char *func,
                                             const char *filename, int error_code);
extern int halide_error_unaligned_host_ptr(void *user_context, const char *func_name, int alignment);
extern int halide_error_host_is_null(void *user_context, const char *func_name);
extern int halide_error_bad_fold(void *user_context, const char *func_name, const char *var_name,
                                 const char *loop_name);
extern int halide_error_bad_extern_fold(void *user_context, const char *func_name,
                                        int dim, int min, int extent, int valid_min, int fold_factor);

extern int halide_error_fold_factor_too_small(void *user_context, const char *func_name, const char *var_name,
                                              int fold_factor, const char *loop_name, int required_extent);
extern int halide_error_requirement_failed(void *user_context, const char *condition, const char *message);
extern int halide_error_specialize_fail(void *user_context, const char *message);
extern int halide_error_no_device_interface(void *user_context);
extern int halide_error_device_interface_no_device(void *user_context);
extern int halide_error_host_and_device_dirty(void *user_context);
extern int halide_error_buffer_is_null(void *user_context, const char *routine);
extern int halide_error_device_dirty_with_no_device_support(void *user_context, const char *buffer_name);
// @}

/** Optional features a compilation Target can have.
 * Be sure to keep this in sync with the Feature enum in Target.h and the implementation of
 * get_runtime_compatible_target in Target.cpp if you add a new feature.
 */
typedef enum halide_target_feature_t {
    halide_target_feature_jit = 0,          ///< Generate code that will run immediately inside the calling process.
    halide_target_feature_debug,            ///< Turn on debug info and output for runtime code.
    halide_target_feature_no_asserts,       ///< Disable all runtime checks, for slightly tighter code.
    halide_target_feature_no_bounds_query,  ///< Disable the bounds querying functionality.

    halide_target_feature_sse41,  ///< Use SSE 4.1 and earlier instructions. Only relevant on x86.
    halide_target_feature_avx,    ///< Use AVX 1 instructions. Only relevant on x86.
    halide_target_feature_avx2,   ///< Use AVX 2 instructions. Only relevant on x86.
    halide_target_feature_fma,    ///< Enable x86 FMA instruction
    halide_target_feature_fma4,   ///< Enable x86 (AMD) FMA4 instruction set
    halide_target_feature_f16c,   ///< Enable x86 16-bit float support

    halide_target_feature_armv7s,   ///< Generate code for ARMv7s. Only relevant for 32-bit ARM.
    halide_target_feature_no_neon,  ///< Avoid using NEON instructions. Only relevant for 32-bit ARM.

    halide_target_feature_vsx,              ///< Use VSX instructions. Only relevant on POWERPC.
    halide_target_feature_power_arch_2_07,  ///< Use POWER ISA 2.07 new instructions. Only relevant on POWERPC.

    halide_target_feature_cuda,               ///< Enable the CUDA runtime. Defaults to compute capability 2.0 (Fermi)
    halide_target_feature_cuda_capability30,  ///< Enable CUDA compute capability 3.0 (Kepler)
    halide_target_feature_cuda_capability32,  ///< Enable CUDA compute capability 3.2 (Tegra K1)
    halide_target_feature_cuda_capability35,  ///< Enable CUDA compute capability 3.5 (Kepler)
    halide_target_feature_cuda_capability50,  ///< Enable CUDA compute capability 5.0 (Maxwell)
    halide_target_feature_cuda_capability61,  ///< Enable CUDA compute capability 6.1 (Pascal)
    halide_target_feature_cuda_capability70,  ///< Enable CUDA compute capability 7.0 (Volta)
    halide_target_feature_cuda_capability75,  ///< Enable CUDA compute capability 7.5 (Turing)
    halide_target_feature_cuda_capability80,  ///< Enable CUDA compute capability 8.0 (Ampere)

    halide_target_feature_opencl,       ///< Enable the OpenCL runtime.
    halide_target_feature_cl_doubles,   ///< Enable double support on OpenCL targets
    halide_target_feature_cl_atomic64,  ///< Enable 64-bit atomics operations on OpenCL targets

    halide_target_feature_opengl,         ///< Enable the OpenGL runtime.
    halide_target_feature_openglcompute,  ///< Enable OpenGL Compute runtime.

    halide_target_feature_user_context,  ///< Generated code takes a user_context pointer as first argument

    halide_target_feature_matlab,  ///< Generate a mexFunction compatible with Matlab mex libraries. See tools/mex_halide.m.

    halide_target_feature_profile,     ///< Launch a sampling profiler alongside the Halide pipeline that monitors and reports the runtime used by each Func
    halide_target_feature_no_runtime,  ///< Do not include a copy of the Halide runtime in any generated object file or assembly

    halide_target_feature_metal,  ///< Enable the (Apple) Metal runtime.

    halide_target_feature_c_plus_plus_mangling,  ///< Generate C++ mangled names for result function, et al

    halide_target_feature_large_buffers,  ///< Enable 64-bit buffer indexing to support buffers > 2GB. Ignored if bits != 64.

    halide_target_feature_hvx_128,                ///< Enable HVX 128 byte mode.
    halide_target_feature_hvx_v62,                ///< Enable Hexagon v62 architecture.
    halide_target_feature_fuzz_float_stores,      ///< On every floating point store, set the last bit of the mantissa to zero. Pipelines for which the output is very different with this feature enabled may also produce very different output on different processors.
    halide_target_feature_soft_float_abi,         ///< Enable soft float ABI. This only enables the soft float ABI calling convention, which does not necessarily use soft floats.
    halide_target_feature_msan,                   ///< Enable hooks for MSAN support.
    halide_target_feature_avx512,                 ///< Enable the base AVX512 subset supported by all AVX512 architectures. The specific feature sets are AVX-512F and AVX512-CD. See https://en.wikipedia.org/wiki/AVX-512 for a description of each AVX subset.
    halide_target_feature_avx512_knl,             ///< Enable the AVX512 features supported by Knight's Landing chips, such as the Xeon Phi x200. This includes the base AVX512 set, and also AVX512-CD and AVX512-ER.
    halide_target_feature_avx512_skylake,         ///< Enable the AVX512 features supported by Skylake Xeon server processors. This adds AVX512-VL, AVX512-BW, and AVX512-DQ to the base set. The main difference from the base AVX512 set is better support for small integer ops. Note that this does not include the Knight's Landing features. Note also that these features are not available on Skylake desktop and mobile processors.
    halide_target_feature_avx512_cannonlake,      ///< Enable the AVX512 features expected to be supported by future Cannonlake processors. This includes all of the Skylake features, plus AVX512-IFMA and AVX512-VBMI.
    halide_target_feature_hvx_use_shared_object,  ///< Deprecated
    halide_target_feature_trace_loads,            ///< Trace all loads done by the pipeline. Equivalent to calling Func::trace_loads on every non-inlined Func.
    halide_target_feature_trace_stores,           ///< Trace all stores done by the pipeline. Equivalent to calling Func::trace_stores on every non-inlined Func.
    halide_target_feature_trace_realizations,     ///< Trace all realizations done by the pipeline. Equivalent to calling Func::trace_realizations on every non-inlined Func.
    halide_target_feature_trace_pipeline,         ///< Trace the pipeline.
    halide_target_feature_hvx_v65,                ///< Enable Hexagon v65 architecture.
    halide_target_feature_hvx_v66,                ///< Enable Hexagon v66 architecture.
    halide_target_feature_cl_half,                ///< Enable half support on OpenCL targets
    halide_target_feature_strict_float,           ///< Turn off all non-IEEE floating-point optimization. Currently applies only to LLVM targets.
    halide_target_feature_tsan,                   ///< Enable hooks for TSAN support.
    halide_target_feature_asan,                   ///< Enable hooks for ASAN support.
    halide_target_feature_d3d12compute,           ///< Enable Direct3D 12 Compute runtime.
    halide_target_feature_check_unsafe_promises,  ///< Insert assertions for promises.
    halide_target_feature_hexagon_dma,            ///< Enable Hexagon DMA buffers.
    halide_target_feature_embed_bitcode,          ///< Emulate clang -fembed-bitcode flag.
    halide_target_feature_enable_llvm_loop_opt,   ///< Enable loop vectorization + unrolling in LLVM. Overrides halide_target_feature_disable_llvm_loop_opt. (Ignored for non-LLVM targets.)
    halide_target_feature_disable_llvm_loop_opt,  ///< Disable loop vectorization + unrolling in LLVM. (Ignored for non-LLVM targets.)
    halide_target_feature_wasm_simd128,           ///< Enable +simd128 instructions for WebAssembly codegen.
    halide_target_feature_wasm_signext,           ///< Enable +sign-ext instructions for WebAssembly codegen.
    halide_target_feature_wasm_sat_float_to_int,  ///< Enable saturating (nontrapping) float-to-int instructions for WebAssembly codegen.
    halide_target_feature_wasm_threads,           ///< Enable the thread pool for WebAssembly codegen.
    halide_target_feature_sve,                    ///< Enable ARM Scalable Vector Extensions
    halide_target_feature_sve2,                   ///< Enable ARM Scalable Vector Extensions v2
    halide_target_feature_egl,                    ///< Force use of EGL support.
<<<<<<< HEAD

    halide_target_feature_arm_dot_prod,  ///< Enable ARMv8.2-a dotprod extension (i.e. udot and sdot instructions)
    halide_target_feature_xtensa,        ///< Enable Xtensa code generation.
    halide_target_feature_end            ///< A sentinel. Every target is considered to have this feature, and setting this feature does nothing.
=======
    halide_target_feature_arm_dot_prod,           ///< Enable ARMv8.2-a dotprod extension (i.e. udot and sdot instructions)
    halide_llvm_large_code_model,                 ///< Use the LLVM large code model to compile
    halide_target_feature_end                     ///< A sentinel. Every target is considered to have this feature, and setting this feature does nothing.
>>>>>>> 025f054e
} halide_target_feature_t;

/** This function is called internally by Halide in some situations to determine
 * if the current execution environment can support the given set of
 * halide_target_feature_t flags. The implementation must do the following:
 *
 * -- If there are flags set in features that the function knows *cannot* be supported, return 0.
 * -- Otherwise, return 1.
 * -- Note that any flags set in features that the function doesn't know how to test should be ignored;
 * this implies that a return value of 1 means "not known to be bad" rather than "known to be good".
 *
 * In other words: a return value of 0 means "It is not safe to use code compiled with these features",
 * while a return value of 1 means "It is not obviously unsafe to use code compiled with these features".
 *
 * The default implementation simply calls halide_default_can_use_target_features.
 *
 * Note that `features` points to an array of `count` uint64_t; this array must contain enough
 * bits to represent all the currently known features. Any excess bits must be set to zero.
 */
// @{
extern int halide_can_use_target_features(int count, const uint64_t *features);
typedef int (*halide_can_use_target_features_t)(int count, const uint64_t *features);
extern halide_can_use_target_features_t halide_set_custom_can_use_target_features(halide_can_use_target_features_t);
// @}

/**
 * This is the default implementation of halide_can_use_target_features; it is provided
 * for convenience of user code that may wish to extend halide_can_use_target_features
 * but continue providing existing support, e.g.
 *
 *     int halide_can_use_target_features(int count, const uint64_t *features) {
 *          if (features[halide_target_somefeature >> 6] & (1LL << (halide_target_somefeature & 63))) {
 *              if (!can_use_somefeature()) {
 *                  return 0;
 *              }
 *          }
 *          return halide_default_can_use_target_features(count, features);
 *     }
 */
extern int halide_default_can_use_target_features(int count, const uint64_t *features);

typedef struct halide_dimension_t {
#ifdef __cplusplus
    int32_t min = 0, extent = 0, stride = 0;

    // Per-dimension flags. None are defined yet (This is reserved for future use).
    uint32_t flags = 0;

    HALIDE_ALWAYS_INLINE halide_dimension_t() = default;
    HALIDE_ALWAYS_INLINE halide_dimension_t(int32_t m, int32_t e, int32_t s, uint32_t f = 0)
        : min(m), extent(e), stride(s), flags(f) {
    }

    HALIDE_ALWAYS_INLINE bool operator==(const halide_dimension_t &other) const {
        return (min == other.min) &&
               (extent == other.extent) &&
               (stride == other.stride) &&
               (flags == other.flags);
    }

    HALIDE_ALWAYS_INLINE bool operator!=(const halide_dimension_t &other) const {
        return !(*this == other);
    }
#else
    int32_t min, extent, stride;

    // Per-dimension flags. None are defined yet (This is reserved for future use).
    uint32_t flags;
#endif
} halide_dimension_t;

#ifdef __cplusplus
}  // extern "C"
#endif

typedef enum { halide_buffer_flag_host_dirty = 1,
               halide_buffer_flag_device_dirty = 2 } halide_buffer_flags;

/**
 * The raw representation of an image passed around by generated
 * Halide code. It includes some stuff to track whether the image is
 * not actually in main memory, but instead on a device (like a
 * GPU). For a more convenient C++ wrapper, use Halide::Buffer<T>. */
typedef struct halide_buffer_t {
    /** A device-handle for e.g. GPU memory used to back this buffer. */
    uint64_t device;

    /** The interface used to interpret the above handle. */
    const struct halide_device_interface_t *device_interface;

    /** A pointer to the start of the data in main memory. In terms of
     * the Halide coordinate system, this is the address of the min
     * coordinates (defined below). */
    uint8_t *host;

    /** flags with various meanings. */
    uint64_t flags;

    /** The type of each buffer element. */
    struct halide_type_t type;

    /** The dimensionality of the buffer. */
    int32_t dimensions;

    /** The shape of the buffer. Halide does not own this array - you
     * must manage the memory for it yourself. */
    halide_dimension_t *dim;

    /** Pads the buffer up to a multiple of 8 bytes */
    void *padding;

#ifdef __cplusplus
    /** Convenience methods for accessing the flags */
    // @{
    HALIDE_ALWAYS_INLINE bool get_flag(halide_buffer_flags flag) const {
        return (flags & flag) != 0;
    }

    HALIDE_ALWAYS_INLINE void set_flag(halide_buffer_flags flag, bool value) {
        if (value) {
            flags |= flag;
        } else {
            flags &= ~flag;
        }
    }

    HALIDE_ALWAYS_INLINE bool host_dirty() const {
        return get_flag(halide_buffer_flag_host_dirty);
    }

    HALIDE_ALWAYS_INLINE bool device_dirty() const {
        return get_flag(halide_buffer_flag_device_dirty);
    }

    HALIDE_ALWAYS_INLINE void set_host_dirty(bool v = true) {
        set_flag(halide_buffer_flag_host_dirty, v);
    }

    HALIDE_ALWAYS_INLINE void set_device_dirty(bool v = true) {
        set_flag(halide_buffer_flag_device_dirty, v);
    }
    // @}

    /** The total number of elements this buffer represents. Equal to
     * the product of the extents */
    HALIDE_ALWAYS_INLINE size_t number_of_elements() const {
        size_t s = 1;
        for (int i = 0; i < dimensions; i++) {
            s *= dim[i].extent;
        }
        return s;
    }

    /** A pointer to the element with the lowest address. If all
     * strides are positive, equal to the host pointer. */
    HALIDE_ALWAYS_INLINE uint8_t *begin() const {
        ptrdiff_t index = 0;
        for (int i = 0; i < dimensions; i++) {
            if (dim[i].stride < 0) {
                index += dim[i].stride * (dim[i].extent - 1);
            }
        }
        return host + index * type.bytes();
    }

    /** A pointer to one beyond the element with the highest address. */
    HALIDE_ALWAYS_INLINE uint8_t *end() const {
        ptrdiff_t index = 0;
        for (int i = 0; i < dimensions; i++) {
            if (dim[i].stride > 0) {
                index += dim[i].stride * (dim[i].extent - 1);
            }
        }
        index += 1;
        return host + index * type.bytes();
    }

    /** The total number of bytes spanned by the data in memory. */
    HALIDE_ALWAYS_INLINE size_t size_in_bytes() const {
        return (size_t)(end() - begin());
    }

    /** A pointer to the element at the given location. */
    HALIDE_ALWAYS_INLINE uint8_t *address_of(const int *pos) const {
        ptrdiff_t index = 0;
        for (int i = 0; i < dimensions; i++) {
            index += dim[i].stride * (pos[i] - dim[i].min);
        }
        return host + index * type.bytes();
    }

    /** Attempt to call device_sync for the buffer. If the buffer
     * has no device_interface (or no device_sync), this is a quiet no-op.
     * Calling this explicitly should rarely be necessary, except for profiling. */
    HALIDE_ALWAYS_INLINE int device_sync(void *ctx = nullptr) {
        if (device_interface && device_interface->device_sync) {
            return device_interface->device_sync(ctx, this);
        }
        return 0;
    }

    /** Check if an input buffer passed extern stage is a querying
     * bounds. Compared to doing the host pointer check directly,
     * this both adds clarity to code and will facilitate moving to
     * another representation for bounds query arguments. */
    HALIDE_ALWAYS_INLINE bool is_bounds_query() const {
        return host == nullptr && device == 0;
    }

#endif
} halide_buffer_t;

#ifdef __cplusplus
extern "C" {
#endif

#ifndef HALIDE_ATTRIBUTE_DEPRECATED
#ifdef HALIDE_ALLOW_DEPRECATED
#define HALIDE_ATTRIBUTE_DEPRECATED(x)
#else
#ifdef _MSC_VER
#define HALIDE_ATTRIBUTE_DEPRECATED(x) __declspec(deprecated(x))
#else
#define HALIDE_ATTRIBUTE_DEPRECATED(x) __attribute__((deprecated(x)))
#endif
#endif
#endif

/** halide_scalar_value_t is a simple union able to represent all the well-known
 * scalar values in a filter argument. Note that it isn't tagged with a type;
 * you must ensure you know the proper type before accessing. Most user
 * code will never need to create instances of this struct; its primary use
 * is to hold def/min/max values in a halide_filter_argument_t. (Note that
 * this is conceptually just a union; it's wrapped in a struct to ensure
 * that it doesn't get anonymized by LLVM.)
 */
struct halide_scalar_value_t {
    union {
        bool b;
        int8_t i8;
        int16_t i16;
        int32_t i32;
        int64_t i64;
        uint8_t u8;
        uint16_t u16;
        uint32_t u32;
        uint64_t u64;
        float f32;
        double f64;
        void *handle;
    } u;
#ifdef __cplusplus
    HALIDE_ALWAYS_INLINE halide_scalar_value_t() {
        u.u64 = 0;
    }
#endif
};

enum halide_argument_kind_t {
    halide_argument_kind_input_scalar = 0,
    halide_argument_kind_input_buffer = 1,
    halide_argument_kind_output_buffer = 2
};

/*
    These structs must be robust across different compilers and settings; when
    modifying them, strive for the following rules:

    1) All fields are explicitly sized. I.e. must use int32_t and not "int"
    2) All fields must land on an alignment boundary that is the same as their size
    3) Explicit padding is added to make that so
    4) The sizeof the struct is padded out to a multiple of the largest natural size thing in the struct
    5) don't forget that 32 and 64 bit pointers are different sizes
*/

/**
 * Obsolete version of halide_filter_argument_t; only present in
 * code that wrote halide_filter_metadata_t version 0.
 */
struct halide_filter_argument_t_v0 {
    const char *name;
    int32_t kind;
    int32_t dimensions;
    struct halide_type_t type;
    const struct halide_scalar_value_t *def, *min, *max;
};

/**
 * halide_filter_argument_t is essentially a plain-C-struct equivalent to
 * Halide::Argument; most user code will never need to create one.
 */
struct halide_filter_argument_t {
    const char *name;    // name of the argument; will never be null or empty.
    int32_t kind;        // actually halide_argument_kind_t
    int32_t dimensions;  // always zero for scalar arguments
    struct halide_type_t type;
    // These pointers should always be null for buffer arguments,
    // and *may* be null for scalar arguments. (A null value means
    // there is no def/min/max/estimate specified for this argument.)
    const struct halide_scalar_value_t *scalar_def, *scalar_min, *scalar_max, *scalar_estimate;
    // This pointer should always be null for scalar arguments,
    // and *may* be null for buffer arguments. If not null, it should always
    // point to an array of dimensions*2 pointers, which will be the (min, extent)
    // estimates for each dimension of the buffer. (Note that any of the pointers
    // may be null as well.)
    int64_t const *const *buffer_estimates;
};

struct halide_filter_metadata_t {
#ifdef __cplusplus
    static const int32_t VERSION = 1;
#endif

    /** version of this metadata; currently always 1. */
    int32_t version;

    /** The number of entries in the arguments field. This is always >= 1. */
    int32_t num_arguments;

    /** An array of the filters input and output arguments; this will never be
     * null. The order of arguments is not guaranteed (input and output arguments
     * may come in any order); however, it is guaranteed that all arguments
     * will have a unique name within a given filter. */
    const struct halide_filter_argument_t *arguments;

    /** The Target for which the filter was compiled. This is always
     * a canonical Target string (ie a product of Target::to_string). */
    const char *target;

    /** The function name of the filter. */
    const char *name;
};

/** halide_register_argv_and_metadata() is a **user-defined** function that
 * must be provided in order to use the registration.cc files produced
 * by Generators when the 'registration' output is requested. Each registration.cc
 * file provides a static initializer that calls this function with the given
 * filter's argv-call variant, its metadata, and (optionally) and additional
 * textual data that the build system chooses to tack on for its own purposes.
 * Note that this will be called at static-initializer time (i.e., before
 * main() is called), and in an unpredictable order. Note that extra_key_value_pairs
 * may be nullptr; if it's not null, it's expected to be a null-terminated list
 * of strings, with an even number of entries. */
void halide_register_argv_and_metadata(
    int (*filter_argv_call)(void **),
    const struct halide_filter_metadata_t *filter_metadata,
    const char *const *extra_key_value_pairs);

/** The functions below here are relevant for pipelines compiled with
 * the -profile target flag, which runs a sampling profiler thread
 * alongside the pipeline. */

/** Per-Func state tracked by the sampling profiler. */
struct halide_profiler_func_stats {
    /** Total time taken evaluating this Func (in nanoseconds). */
    uint64_t time;

    /** The current memory allocation of this Func. */
    uint64_t memory_current;

    /** The peak memory allocation of this Func. */
    uint64_t memory_peak;

    /** The total memory allocation of this Func. */
    uint64_t memory_total;

    /** The peak stack allocation of this Func's threads. */
    uint64_t stack_peak;

    /** The average number of thread pool worker threads active while computing this Func. */
    uint64_t active_threads_numerator, active_threads_denominator;

    /** The name of this Func. A global constant string. */
    const char *name;

    /** The total number of memory allocation of this Func. */
    int num_allocs;
};

/** Per-pipeline state tracked by the sampling profiler. These exist
 * in a linked list. */
struct halide_profiler_pipeline_stats {
    /** Total time spent inside this pipeline (in nanoseconds) */
    uint64_t time;

    /** The current memory allocation of funcs in this pipeline. */
    uint64_t memory_current;

    /** The peak memory allocation of funcs in this pipeline. */
    uint64_t memory_peak;

    /** The total memory allocation of funcs in this pipeline. */
    uint64_t memory_total;

    /** The average number of thread pool worker threads doing useful
     * work while computing this pipeline. */
    uint64_t active_threads_numerator, active_threads_denominator;

    /** The name of this pipeline. A global constant string. */
    const char *name;

    /** An array containing states for each Func in this pipeline. */
    struct halide_profiler_func_stats *funcs;

    /** The next pipeline_stats pointer. It's a void * because types
     * in the Halide runtime may not currently be recursive. */
    void *next;

    /** The number of funcs in this pipeline. */
    int num_funcs;

    /** An internal base id used to identify the funcs in this pipeline. */
    int first_func_id;

    /** The number of times this pipeline has been run. */
    int runs;

    /** The total number of samples taken inside of this pipeline. */
    int samples;

    /** The total number of memory allocation of funcs in this pipeline. */
    int num_allocs;
};

/** The global state of the profiler. */

struct halide_profiler_state {
    /** Guards access to the fields below. If not locked, the sampling
     * profiler thread is free to modify things below (including
     * reordering the linked list of pipeline stats). */
    struct halide_mutex lock;

    /** The amount of time the profiler thread sleeps between samples
     * in milliseconds. Defaults to 1 */
    int sleep_time;

    /** An internal id used for bookkeeping. */
    int first_free_id;

    /** The id of the current running Func. Set by the pipeline, read
     * periodically by the profiler thread. */
    int current_func;

    /** The number of threads currently doing work. */
    int active_threads;

    /** A linked list of stats gathered for each pipeline. */
    struct halide_profiler_pipeline_stats *pipelines;

    /** Retrieve remote profiler state. Used so that the sampling
     * profiler can follow along with execution that occurs elsewhere,
     * e.g. on a DSP. If null, it reads from the int above instead. */
    void (*get_remote_profiler_state)(int *func, int *active_workers);

    /** Sampling thread reference to be joined at shutdown. */
    struct halide_thread *sampling_thread;
};

/** Profiler func ids with special meanings. */
enum {
    /// current_func takes on this value when not inside Halide code
    halide_profiler_outside_of_halide = -1,
    /// Set current_func to this value to tell the profiling thread to
    /// halt. It will start up again next time you run a pipeline with
    /// profiling enabled.
    halide_profiler_please_stop = -2
};

/** Get a pointer to the global profiler state for programmatic
 * inspection. Lock it before using to pause the profiler. */
extern struct halide_profiler_state *halide_profiler_get_state();

/** Get a pointer to the pipeline state associated with pipeline_name.
 * This function grabs the global profiler state's lock on entry. */
extern struct halide_profiler_pipeline_stats *halide_profiler_get_pipeline_state(const char *pipeline_name);

/** Reset profiler state cheaply. May leave threads running or some
 * memory allocated but all accumluated statistics are reset.
 * WARNING: Do NOT call this method while any halide pipeline is
 * running; halide_profiler_memory_allocate/free and
 * halide_profiler_stack_peak_update update the profiler pipeline's
 * state without grabbing the global profiler state's lock. */
extern void halide_profiler_reset();

/** Reset all profiler state.
 * WARNING: Do NOT call this method while any halide pipeline is
 * running; halide_profiler_memory_allocate/free and
 * halide_profiler_stack_peak_update update the profiler pipeline's
 * state without grabbing the global profiler state's lock. */
void halide_profiler_shutdown();

/** Print out timing statistics for everything run since the last
 * reset. Also happens at process exit. */
extern void halide_profiler_report(void *user_context);

/// \name "Float16" functions
/// These functions operate of bits (``uint16_t``) representing a half
/// precision floating point number (IEEE-754 2008 binary16).
//{@

/** Read bits representing a half precision floating point number and return
 *  the float that represents the same value */
extern float halide_float16_bits_to_float(uint16_t);

/** Read bits representing a half precision floating point number and return
 *  the double that represents the same value */
extern double halide_float16_bits_to_double(uint16_t);

// TODO: Conversion functions to half

//@}

// Allocating and freeing device memory is often very slow. The
// methods below give Halide's runtime permission to hold onto device
// memory to service future requests instead of returning it to the
// underlying device API. The API does not manage an allocation pool,
// all it does is provide access to a shared counter that acts as a
// limit on the unused memory not yet returned to the underlying
// device API. It makes callbacks to participants when memory needs to
// be released because the limit is about to be exceeded (either
// because the limit has been reduced, or because the memory owned by
// some participant becomes unused).

/** Tell Halide whether or not it is permitted to hold onto device
 * allocations to service future requests instead of returning them
 * eagerly to the underlying device API. Many device allocators are
 * quite slow, so it can be beneficial to set this to true. The
 * default value for now is false.
 *
 * Note that if enabled, the eviction policy is very simplistic. The
 * 32 most-recently used allocations are preserved, regardless of
 * their size. Additionally, if a call to cuMalloc results in an
 * out-of-memory error, the entire cache is flushed and the allocation
 * is retried. See https://github.com/halide/Halide/issues/4093
 *
 * If set to false, releases all unused device allocations back to the
 * underlying device APIs. For finer-grained control, see specific
 * methods in each device api runtime. */
extern int halide_reuse_device_allocations(void *user_context, bool);

/** Determines whether on device_free the memory is returned
 * immediately to the device API, or placed on a free list for future
 * use. Override and switch based on the user_context for
 * finer-grained control. By default just returns the value most
 * recently set by the method above. */
extern bool halide_can_reuse_device_allocations(void *user_context);

struct halide_device_allocation_pool {
    int (*release_unused)(void *user_context);
    struct halide_device_allocation_pool *next;
};

/** Register a callback to be informed when
 * halide_reuse_device_allocations(false) is called, and all unused
 * device allocations must be released. The object passed should have
 * global lifetime, and its next field will be clobbered. */
extern void halide_register_device_allocation_pool(struct halide_device_allocation_pool *);

#ifdef __cplusplus
}  // End extern "C"
#endif

#ifdef __cplusplus

namespace {
template<typename T>
struct check_is_pointer;
template<typename T>
struct check_is_pointer<T *> {};
}  // namespace

/** Construct the halide equivalent of a C type */
template<typename T>
HALIDE_ALWAYS_INLINE halide_type_t halide_type_of() {
    // Create a compile-time error if T is not a pointer (without
    // using any includes - this code goes into the runtime).
    check_is_pointer<T> check;
    (void)check;
    return halide_type_t(halide_type_handle, 64);
}

template<>
HALIDE_ALWAYS_INLINE halide_type_t halide_type_of<float>() {
    return halide_type_t(halide_type_float, 32);
}

template<>
HALIDE_ALWAYS_INLINE halide_type_t halide_type_of<double>() {
    return halide_type_t(halide_type_float, 64);
}

template<>
HALIDE_ALWAYS_INLINE halide_type_t halide_type_of<bool>() {
    return halide_type_t(halide_type_uint, 1);
}

template<>
HALIDE_ALWAYS_INLINE halide_type_t halide_type_of<uint8_t>() {
    return halide_type_t(halide_type_uint, 8);
}

template<>
HALIDE_ALWAYS_INLINE halide_type_t halide_type_of<uint16_t>() {
    return halide_type_t(halide_type_uint, 16);
}

template<>
HALIDE_ALWAYS_INLINE halide_type_t halide_type_of<uint32_t>() {
    return halide_type_t(halide_type_uint, 32);
}

template<>
HALIDE_ALWAYS_INLINE halide_type_t halide_type_of<uint64_t>() {
    return halide_type_t(halide_type_uint, 64);
}

template<>
HALIDE_ALWAYS_INLINE halide_type_t halide_type_of<int8_t>() {
    return halide_type_t(halide_type_int, 8);
}

template<>
HALIDE_ALWAYS_INLINE halide_type_t halide_type_of<int16_t>() {
    return halide_type_t(halide_type_int, 16);
}

template<>
HALIDE_ALWAYS_INLINE halide_type_t halide_type_of<int32_t>() {
    return halide_type_t(halide_type_int, 32);
}

template<>
HALIDE_ALWAYS_INLINE halide_type_t halide_type_of<int64_t>() {
    return halide_type_t(halide_type_int, 64);
}

#endif

#endif  // HALIDE_HALIDERUNTIME_H<|MERGE_RESOLUTION|>--- conflicted
+++ resolved
@@ -1323,16 +1323,10 @@
     halide_target_feature_sve,                    ///< Enable ARM Scalable Vector Extensions
     halide_target_feature_sve2,                   ///< Enable ARM Scalable Vector Extensions v2
     halide_target_feature_egl,                    ///< Force use of EGL support.
-<<<<<<< HEAD
-
-    halide_target_feature_arm_dot_prod,  ///< Enable ARMv8.2-a dotprod extension (i.e. udot and sdot instructions)
+    halide_target_feature_arm_dot_prod,           ///< Enable ARMv8.2-a dotprod extension (i.e. udot and sdot instructions)
     halide_target_feature_xtensa,        ///< Enable Xtensa code generation.
-    halide_target_feature_end            ///< A sentinel. Every target is considered to have this feature, and setting this feature does nothing.
-=======
-    halide_target_feature_arm_dot_prod,           ///< Enable ARMv8.2-a dotprod extension (i.e. udot and sdot instructions)
     halide_llvm_large_code_model,                 ///< Use the LLVM large code model to compile
     halide_target_feature_end                     ///< A sentinel. Every target is considered to have this feature, and setting this feature does nothing.
->>>>>>> 025f054e
 } halide_target_feature_t;
 
 /** This function is called internally by Halide in some situations to determine
