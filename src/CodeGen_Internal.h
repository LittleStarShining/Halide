#ifndef HALIDE_CODEGEN_INTERNAL_H
#define HALIDE_CODEGEN_INTERNAL_H

/** \file
 *
 * Defines functionality that's useful to multiple target-specific
 * CodeGen paths, but shouldn't live in CodeGen_LLVM.h (because that's the
 * front-end-facing interface to CodeGen).
 */

#include <memory>
#include <string>

#include "Closure.h"
#include "Expr.h"
#include "Scope.h"

namespace llvm {
class ConstantFolder;
class ElementCount;
class Function;
class IRBuilderDefaultInserter;
class LLVMContext;
class Module;
class StructType;
class TargetMachine;
class TargetOptions;
class Type;
class Value;
template<typename, typename>
class IRBuilder;
}  // namespace llvm

namespace Halide {

struct Target;

namespace Internal {

/** Get the llvm type equivalent to a given halide type. If
<<<<<<< HEAD
 * target_vscale is nonzero and the type is a vector type, an LLVM
 * vscale vector type is generated based on target_vscale == 1
 * implying a 128-bit total vector size. If vector total size is not a
 * multiple of 128-bits a non vscale type is generated even if
 * target_vscale is nonzero.
 */
llvm::Type *llvm_type_of(llvm::LLVMContext *context, Halide::Type t, int target_vscale);
=======
 * effective_vscale is nonzero and the type is a vector type with lanes
 * a multiple of effective_vscale, a scalable vector type is generated
 * with total lanes divided by effective_vscale. That is a scalable
 * vector intended to be used with a fixed vscale of effective_vscale.
 */
llvm::Type *llvm_type_of(llvm::LLVMContext *context, Halide::Type t,
                         int effective_vscale);
>>>>>>> 9e5c5ce6

/** Get the scalar type of an llvm vector type. Returns the argument
 * if it's not a vector type. */
llvm::Type *get_vector_element_type(llvm::Type *);

llvm::ElementCount element_count(int e);

<<<<<<< HEAD
llvm::Type *get_vector_type(llvm::Type *, int, bool scalable = false);
=======
llvm::Type *get_vector_type(llvm::Type *, int n, bool scalable = false);
>>>>>>> 9e5c5ce6

/** Which built-in functions require a user-context first argument? */
bool function_takes_user_context(const std::string &name);

/** Given a size (in bytes), return True if the allocation size can fit
 * on the stack; otherwise, return False. This routine asserts if size is
 * non-positive. */
bool can_allocation_fit_on_stack(int64_t size);

/** Does a {div/mod}_round_to_zero using binary long division for int/uint.
 *  max_abs is the maximum absolute value of (a/b).
 *  Returns the pair {div_round_to_zero, mod_round_to_zero}. */
std::pair<Expr, Expr> long_div_mod_round_to_zero(const Expr &a, const Expr &b,
                                                 const uint64_t *max_abs = nullptr);

/** Given a Halide Euclidean division/mod operation, do constant optimizations
 * and possibly call lower_euclidean_div/lower_euclidean_mod if necessary.
 * Can introduce mulhi_shr and sorted_avg intrinsics as well as those from the
 * lower_euclidean_ operation -- div_round_to_zero or mod_round_to_zero. */
///@{
Expr lower_int_uint_div(const Expr &a, const Expr &b, bool round_to_zero = false);
Expr lower_int_uint_mod(const Expr &a, const Expr &b);
///@}

/** Given a Halide Euclidean division/mod operation, define it in terms of
 * div_round_to_zero or mod_round_to_zero. */
///@{
Expr lower_euclidean_div(Expr a, Expr b);
Expr lower_euclidean_mod(Expr a, Expr b);
///@}

/** Given a Halide shift operation with a signed shift amount (may be negative), define
 * an equivalent expression using only shifts by unsigned amounts. */
///@{
Expr lower_signed_shift_left(const Expr &a, const Expr &b);
Expr lower_signed_shift_right(const Expr &a, const Expr &b);
///@}

/** Reduce a mux intrinsic to a select tree */
Expr lower_mux(const Call *mux);

/** Given an llvm::Module, set llvm:TargetOptions information */
void get_target_options(const llvm::Module &module, llvm::TargetOptions &options);

/** Given two llvm::Modules, clone target options from one to the other */
void clone_target_options(const llvm::Module &from, llvm::Module &to);

/** Given an llvm::Module, get or create an llvm:TargetMachine */
std::unique_ptr<llvm::TargetMachine> make_target_machine(const llvm::Module &module);

/** Set the appropriate llvm Function attributes given the Halide Target. */
void set_function_attributes_from_halide_target_options(llvm::Function &);

/** Save a copy of the llvm IR currently represented by the module as
 * data in the __LLVM,__bitcode section. Emulates clang's
 * -fembed-bitcode flag and is useful to satisfy Apple's bitcode
 * inclusion requirements.  */
void embed_bitcode(llvm::Module *M, const std::string &halide_command);

}  // namespace Internal
}  // namespace Halide

#endif<|MERGE_RESOLUTION|>--- conflicted
+++ resolved
@@ -38,15 +38,6 @@
 namespace Internal {
 
 /** Get the llvm type equivalent to a given halide type. If
-<<<<<<< HEAD
- * target_vscale is nonzero and the type is a vector type, an LLVM
- * vscale vector type is generated based on target_vscale == 1
- * implying a 128-bit total vector size. If vector total size is not a
- * multiple of 128-bits a non vscale type is generated even if
- * target_vscale is nonzero.
- */
-llvm::Type *llvm_type_of(llvm::LLVMContext *context, Halide::Type t, int target_vscale);
-=======
  * effective_vscale is nonzero and the type is a vector type with lanes
  * a multiple of effective_vscale, a scalable vector type is generated
  * with total lanes divided by effective_vscale. That is a scalable
@@ -54,7 +45,6 @@
  */
 llvm::Type *llvm_type_of(llvm::LLVMContext *context, Halide::Type t,
                          int effective_vscale);
->>>>>>> 9e5c5ce6
 
 /** Get the scalar type of an llvm vector type. Returns the argument
  * if it's not a vector type. */
@@ -62,11 +52,7 @@
 
 llvm::ElementCount element_count(int e);
 
-<<<<<<< HEAD
-llvm::Type *get_vector_type(llvm::Type *, int, bool scalable = false);
-=======
 llvm::Type *get_vector_type(llvm::Type *, int n, bool scalable = false);
->>>>>>> 9e5c5ce6
 
 /** Which built-in functions require a user-context first argument? */
 bool function_takes_user_context(const std::string &name);
