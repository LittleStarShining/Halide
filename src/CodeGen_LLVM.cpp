#include <iostream>
#include <sstream>

#include "IRPrinter.h"
#include "CodeGen.h"
#include "CodeGen_LLVM.h"
#include "IROperator.h"
#include "Debug.h"
#include "Deinterleave.h"
#include "Simplify.h"
#include "JITModule.h"
#include "CodeGen_Internal.h"
#include "Lerp.h"
#include "Util.h"
#include "LLVM_Runtime_Linker.h"

#include "CodeGen_X86.h"
#include "CodeGen_GPU_Host.h"
#include "CodeGen_ARM.h"
#include "CodeGen_MIPS.h"
#include "CodeGen_PNaCl.h"

namespace Halide {

llvm::Module *codegen_llvm(const Module &module) {
    Internal::CodeGen_LLVM *cg = Internal::CodeGen_LLVM::new_for_target(module.target());
    cg->compile(module);
    llvm::Module *out = cg->take_module();
    delete cg;
    return out;
}

namespace Internal {

using namespace llvm;
using std::ostringstream;
using std::cout;
using std::endl;
using std::string;
using std::vector;
using std::pair;
using std::map;
using std::stack;

// Define a local empty inline function for each target
// to disable initialization.
#define LLVM_TARGET(target) \
    inline void Initialize##target##Target() {}
#include <llvm/Config/Targets.def>
#undef LLVM_TARGET

#define LLVM_ASM_PARSER(target)     \
    inline void Initialize##target##AsmParser() {}
#include <llvm/Config/AsmParsers.def>
#undef LLVM_ASM_PARSER

#define LLVM_ASM_PRINTER(target)    \
    inline void Initialize##target##AsmPrinter() {}
#include <llvm/Config/AsmPrinters.def>
#undef LLVM_ASM_PRINTER

#define InitializeTarget(target)              \
        LLVMInitialize##target##Target();     \
        LLVMInitialize##target##TargetInfo(); \
        LLVMInitialize##target##TargetMC();   \
        llvm_##target##_enabled = true;

#define InitializeAsmParser(target)           \
        LLVMInitialize##target##AsmParser();  \

#define InitializeAsmPrinter(target)          \
        LLVMInitialize##target##AsmPrinter(); \

// Override above empty init function with macro for supported targets.
#ifdef WITH_X86
#define InitializeX86Target()       InitializeTarget(X86)
#define InitializeX86AsmParser()    InitializeAsmParser(X86)
#define InitializeX86AsmPrinter()   InitializeAsmPrinter(X86)
#endif

#ifdef WITH_ARM
#define InitializeARMTarget()       InitializeTarget(ARM)
#define InitializeARMAsmParser()    InitializeAsmParser(ARM)
#define InitializeARMAsmPrinter()   InitializeAsmPrinter(ARM)
#endif

#ifdef WITH_PTX
#define InitializeNVPTXTarget()       InitializeTarget(NVPTX)
#define InitializeNVPTXAsmParser()    InitializeAsmParser(NVPTX)
#define InitializeNVPTXAsmPrinter()   InitializeAsmPrinter(NVPTX)
#endif

#ifdef WITH_AARCH64
#define InitializeAArch64Target()       InitializeTarget(AArch64)
#define InitializeAArch64AsmParser()    InitializeAsmParser(AArch64)
#define InitializeAArch64AsmPrinter()   InitializeAsmPrinter(AArch64)
#endif

#ifdef WITH_MIPS
#define InitializeMipsTarget()       InitializeTarget(Mips)
#define InitializeMipsAsmParser()    InitializeAsmParser(Mips)
#define InitializeMipsAsmPrinter()   InitializeAsmPrinter(Mips)
#endif

namespace {

// Get the LLVM linkage corresponding to a Halide linkage type.
llvm::GlobalValue::LinkageTypes llvm_linkage(LoweredFunc::LinkageType t) {
    // TODO(dsharlet): For some reason, marking internal functions as
    // private linkage on OSX is causing some of the static tests to
    // fail. Figure out why so we can remove this.
    return llvm::GlobalValue::ExternalLinkage;

    switch (t) {
    case LoweredFunc::External: return llvm::GlobalValue::ExternalLinkage;
    default: return llvm::GlobalValue::PrivateLinkage;
    }
}

}

CodeGen_LLVM::CodeGen_LLVM(Target t) :
    module(NULL), owns_module(false),
    function(NULL), context(NULL),
    builder(NULL),
    value(NULL),
    very_likely_branch(NULL),
    target(t),
    void_t(NULL), i1(NULL), i8(NULL), i16(NULL), i32(NULL), i64(NULL),
    f16(NULL), f32(NULL), f64(NULL),
    buffer_t_type(NULL),

    // Vector types. These need an LLVMContext before they can be initialized.
    i8x8(NULL),
    i8x16(NULL),
    i8x32(NULL),
    i16x4(NULL),
    i16x8(NULL),
    i16x16(NULL),
    i32x2(NULL),
    i32x4(NULL),
    i32x8(NULL),
    i64x2(NULL),
    i64x4(NULL),
    f32x2(NULL),
    f32x4(NULL),
    f32x8(NULL),
    f64x2(NULL),
    f64x4(NULL),

    // Wildcards for pattern matching
    wild_i8x8(Variable::make(Int(8, 8), "*")),
    wild_i16x4(Variable::make(Int(16, 4), "*")),
    wild_i32x2(Variable::make(Int(32, 2), "*")),

    wild_u8x8(Variable::make(UInt(8, 8), "*")),
    wild_u16x4(Variable::make(UInt(16, 4), "*")),
    wild_u32x2(Variable::make(UInt(32, 2), "*")),

    wild_i8x16(Variable::make(Int(8, 16), "*")),
    wild_i16x8(Variable::make(Int(16, 8), "*")),
    wild_i32x4(Variable::make(Int(32, 4), "*")),
    wild_i64x2(Variable::make(Int(64, 2), "*")),

    wild_u8x16(Variable::make(UInt(8, 16), "*")),
    wild_u16x8(Variable::make(UInt(16, 8), "*")),
    wild_u32x4(Variable::make(UInt(32, 4), "*")),
    wild_u64x2(Variable::make(UInt(64, 2), "*")),

    wild_i8x32(Variable::make(Int(8, 32), "*")),
    wild_i16x16(Variable::make(Int(16, 16), "*")),
    wild_i32x8(Variable::make(Int(32, 8), "*")),
    wild_i64x4(Variable::make(Int(64, 4), "*")),

    wild_u8x32(Variable::make(UInt(8, 32), "*")),
    wild_u16x16(Variable::make(UInt(16, 16), "*")),
    wild_u32x8(Variable::make(UInt(32, 8), "*")),
    wild_u64x4(Variable::make(UInt(64, 4), "*")),

    wild_f32x2(Variable::make(Float(32, 2), "*")),

    wild_f32x4(Variable::make(Float(32, 4), "*")),
    wild_f64x2(Variable::make(Float(64, 2), "*")),

    wild_f32x8(Variable::make(Float(32, 8), "*")),
    wild_f64x4(Variable::make(Float(64, 4), "*")),

    wild_u1x_ (Variable::make(UInt(1, -1), "*")),
    wild_i8x_ (Variable::make(Int(8, -1), "*")),
    wild_u8x_ (Variable::make(UInt(8, -1), "*")),
    wild_i16x_(Variable::make(Int(16, -1), "*")),
    wild_u16x_(Variable::make(UInt(16, -1), "*")),
    wild_i32x_(Variable::make(Int(32, -1), "*")),
    wild_u32x_(Variable::make(UInt(32, -1), "*")),
    wild_i64x_(Variable::make(Int(64, -1), "*")),
    wild_u64x_(Variable::make(UInt(64, -1), "*")),
    wild_f32x_(Variable::make(Float(32, -1), "*")),
    wild_f64x_(Variable::make(Float(64, -1), "*")),

    // Bounds of types
    min_i8(Int(8).min()),
    max_i8(Int(8).max()),
    max_u8(UInt(8).max()),

    min_i16(Int(16).min()),
    max_i16(Int(16).max()),
    max_u16(UInt(16).max()),

    min_i32(Int(32).min()),
    max_i32(Int(32).max()),
    max_u32(UInt(32).max()),

    min_i64(Int(64).min()),
    max_i64(Int(64).max()),
    max_u64(UInt(64).max()),

    min_f32(Float(32).min()),
    max_f32(Float(32).max()),

    min_f64(Float(64).min()),
    max_f64(Float(64).max()) {
    initialize_llvm();
}

<<<<<<< HEAD
CodeGen_LLVM *CodeGen_LLVM::new_for_target(const Target &target) {
    // The awkward mapping from targets to code generators
    if (target.features_any_of(vec(Target::CUDA,
                                   Target::OpenCL,
                                   Target::OpenGL))) {
#ifdef WITH_X86
        if (target.arch == Target::X86) {
            return new CodeGen_GPU_Host<CodeGen_X86>(target);
        }
#endif
#if defined(WITH_ARM) || defined(WITH_AARCH64)
        if (target.arch == Target::ARM) {
            return new CodeGen_GPU_Host<CodeGen_ARM>(target);
        }
#endif
#ifdef WITH_MIPS
        if (target.arch == Target::MIPS) {
            return new CodeGen_GPU_Host<CodeGen_MIPS>(target);
        }
#endif
#ifdef WITH_NATIVE_CLIENT
        if (target.arch == Target::PNaCl) {
            return new CodeGen_GPU_Host<CodeGen_PNaCl>(target);
        }
#endif

        user_error << "Invalid target architecture for GPU backend: "
                   << target.to_string() << "\n";
        return NULL;

    } else if (target.arch == Target::X86) {
        return new CodeGen_X86(target);
    } else if (target.arch == Target::ARM) {
        return new CodeGen_ARM(target);
    } else if (target.arch == Target::MIPS) {
        return new CodeGen_MIPS(target);
    } else if (target.arch == Target::PNaCl) {
        return new CodeGen_PNaCl(target);
    }
    user_error << "Unknown target architecture: "
               << target.to_string() << "\n";
    return NULL;
=======
void CodeGen_LLVM::jit_finalize(llvm::ExecutionEngine *ee, llvm::Module *module) {
>>>>>>> 4e61b89a
}

void CodeGen_LLVM::initialize_llvm() {
    // Initialize the targets we want to generate code for which are enabled
    // in llvm configuration
    if (!llvm_initialized) {
        InitializeNativeTarget();
        InitializeNativeTargetAsmPrinter();
        InitializeNativeTargetAsmParser();

        #define LLVM_TARGET(target)         \
            Initialize##target##Target();
        #include <llvm/Config/Targets.def>
        #undef LLVM_TARGET

        #define LLVM_ASM_PARSER(target)     \
            Initialize##target##AsmParser();
        #include <llvm/Config/AsmParsers.def>
        #undef LLVM_ASM_PARSER

        #define LLVM_ASM_PRINTER(target)    \
            Initialize##target##AsmPrinter();
        #include <llvm/Config/AsmPrinters.def>
        #undef LLVM_ASM_PRINTER

        llvm_initialized = true;
    }
}

void CodeGen_LLVM::init_module() {
    if (module && owns_module) {
        delete module;
        delete context;
    }
    delete builder;

    context = new LLVMContext();
    builder = new IRBuilder<>(*context);

    // Branch weights for very likely branches
    llvm::MDBuilder md_builder(*context);
    very_likely_branch = md_builder.createBranchWeights(1 << 30, 0);

    // Define some types
    void_t = llvm::Type::getVoidTy(*context);
    i1 = llvm::Type::getInt1Ty(*context);
    i8 = llvm::Type::getInt8Ty(*context);
    i16 = llvm::Type::getInt16Ty(*context);
    i32 = llvm::Type::getInt32Ty(*context);
    i64 = llvm::Type::getInt64Ty(*context);
    f16 = llvm::Type::getHalfTy(*context);
    f32 = llvm::Type::getFloatTy(*context);
    f64 = llvm::Type::getDoubleTy(*context);

    i8x8 = VectorType::get(i8, 8);
    i8x16 = VectorType::get(i8, 16);
    i8x32 = VectorType::get(i8, 32);
    i16x4 = VectorType::get(i16, 4);
    i16x8 = VectorType::get(i16, 8);
    i16x16 = VectorType::get(i16, 16);
    i32x2 = VectorType::get(i32, 2);
    i32x4 = VectorType::get(i32, 4);
    i32x8 = VectorType::get(i32, 8);
    i64x2 = VectorType::get(i64, 2);
    i64x4 = VectorType::get(i64, 4);
    f32x2 = VectorType::get(f32, 2);
    f32x4 = VectorType::get(f32, 4);
    f32x8 = VectorType::get(f32, 8);
    f64x2 = VectorType::get(f64, 2);
    f64x4 = VectorType::get(f64, 4);
}

CodeGen_LLVM::~CodeGen_LLVM() {
    if (module && owns_module) {
        delete module;
        module = NULL;
        delete context;
        context = NULL;
        owns_module = false;
    }
    delete builder;
    builder = NULL;
}

bool CodeGen_LLVM::llvm_initialized = false;
bool CodeGen_LLVM::llvm_X86_enabled = false;
bool CodeGen_LLVM::llvm_ARM_enabled = false;
bool CodeGen_LLVM::llvm_AArch64_enabled = false;
bool CodeGen_LLVM::llvm_NVPTX_enabled = false;
bool CodeGen_LLVM::llvm_Mips_enabled = false;

void CodeGen_LLVM::compile(const Module &input) {
    init_module();

    // Fix the target triple
    module = get_initial_module_for_target(target, context);

<<<<<<< HEAD
    module->setModuleIdentifier(input.name());

    // Add some target specific info to the module as metadata.
    module->addModuleFlag(llvm::Module::Warning, "halide_use_soft_float_abi", use_soft_float_abi() ? 1 : 0);
    #if LLVM_VERSION < 36
    module->addModuleFlag(llvm::Module::Warning, "halide_mcpu", ConstantDataArray::getString(*context, mcpu()));
    module->addModuleFlag(llvm::Module::Warning, "halide_mattrs", ConstantDataArray::getString(*context, mattrs()));
    #else
    module->addModuleFlag(llvm::Module::Warning, "halide_mcpu", MDString::get(*context, mcpu()));
    module->addModuleFlag(llvm::Module::Warning, "halide_mattrs", MDString::get(*context, mattrs()));
    #endif
=======
    if (target.has_feature(Target::JIT)) {
        std::vector<JITModule> shared_runtime = JITSharedRuntime::get(this, target);

        JITModule::make_externs(shared_runtime, module);
    }
>>>>>>> 4e61b89a

    llvm::Triple triple = get_target_triple();
    module->setTargetTriple(triple.str());

    debug(1) << "Target triple of initial module: " << module->getTargetTriple() << "\n";

    internal_assert(module && context && builder)
        << "The CodeGen_LLVM subclass should have made an initial module before calling CodeGen_LLVM::compile\n";
    owns_module = true;

    // Start the module off with a definition of a buffer_t
    define_buffer_t();

    // Generate the code for this module.
    debug(1) << "Generating llvm bitcode...\n";
    for (size_t i = 0; i < input.buffers.size(); i++) {
        visit(&input.buffers[i]);
    }
    for (size_t i = 0; i < input.functions.size(); i++) {
        visit(&input.functions[i]);
    }

    debug(2) << module << "\n";

    // Verify the module is ok
    verifyModule(*module);
    debug(2) << "Done generating llvm bitcode\n";

    // Optimize
    CodeGen_LLVM::optimize_module();
}

void CodeGen_LLVM::visit(const LoweredFunc *op) {
    const std::string &name = op->name;
    const std::vector<Argument> &args = op->args;

    // Deduce the types of the arguments to our function
    vector<llvm::Type *> arg_types(args.size());
    for (size_t i = 0; i < args.size(); i++) {
        if (args[i].is_buffer) {
            arg_types[i] = buffer_t_type->getPointerTo();
        } else {
            arg_types[i] = llvm_type_of(args[i].type);
        }
    }

    // Make our function
    FunctionType *func_t = FunctionType::get(i32, arg_types, false);
    function = llvm::Function::Create(func_t, llvm_linkage(op->linkage), name, module);

    // Mark the buffer args as no alias
    for (size_t i = 0; i < args.size(); i++) {
        if (args[i].is_buffer) {
            function->setDoesNotAlias(i+1);
        }
    }

    // Make the initial basic block
    BasicBlock *block = BasicBlock::Create(*context, "entry", function);
    builder->SetInsertPoint(block);

    // Put the arguments in the symbol table
    {
        size_t i = 0;
        for (llvm::Function::arg_iterator iter = function->arg_begin();
             iter != function->arg_end();
             iter++) {

            sym_push(args[i].name, iter);
            if (args[i].is_buffer) {
                push_buffer(args[i].name, iter);
            }

            i++;
        }
    }

    debug(1) << "Generating llvm bitcode for function " << name << "...\n";

    // Ok, we have a module, function, context, and a builder
    // pointing at a brand new basic block. We're good to go.
    op->body.accept(this);

    // Remove the arguments from the symbol table
    for (size_t i = 0; i < args.size(); i++) {
        sym_pop(args[i].name);
        if (args[i].is_buffer) {
            pop_buffer(args[i].name);
        }
    }

    // Now verify the function is ok
    llvm::verifyFunction(*function);
}

// Given a range of iterators of constant ints, get a corresponding vector of llvm::Constant.
template<typename It>
std::vector<llvm::Constant*> get_constants(llvm::Type *t, It begin, It end) {
    std::vector<llvm::Constant*> ret;
    for (It i = begin; i != end; i++) {
        ret.push_back(ConstantInt::get(t, *i));
    }
    return ret;
}

<<<<<<< HEAD
void CodeGen_LLVM::visit(const Buffer *op) {
    // Embed the buffer declaration as a global.
    Buffer buffer = *op;
    internal_assert(buffer.defined());

    buffer_t b = *(buffer.raw_buffer());
    user_assert(b.host)
        << "Can't embed buffer " << buffer.name() << " because it has a null host pointer.\n";
    user_assert(!b.dev_dirty)
        << "Can't embed Image \"" << buffer.name() << "\""
        << " because it has a dirty device pointer\n";

    // Figure out the offset of the last pixel.
    size_t num_elems = 1;
    for (int d = 0; b.extent[d]; d++) {
        num_elems += b.stride[d] * (b.extent[d] - 1);
    }
    vector<char> array(b.host, b.host + num_elems * b.elem_size);

    // Embed the buffer_t and make it point to the data array.
    GlobalVariable *global = new GlobalVariable(*module, buffer_t_type,
                                                false, GlobalValue::PrivateLinkage,
                                                0, buffer.name() + ".buffer");
    llvm::ArrayType *i32_array = ArrayType::get(i32, 4);

    Constant *fields[] = {
        ConstantInt::get(i64, 0), // dev
        create_constant_binary_blob(array, buffer.name() + ".data"), // host
        ConstantArray::get(i32_array, get_constants(i32, b.extent, b.extent + 4)),
        ConstantArray::get(i32_array, get_constants(i32, b.stride, b.stride + 4)),
        ConstantArray::get(i32_array, get_constants(i32, b.min, b.min + 4)),
        ConstantInt::get(i32, b.elem_size),
        ConstantInt::get(i8, 1),
        ConstantInt::get(i8, 0)
    };
    Constant *buffer_struct = ConstantStruct::get(buffer_t_type, fields);
    global->setInitializer(buffer_struct);


    // Finally, dump it in the symbol table
    Constant *zero = ConstantInt::get(i32, 0);
    Constant *global_ptr = ConstantExpr::getInBoundsGetElementPtr(global, vec(zero));
    sym_push(buffer.name(), global_ptr);
}
=======
JITModule CodeGen_LLVM::compile_to_function_pointers() {
    internal_assert(module) << "No module defined. Must call compile before calling compile_to_function_pointer.\n";

    JITModule m;

    std::vector<JITModule> shared_runtime = JITSharedRuntime::get(this, target);
    m.compile_module(this, module, function_name, shared_runtime, std::vector<std::string>());

    // We now relinquish ownership of the module, and give it to the
    // JITModule object that we're returning.
    owns_module = false;
>>>>>>> 4e61b89a

llvm::Type *CodeGen_LLVM::llvm_type_of(Type t) {
    return Internal::llvm_type_of(context, t);
}

void CodeGen_LLVM::optimize_module() {

    debug(3) << "Optimizing module\n";

    FunctionPassManager function_pass_manager(module);
    PassManager module_pass_manager;

    #if LLVM_VERSION >= 36
    internal_assert(module->getDataLayout()) << "Optimizing module with no data layout, probably will crash in LLVM.\n";
    module_pass_manager.add(new DataLayoutPass());
    #endif

    // Make sure things marked as always-inline get inlined
    module_pass_manager.add(createAlwaysInlinerPass());

    PassManagerBuilder b;
    b.OptLevel = 3;
    b.populateFunctionPassManager(function_pass_manager);
    b.populateModulePassManager(module_pass_manager);

    // Run optimization passes
    module_pass_manager.run(*module);
    function_pass_manager.doInitialization();
    for (llvm::Module::iterator i = module->begin(); i != module->end(); i++) {
        function_pass_manager.run(*i);
    }
    function_pass_manager.doFinalization();

    if (debug::debug_level >= 2) {
        module->dump();
    }
}

<<<<<<< HEAD
=======
void CodeGen_LLVM::compile_to_bitcode(const string &filename) {
    internal_assert(module) << "No module defined. Must call compile before calling compile_to_bitcode.\n";

    string error_string;
#if LLVM_VERSION < 35
    raw_fd_ostream out(filename.c_str(), error_string);
#elif LLVM_VERSION == 35
    raw_fd_ostream out(filename.c_str(), error_string, llvm::sys::fs::F_None);
#else // llvm 3.6
    std::error_code err;
    raw_fd_ostream out(filename.c_str(), err, llvm::sys::fs::F_None);
    if (err) error_string = err.message();
#endif
    internal_assert(error_string.empty())
        << "Error opening output " << filename << ": " << error_string << "\n";

    WriteBitcodeToFile(module, out);
}

void CodeGen_LLVM::compile_to_native(const string &filename, bool assembly) {
    internal_assert(module) << "No module defined. Must call compile before calling compile_to_native\n";

    // Get the target specific parser.
    string error_string;
    debug(1) << "Compiling to native code...\n";
    debug(2) << "Target triple: " << module->getTargetTriple() << "\n";

    const llvm::Target *target = TargetRegistry::lookupTarget(module->getTargetTriple(), error_string);
    if (!target) {
        cout << error_string << endl;
        TargetRegistry::printRegisteredTargetsForVersion();
    }
    internal_assert(target) << "Could not create target\n";

    debug(2) << "Selected target: " << target->getName() << "\n";

    TargetOptions options;
    options.LessPreciseFPMADOption = true;
    options.NoFramePointerElim = false;
    options.AllowFPOpFusion = FPOpFusion::Fast;
    options.UnsafeFPMath = true;
    options.NoInfsFPMath = true;
    options.NoNaNsFPMath = true;
    options.HonorSignDependentRoundingFPMathOption = false;
    options.UseSoftFloat = false;
    options.FloatABIType =
        use_soft_float_abi() ? FloatABI::Soft : FloatABI::Hard;
    options.NoZerosInBSS = false;
    options.GuaranteedTailCallOpt = false;
    options.DisableTailCalls = false;
    options.StackAlignmentOverride = 0;
    options.TrapFuncName = "";
    options.PositionIndependentExecutable = true;
    options.UseInitArray = false;

    TargetMachine *target_machine =
        target->createTargetMachine(module->getTargetTriple(),
                                    mcpu(), mattrs(),
                                    options,
                                    Reloc::PIC_,
                                    CodeModel::Default,
                                    CodeGenOpt::Aggressive);

    internal_assert(target_machine) << "Could not allocate target machine!\n";

    // Figure out where we are going to send the output.
#if LLVM_VERSION < 35
    raw_fd_ostream raw_out(filename.c_str(), error_string);
#elif LLVM_VERSION == 35
    raw_fd_ostream raw_out(filename.c_str(), error_string, llvm::sys::fs::F_None);
#else // llvm 3.6
    std::error_code err;
    raw_fd_ostream raw_out(filename.c_str(), err, llvm::sys::fs::F_None);
    if (err) error_string = err.message();
#endif
    internal_assert(error_string.empty())
        << "Error opening output " << filename << ": " << error_string << "\n";

    formatted_raw_ostream out(raw_out);

    // Build up all of the passes that we want to do to the module.
    PassManager pass_manager;

    #if LLVM_VERSION < 37
    // Add an appropriate TargetLibraryInfo pass for the module's triple.
    pass_manager.add(new TargetLibraryInfo(Triple(module->getTargetTriple())));
    #else
    pass_manager.add(new TargetLibraryInfoWrapperPass(Triple(module->getTargetTriple())));
    #endif

    #if LLVM_VERSION < 33
    pass_manager.add(new TargetTransformInfo(target_machine->getScalarTargetTransformInfo(),
                                             target_machine->getVectorTargetTransformInfo()));
    #elif LLVM_VERSION < 37
    target_machine->addAnalysisPasses(pass_manager);
    #endif

    #if LLVM_VERSION < 35
    DataLayout *layout = new DataLayout(module);
    debug(2) << "Data layout: " << layout->getStringRepresentation();
    pass_manager.add(layout);
    #endif

    // Make sure things marked as always-inline get inlined
    pass_manager.add(createAlwaysInlinerPass());

    // Override default to generate verbose assembly.
    target_machine->setAsmVerbosityDefault(true);

    // Ask the target to add backend passes as necessary.
    TargetMachine::CodeGenFileType file_type =
        assembly ? TargetMachine::CGFT_AssemblyFile :
        TargetMachine::CGFT_ObjectFile;
    target_machine->addPassesToEmitFile(pass_manager, out, file_type);

    pass_manager.run(*module);

    delete target_machine;
}

>>>>>>> 4e61b89a
void CodeGen_LLVM::sym_push(const string &name, llvm::Value *value) {
    value->setName(name);
    symbol_table.push(name, value);
}

void CodeGen_LLVM::sym_pop(const string &name) {
    symbol_table.pop(name);
}

llvm::Value *CodeGen_LLVM::sym_get(const string &name, bool must_succeed) const {
    // look in the symbol table
    if (!symbol_table.contains(name)) {
        if (must_succeed) {
            std::ostringstream err;
            err << "Symbol not found: " << name << "\n";

            if (debug::debug_level > 0) {
                err << "The following names are in scope:\n"
                    << symbol_table << "\n";
            }

            internal_error << err.str();
        } else {
            return NULL;
        }
    }
    return symbol_table.get(name);
}

bool CodeGen_LLVM::sym_exists(const string &name) const {
    return symbol_table.contains(name);
}

// Take an llvm Value representing a pointer to a buffer_t,
// and populate the symbol table with its constituent parts
void CodeGen_LLVM::push_buffer(const string &name, llvm::Value *buffer) {
    Value *host_ptr = buffer_host(buffer);
    Value *dev_ptr = buffer_dev(buffer);

    // Check it's 32-byte aligned

    // Disabled, because we don't currently require external
    // allocations to be aligned.

    /*
    Value *base = builder->CreatePtrToInt(host_ptr, i64);
    Value *check_alignment = builder->CreateAnd(base, 0x1f);
    check_alignment = builder->CreateIsNull(check_alignment);

    string error_message = "Buffer " + name + " is not 32-byte aligned";
    create_assertion(check_alignment, error_message);
    */

    // Instead track this buffer name so that loads and stores from it
    // don't try to be too aligned.
    might_be_misaligned.insert(name);

    // Make sure the buffer object itself is not null
    create_assertion(builder->CreateIsNotNull(buffer), "buffer argument " + name + " is NULL");

    // Push the buffer pointer as well, for backends that care.
    sym_push(name + ".buffer", buffer);

    sym_push(name + ".host", host_ptr);
    sym_push(name + ".dev", dev_ptr);
    Value *nullity_test = builder->CreateAnd(builder->CreateIsNull(host_ptr),
                                             builder->CreateIsNull(dev_ptr));
    sym_push(name + ".host_and_dev_are_null", nullity_test);
    sym_push(name + ".host_dirty", buffer_host_dirty(buffer));
    sym_push(name + ".dev_dirty", buffer_dev_dirty(buffer));
    sym_push(name + ".extent.0", buffer_extent(buffer, 0));
    sym_push(name + ".extent.1", buffer_extent(buffer, 1));
    sym_push(name + ".extent.2", buffer_extent(buffer, 2));
    sym_push(name + ".extent.3", buffer_extent(buffer, 3));
    sym_push(name + ".stride.0", buffer_stride(buffer, 0));
    sym_push(name + ".stride.1", buffer_stride(buffer, 1));
    sym_push(name + ".stride.2", buffer_stride(buffer, 2));
    sym_push(name + ".stride.3", buffer_stride(buffer, 3));
    sym_push(name + ".min.0", buffer_min(buffer, 0));
    sym_push(name + ".min.1", buffer_min(buffer, 1));
    sym_push(name + ".min.2", buffer_min(buffer, 2));
    sym_push(name + ".min.3", buffer_min(buffer, 3));
    sym_push(name + ".elem_size", buffer_elem_size(buffer));
}

void CodeGen_LLVM::pop_buffer(const string &name) {
    sym_pop(name + ".buffer");
    sym_pop(name + ".host");
    sym_pop(name + ".dev");
    sym_pop(name + ".host_and_dev_are_null");
    sym_pop(name + ".host_dirty");
    sym_pop(name + ".dev_dirty");
    sym_pop(name + ".extent.0");
    sym_pop(name + ".extent.1");
    sym_pop(name + ".extent.2");
    sym_pop(name + ".extent.3");
    sym_pop(name + ".stride.0");
    sym_pop(name + ".stride.1");
    sym_pop(name + ".stride.2");
    sym_pop(name + ".stride.3");
    sym_pop(name + ".min.0");
    sym_pop(name + ".min.1");
    sym_pop(name + ".min.2");
    sym_pop(name + ".min.3");
    sym_pop(name + ".elem_size");
}

// Add a definition of buffer_t to the module if it isn't already there
void CodeGen_LLVM::define_buffer_t() {
    buffer_t_type = module->getTypeByName("struct.buffer_t");
    internal_assert(buffer_t_type) << "Did not find buffer_t in initial module";
}

// Given an llvm value representing a pointer to a buffer_t, extract various subfields
Value *CodeGen_LLVM::buffer_host(Value *buffer) {
    return builder->CreateLoad(buffer_host_ptr(buffer));
}

Value *CodeGen_LLVM::buffer_dev(Value *buffer) {
    return builder->CreateLoad(buffer_dev_ptr(buffer));
}

Value *CodeGen_LLVM::buffer_host_dirty(Value *buffer) {
    return builder->CreateLoad(buffer_host_dirty_ptr(buffer));
}

Value *CodeGen_LLVM::buffer_dev_dirty(Value *buffer) {
    return builder->CreateLoad(buffer_dev_dirty_ptr(buffer));
}

Value *CodeGen_LLVM::buffer_extent(Value *buffer, int i) {
    return builder->CreateLoad(buffer_extent_ptr(buffer, i));
}

Value *CodeGen_LLVM::buffer_stride(Value *buffer, int i) {
    return builder->CreateLoad(buffer_stride_ptr(buffer, i));
}

Value *CodeGen_LLVM::buffer_min(Value *buffer, int i) {
    return builder->CreateLoad(buffer_min_ptr(buffer, i));
}

Value *CodeGen_LLVM::buffer_elem_size(Value *buffer) {
    return builder->CreateLoad(buffer_elem_size_ptr(buffer));
}

Value *CodeGen_LLVM::buffer_host_ptr(Value *buffer) {
    return builder->CreateConstInBoundsGEP2_32(buffer, 0, 1, "buf_host");
}

Value *CodeGen_LLVM::buffer_dev_ptr(Value *buffer) {
    return builder->CreateConstInBoundsGEP2_32(buffer, 0, 0, "buf_dev");
}

Value *CodeGen_LLVM::buffer_host_dirty_ptr(Value *buffer) {
    return builder->CreateConstInBoundsGEP2_32(buffer, 0, 6, "buffer_host_dirty");
}

Value *CodeGen_LLVM::buffer_dev_dirty_ptr(Value *buffer) {
    return builder->CreateConstInBoundsGEP2_32(buffer, 0, 7, "buffer_dev_dirty");
}

Value *CodeGen_LLVM::buffer_extent_ptr(Value *buffer, int i) {
    llvm::Value *zero = ConstantInt::get(i32, 0);
    llvm::Value *field = ConstantInt::get(i32, 2);
    llvm::Value *idx = ConstantInt::get(i32, i);
    vector<llvm::Value *> args = vec(zero, field, idx);
    return builder->CreateInBoundsGEP(buffer, args, "buf_extent");
}

Value *CodeGen_LLVM::buffer_stride_ptr(Value *buffer, int i) {
    llvm::Value *zero = ConstantInt::get(i32, 0);
    llvm::Value *field = ConstantInt::get(i32, 3);
    llvm::Value *idx = ConstantInt::get(i32, i);
    vector<llvm::Value *> args = vec(zero, field, idx);
    return builder->CreateInBoundsGEP(buffer, args, "buf_stride");
}

Value *CodeGen_LLVM::buffer_min_ptr(Value *buffer, int i) {
    llvm::Value *zero = ConstantInt::get(i32, 0);
    llvm::Value *field = ConstantInt::get(i32, 4);
    llvm::Value *idx = ConstantInt::get(i32, i);
    vector<llvm::Value *> args = vec(zero, field, idx);
    return builder->CreateInBoundsGEP(buffer, args, "buf_min");
}

Value *CodeGen_LLVM::buffer_elem_size_ptr(Value *buffer) {
    return builder->CreateConstInBoundsGEP2_32(buffer, 0, 5, "buf_elem_size");
}

Value *CodeGen_LLVM::codegen(Expr e) {
    internal_assert(e.defined());
    debug(4) << "Codegen: " << e.type() << ", " << e << "\n";
    value = NULL;
    e.accept(this);
    internal_assert(value) << "Codegen of an expr did not produce an llvm value\n";
    return value;
}

void CodeGen_LLVM::codegen(Stmt s) {
    internal_assert(s.defined());
    debug(3) << "Codegen: " << s << "\n";
    value = NULL;
    s.accept(this);
}

void CodeGen_LLVM::visit(const IntImm *op) {
    value = ConstantInt::getSigned(i32, op->value);
}

void CodeGen_LLVM::visit(const FloatImm *op) {
    value = ConstantFP::get(*context, APFloat(op->value));
}

void CodeGen_LLVM::visit(const StringImm *op) {
    value = create_string_constant(op->value);
}

void CodeGen_LLVM::visit(const Cast *op) {
    Halide::Type src = op->value.type();
    Halide::Type dst = op->type;

    value = codegen(op->value);

    llvm::Type *llvm_dst = llvm_type_of(dst);

    if (dst.is_handle() && src.is_handle()) {
        value = builder->CreateBitCast(value, llvm_dst);
    } else if (dst.is_handle() || src.is_handle()) {
        internal_error << "Can't cast from " << src << " to " << dst << "\n";
    } else if (!src.is_float() && !dst.is_float()) {
        // Widening integer casts either zero extend or sign extend,
        // depending on the source type. Narrowing integer casts
        // always truncate.
        value = builder->CreateIntCast(value, llvm_dst, src.is_int());
    } else if (src.is_float() && dst.is_int()) {
        value = builder->CreateFPToSI(value, llvm_dst);
    } else if (src.is_float() && dst.is_uint()) {
        value = builder->CreateFPToUI(value, llvm_dst);
    } else if (src.is_int() && dst.is_float()) {
        value = builder->CreateSIToFP(value, llvm_dst);
    } else if (src.is_uint() && dst.is_float()) {
        value = builder->CreateUIToFP(value, llvm_dst);
    } else {
        internal_assert(src.is_float() && dst.is_float());
        // Float widening or narrowing
        value = builder->CreateFPCast(value, llvm_dst);
    }
}

void CodeGen_LLVM::visit(const Variable *op) {
    value = sym_get(op->name);
}

void CodeGen_LLVM::visit(const Add *op) {
    if (op->type.is_float()) {
        value = builder->CreateFAdd(codegen(op->a), codegen(op->b));
    } else if (op->type.is_int()) {
        // We tell llvm integers don't wrap, so that it generates good
        // code for loop indices.
        value = builder->CreateNSWAdd(codegen(op->a), codegen(op->b));
    } else {
        value = builder->CreateAdd(codegen(op->a), codegen(op->b));
    }
}

void CodeGen_LLVM::visit(const Sub *op) {
    if (op->type.is_float()) {
        value = builder->CreateFSub(codegen(op->a), codegen(op->b));
    } else if (op->type.is_int()) {
        // We tell llvm integers don't wrap, so that it generates good
        // code for loop indices.
        value = builder->CreateNSWSub(codegen(op->a), codegen(op->b));
    } else {
        value = builder->CreateSub(codegen(op->a), codegen(op->b));
    }
}

void CodeGen_LLVM::visit(const Mul *op) {
    if (op->type.is_float()) {
        value = builder->CreateFMul(codegen(op->a), codegen(op->b));
    } else if (op->type.is_int()) {
        // We tell llvm integers don't wrap, so that it generates good
        // code for loop indices.
        value = builder->CreateNSWMul(codegen(op->a), codegen(op->b));
    } else {
        value = builder->CreateMul(codegen(op->a), codegen(op->b));
    }
}

void CodeGen_LLVM::visit(const Div *op) {
    if (op->type.is_float()) {
        value = builder->CreateFDiv(codegen(op->a), codegen(op->b));
    } else if (op->type.is_uint()) {
        value = builder->CreateUDiv(codegen(op->a), codegen(op->b));
    } else {
        // Signed integer division sucks. It should be defined such
        // that it satisifies (a/b)*b + a%b = a, where 0 <= a%b < |b|,
        // i.e. Euclidean division.

        // If it's a small const power of two, then we can just
        // arithmetic right shift. This rounds towards negative
        // infinity.
        for (int bits = 1; bits < 30; bits++) {
            if (is_const(op->b, 1 << bits)) {
                Value *shift = codegen(make_const(op->a.type(), bits));
                value = builder->CreateAShr(codegen(op->a), shift);
                return;
            }
        }

        // We get rounding to work by examining the implied remainder
        // and correcting the quotient.

        /* Here's the C code that we're trying to match:
        int q = a / b;
        int r = a - q * b;
        int bs = b >> (t.bits - 1);
        int rs = r >> (t.bits - 1);
        return q - (rs & bs) + (rs & ~bs);
        */

        Value *a = codegen(op->a), *b = codegen(op->b);

        Value *q = builder->CreateSDiv(a, b);
        Value *r = builder->CreateSub(a, builder->CreateMul(q, b));
        Value *shift = ConstantInt::get(a->getType(), op->a.type().bits-1);
        Value *bs = builder->CreateAShr(b, shift);
        Value *rs = builder->CreateAShr(r, shift);
        Value *round_up = builder->CreateAnd(rs, bs);
        Value *round_down = builder->CreateAnd(rs, builder->CreateNot(bs));
        value = builder->CreateAdd(builder->CreateSub(q, round_up), round_down);
    }
}

void CodeGen_LLVM::visit(const Mod *op) {
    // To match our definition of division, mod should be between 0
    // and |b|.

    if (op->type.is_float()) {
        value = codegen(simplify(op->a - op->b * floor(op->a/op->b)));
    } else if (op->type.is_uint()) {
        int bits;
        if (is_const_power_of_two(op->b, &bits)) {
            Expr one = make_one(op->b.type());
            value = builder->CreateAnd(codegen(op->a), codegen(op->b - one));
        } else {
            value = builder->CreateURem(codegen(op->a), codegen(op->b));
        }
    } else {
        int bits;
        if (is_const_power_of_two(op->b, &bits)) {
            Expr one = make_one(op->b.type());
            value = builder->CreateAnd(codegen(op->a), codegen(op->b - one));
        } else {
            Value *a = codegen(op->a);
            Value *b = codegen(op->b);

            // Match this non-overflowing C code
            /*
              T r = a % b;
              r = r + (r < 0 ? abs(b) : 0);
            */

            Value *r = builder->CreateSRem(a, b);
            Value *zero = ConstantInt::get(r->getType(), 0);
            Value *b_lt_0 = builder->CreateICmpSLT(b, zero);
            Value *abs_b = builder->CreateSelect(b_lt_0, builder->CreateNeg(b), b);
            Value *r_lt_0 = builder->CreateICmpSLT(r, zero);
            value = builder->CreateSelect(r_lt_0, builder->CreateAdd(r, abs_b), r);
        }
    }
}

void CodeGen_LLVM::visit(const Min *op) {
    Value *a = codegen(op->a);
    Value *b = codegen(op->b);
    Value *cmp;

    Halide::Type t = op->a.type();
    if (t.is_float()) {
        cmp = builder->CreateFCmpOLT(a, b);
    } else if (t.is_int()) {
        cmp = builder->CreateICmpSLT(a, b);
    } else {
        cmp = builder->CreateICmpULT(a, b);
    }

    value = builder->CreateSelect(cmp, a, b);
}

void CodeGen_LLVM::visit(const Max *op) {
    Value *a = codegen(op->a);
    Value *b = codegen(op->b);
    Value *cmp;

    Halide::Type t = op->a.type();
    if (t.is_float()) {
        cmp = builder->CreateFCmpOLT(a, b);
    } else if (t.is_int()) {
        cmp = builder->CreateICmpSLT(a, b);
    } else {
        cmp = builder->CreateICmpULT(a, b);
    }

    value = builder->CreateSelect(cmp, b, a);
}

void CodeGen_LLVM::visit(const EQ *op) {
    Value *a = codegen(op->a);
    Value *b = codegen(op->b);
    Halide::Type t = op->a.type();
    if (t.is_float()) {
        value = builder->CreateFCmpOEQ(a, b);
    } else {
        value = builder->CreateICmpEQ(a, b);
    }
}

void CodeGen_LLVM::visit(const NE *op) {
    Value *a = codegen(op->a);
    Value *b = codegen(op->b);
    Halide::Type t = op->a.type();
    if (t.is_float()) {
        value = builder->CreateFCmpONE(a, b);
    } else {
        value = builder->CreateICmpNE(a, b);
    }
}

void CodeGen_LLVM::visit(const LT *op) {
    Value *a = codegen(op->a);
    Value *b = codegen(op->b);

    Halide::Type t = op->a.type();
    if (t.is_float()) {
        value = builder->CreateFCmpOLT(a, b);
    } else if (t.is_int()) {
        value = builder->CreateICmpSLT(a, b);
    } else {
        value = builder->CreateICmpULT(a, b);
    }
}

void CodeGen_LLVM::visit(const LE *op) {
    Value *a = codegen(op->a);
    Value *b = codegen(op->b);
    Halide::Type t = op->a.type();
    if (t.is_float()) {
        value = builder->CreateFCmpOLE(a, b);
    } else if (t.is_int()) {
        value = builder->CreateICmpSLE(a, b);
    } else {
        value = builder->CreateICmpULE(a, b);
    }
}

void CodeGen_LLVM::visit(const GT *op) {
    Value *a = codegen(op->a);
    Value *b = codegen(op->b);
    Halide::Type t = op->a.type();
    if (t.is_float()) {
        value = builder->CreateFCmpOGT(a, b);
    } else if (t.is_int()) {
        value = builder->CreateICmpSGT(a, b);
    } else {
        value = builder->CreateICmpUGT(a, b);
    }
}

void CodeGen_LLVM::visit(const GE *op) {
    Value *a = codegen(op->a);
    Value *b = codegen(op->b);
    Halide::Type t = op->a.type();
    if (t.is_float()) {
        value = builder->CreateFCmpOGE(a, b);
    } else if (t.is_int()) {
        value = builder->CreateICmpSGE(a, b);
    } else {
        value = builder->CreateICmpUGE(a, b);
    }
}

void CodeGen_LLVM::visit(const And *op) {
    value = builder->CreateAnd(codegen(op->a), codegen(op->b));
}

void CodeGen_LLVM::visit(const Or *op) {
    value = builder->CreateOr(codegen(op->a), codegen(op->b));
}

void CodeGen_LLVM::visit(const Not *op) {
    value = builder->CreateNot(codegen(op->a));
}


void CodeGen_LLVM::visit(const Select *op) {
    // For now we always generate select nodes, but the code is here
    // for if then elses if we need it
    if (false && op->condition.type().is_scalar()) {
        // Codegen an if-then-else so we don't go to the expense of
        // generating both vectors

        BasicBlock *true_bb = BasicBlock::Create(*context, "true_bb", function);
        BasicBlock *false_bb = BasicBlock::Create(*context, "false_bb", function);
        BasicBlock *after_bb = BasicBlock::Create(*context, "after_bb", function);
        builder->CreateCondBr(codegen(op->condition), true_bb, false_bb);

        builder->SetInsertPoint(true_bb);
        Value *true_value = codegen(op->true_value);
        builder->CreateBr(after_bb);

        builder->SetInsertPoint(false_bb);
        Value *false_value = codegen(op->false_value);
        builder->CreateBr(after_bb);

        builder->SetInsertPoint(after_bb);
        PHINode *phi = builder->CreatePHI(true_value->getType(), 2);
        phi->addIncoming(true_value, true_bb);
        phi->addIncoming(false_value, false_bb);

        value = phi;
    } else if (op->type == Int(32)) {
        // llvm has a performance bug inside of loop strength
        // reduction that barfs on long chains of selects. To avoid
        // it, we use bit-masking instead.
        Value *cmp = codegen(op->condition);
        Value *a = codegen(op->true_value);
        Value *b = codegen(op->false_value);
        cmp = builder->CreateIntCast(cmp, i32, true);
        a = builder->CreateAnd(a, cmp);
        cmp = builder->CreateNot(cmp);
        b = builder->CreateAnd(b, cmp);
        value = builder->CreateOr(a, b);
    } else {
        value = builder->CreateSelect(codegen(op->condition),
                                      codegen(op->true_value),
                                      codegen(op->false_value));
    }
}

namespace {
Expr promote_64(Expr e) {
    if (const Add *a = e.as<Add>()) {
        return Add::make(promote_64(a->a), promote_64(a->b));
    } else if (const Sub *s = e.as<Sub>()) {
        return Sub::make(promote_64(s->a), promote_64(s->b));
    } else if (const Mul *m = e.as<Mul>()) {
        return Mul::make(promote_64(m->a), promote_64(m->b));
    } else if (const Min *m = e.as<Min>()) {
        return Min::make(promote_64(m->a), promote_64(m->b));
    } else if (const Max *m = e.as<Max>()) {
        return Max::make(promote_64(m->a), promote_64(m->b));
    } else {
        return Cast::make(Int(64), e);
    }
}
}

Value *CodeGen_LLVM::codegen_buffer_pointer(string buffer, Halide::Type type, Expr index) {
    // Promote index to 64-bit on targets that use 64-bit pointers.
    llvm::DataLayout d(module);
    if (d.getPointerSize() == 8) {
        index = promote_64(index);
    }

    return codegen_buffer_pointer(buffer, type, codegen(index));
}


Value *CodeGen_LLVM::codegen_buffer_pointer(string buffer, Halide::Type type, Value *index) {
    // Find the base address from the symbol table
    Value *base_address = symbol_table.get(buffer + ".host");
    llvm::Type *base_address_type = base_address->getType();
    unsigned address_space = base_address_type->getPointerAddressSpace();

    llvm::Type *load_type = llvm_type_of(type)->getPointerTo(address_space);

    // If the type doesn't match the expected type, we need to pointer cast
    if (load_type != base_address_type) {
        base_address = builder->CreatePointerCast(base_address, load_type);
    }

    // Promote index to 64-bit on targets that use 64-bit pointers.
    llvm::DataLayout d(module);
    if (d.getPointerSize() == 8) {
        index = builder->CreateIntCast(index, i64, true);
    }

    return builder->CreateInBoundsGEP(base_address, index);
}

namespace {
int next_power_of_two(int x) {
    for (int p2 = 1; ; p2 *= 2) {
        if (p2 >= x) {
            return p2;
        }
    }
    // unreachable.
}
}

void CodeGen_LLVM::add_tbaa_metadata(llvm::Instruction *inst, string buffer, Expr index) {

    // If the index is constant, we generate some TBAA info that helps
    // LLVM understand our loads/stores aren't aliased.
    bool constant_index = false;
    int base = 0;
    int width = 1;

    if (index.defined()) {
        if (const Ramp *ramp = index.as<Ramp>()) {
            const int *pstride = as_const_int(ramp->stride);
            const int *pbase = as_const_int(ramp->base);
            if (pstride && pbase) {
                // We want to find the smallest aligned width and offset
                // that contains this ramp.
                int stride = *pstride;
                base = *pbase;
                assert(base >= 0);
                width = next_power_of_two(ramp->width * stride);

                while (base % width) {
                    base -= base % width;
                    width *= 2;
                }
                constant_index = true;
            }
        } else {
            const int *pbase = as_const_int(index);
            if (pbase) {
                base = *pbase;
                constant_index = true;
            }
        }
    }

    // Add type-based-alias-analysis metadata to the pointer, so that
    // loads and stores to different buffers can get reordered.
    MDNode *tbaa = MDNode::get(*context, vec<LLVMMDNodeArgumentType>(MDString::get(*context, "Halide buffer")));
    tbaa = MDNode::get(*context, vec<LLVMMDNodeArgumentType>(MDString::get(*context, buffer), tbaa));

    // We also add metadata for constant indices to allow loads and
    // stores to the same buffer to get reordered.
    if (constant_index) {
        for (int w = 1024; w >= width; w /= 2) {
            int b = (base / w) * w;

            std::stringstream level;
            level << buffer << ".width" << w << ".base" << b;
            tbaa = MDNode::get(*context, vec<LLVMMDNodeArgumentType>(MDString::get(*context, level.str()), tbaa));
        }
    }

    inst->setMetadata("tbaa", tbaa);
}

void CodeGen_LLVM::visit(const Load *op) {

    bool possibly_misaligned = (might_be_misaligned.find(op->name) != might_be_misaligned.end());

    // There are several cases. Different architectures may wish to override some.
    if (op->type.is_scalar()) {
        // Scalar loads
        Value *ptr = codegen_buffer_pointer(op->name, op->type, op->index);
        LoadInst *load = builder->CreateAlignedLoad(ptr, op->type.bytes());
        add_tbaa_metadata(load, op->name, op->index);
        value = load;
    } else {
        const Ramp *ramp = op->index.as<Ramp>();
        const IntImm *stride = ramp ? ramp->stride.as<IntImm>() : NULL;

        if (ramp && stride && stride->value == 1) {
            int alignment = op->type.bytes(); // The size of a single element

            int native_bits = native_vector_bits();

            // Boost the alignment if possible, up to the native vector width.
            ModulusRemainder mod_rem = modulus_remainder(ramp->base, alignment_info);
            if (!possibly_misaligned) {
                while ((mod_rem.remainder & 1) == 0 &&
                       (mod_rem.modulus & 1) == 0 &&
                       alignment < native_bits) {
                    mod_rem.modulus /= 2;
                    mod_rem.remainder /= 2;
                    alignment *= 2;
                }
            }

            // For dense vector loads wider than the native vector
            // width, bust them up into native vectors
            int load_lanes = op->type.width;
            int native_lanes = native_bits / op->type.bits;
            vector<Value *> slices;
            for (int i = 0; i < load_lanes; i += native_lanes) {
                int slice_lanes = std::min(native_lanes, load_lanes - i);
                Expr slice_base = simplify(ramp->base + i);
                Expr slice_index = slice_lanes == 1 ? slice_base : Ramp::make(slice_base, 1, slice_lanes);
                llvm::Type *slice_type = VectorType::get(llvm_type_of(op->type.element_of()), slice_lanes);
                Value *elt_ptr = codegen_buffer_pointer(op->name, op->type.element_of(), slice_base);
                Value *vec_ptr = builder->CreatePointerCast(elt_ptr, slice_type->getPointerTo());
                LoadInst *load = builder->CreateAlignedLoad(vec_ptr, alignment);
                add_tbaa_metadata(load, op->name, slice_index);
                slices.push_back(load);
            }
            value = concat_vectors(slices);

        } else if (ramp && stride && stride->value == 2) {
            // Load two vectors worth and then shuffle
            Expr base_a = ramp->base, base_b = ramp->base + ramp->width;

            // False indicates we should take the even-numbered lanes
            // from the load, true indicates we should take the
            // odd-numbered-lanes.
            bool shifted_a = false, shifted_b = false;

            bool internal = op->param.defined() || op->image.defined();

            // Don't read beyond the end of an external buffer.
            if (!internal) {
                base_b -= 1;
                shifted_b = true;
            } else {
                // If the base ends in an odd constant, then subtract one
                // and do a different shuffle. This helps expressions like
                // (f(2*x) + f(2*x+1) share loads
                const Add *add = ramp->base.as<Add>();
                const IntImm *offset = add ? add->b.as<IntImm>() : NULL;
                if (offset && offset->value & 1) {
                    base_a -= 1;
                    shifted_a = true;
                    base_b -= 1;
                    shifted_b = true;
                }
            }

            // Do each load.
            Expr ramp_a = Ramp::make(base_a, 1, ramp->width);
            Expr ramp_b = Ramp::make(base_b, 1, ramp->width);
            Expr load_a = Load::make(op->type, op->name, ramp_a, op->image, op->param);
            Expr load_b = Load::make(op->type, op->name, ramp_b, op->image, op->param);
            Value *vec_a = codegen(load_a);
            Value *vec_b = codegen(load_b);

            // Shuffle together the results.
            vector<Constant *> indices(ramp->width);
            for (int i = 0; i < (ramp->width + 1)/2; i++) {
                indices[i] = ConstantInt::get(i32, i*2 + (shifted_a ? 1 : 0));
            }
            for (int i = (ramp->width + 1)/2; i < ramp->width; i++) {
                indices[i] = ConstantInt::get(i32, i*2 + (shifted_b ? 1 : 0));
            }

            value = builder->CreateShuffleVector(vec_a, vec_b, ConstantVector::get(indices));
        } else if (ramp && stride && stride->value == -1) {
            // Load the vector and then flip it in-place
            Expr flipped_base = ramp->base - ramp->width + 1;
            Expr flipped_index = Ramp::make(flipped_base, 1, ramp->width);
            Expr flipped_load = Load::make(op->type, op->name, flipped_index, op->image, op->param);

            Value *flipped = codegen(flipped_load);

            vector<Constant *> indices(ramp->width);
            for (int i = 0; i < ramp->width; i++) {
                indices[i] = ConstantInt::get(i32, ramp->width-1-i);
            }

            Constant *undef = UndefValue::get(flipped->getType());
            value = builder->CreateShuffleVector(flipped, undef, ConstantVector::get(indices));
        } else if (ramp) {
            // Gather without generating the indices as a vector
            Value *ptr = codegen_buffer_pointer(op->name, op->type.element_of(), ramp->base);
            Value *stride = codegen(ramp->stride);
            value = UndefValue::get(llvm_type_of(op->type));
            for (int i = 0; i < ramp->width; i++) {
                Value *lane = ConstantInt::get(i32, i);
                LoadInst *val = builder->CreateLoad(ptr);
                add_tbaa_metadata(val, op->name, op->index);
                value = builder->CreateInsertElement(value, val, lane);
                ptr = builder->CreateInBoundsGEP(ptr, stride);
            }
        } else if (false /* should_scalarize(op->index) */) {
            // TODO: put something sensible in for
            // should_scalarize. Probably a good idea if there are no
            // loads in it, and it's all int32.

            // Compute the index as scalars, and then do a gather
            Value *vec = UndefValue::get(llvm_type_of(op->type));
            for (int i = 0; i < op->type.width; i++) {
                Expr idx = extract_lane(op->index, i);
                Value *ptr = codegen_buffer_pointer(op->name, op->type.element_of(), idx);
                LoadInst *val = builder->CreateLoad(ptr);
                add_tbaa_metadata(val, op->name, op->index);
                vec = builder->CreateInsertElement(vec, val, ConstantInt::get(i32, i));
            }
            value = vec;
        } else {
            // General gathers
            Value *index = codegen(op->index);
            Value *vec = UndefValue::get(llvm_type_of(op->type));
            for (int i = 0; i < op->type.width; i++) {
                Value *idx = builder->CreateExtractElement(index, ConstantInt::get(i32, i));
                Value *ptr = codegen_buffer_pointer(op->name, op->type.element_of(), idx);
                LoadInst *val = builder->CreateLoad(ptr);
                add_tbaa_metadata(val, op->name, op->index);
                vec = builder->CreateInsertElement(vec, val, ConstantInt::get(i32, i));
            }
            value = vec;
        }
    }

}

void CodeGen_LLVM::visit(const Ramp *op) {
    if (is_const(op->stride) && !is_const(op->base)) {
        // If the stride is const and the base is not (e.g. ramp(x, 1,
        // 4)), we can lift out the stride and broadcast the base so
        // we can do a single vector broadcast and add instead of
        // repeated insertion
        Expr broadcast = Broadcast::make(op->base, op->width);
        Expr ramp = Ramp::make(make_zero(op->base.type()), op->stride, op->width);
        value = codegen(broadcast + ramp);
    } else {
        // Otherwise we generate element by element by adding the stride to the base repeatedly

        Value *base = codegen(op->base);
        Value *stride = codegen(op->stride);

        value = UndefValue::get(llvm_type_of(op->type));
        for (int i = 0; i < op->type.width; i++) {
            if (i > 0) {
                if (op->type.is_float()) {
                    base = builder->CreateFAdd(base, stride);
                } else {
                    base = builder->CreateNSWAdd(base, stride);
                }
            }
            value = builder->CreateInsertElement(value, base, ConstantInt::get(i32, i));
        }
    }
}

llvm::Value *CodeGen_LLVM::create_broadcast(llvm::Value *v, int width) {
    Constant *undef = UndefValue::get(VectorType::get(v->getType(), width));
    Constant *zero = ConstantInt::get(i32, 0);
    v = builder->CreateInsertElement(undef, v, zero);
    Constant *zeros = ConstantVector::getSplat(width, zero);
    return builder->CreateShuffleVector(v, undef, zeros);
}

void CodeGen_LLVM::visit(const Broadcast *op) {
    value = create_broadcast(codegen(op->value), op->width);
}

// Pass through scalars, and unpack broadcasts. Assert if it's a non-vector broadcast.
Expr unbroadcast(Expr e) {
    if (e.type().is_vector()) {
        const Broadcast *broadcast = e.as<Broadcast>();
        internal_assert(broadcast);
        return broadcast->value;
    } else {
        return e;
    }
}

Value *CodeGen_LLVM::interleave_vectors(Type type, const std::vector<Expr>& vecs) {
    if(vecs.size() == 1) {
        return codegen(vecs[0]);
    } else if(vecs.size() == 2) {
        Expr a = vecs[0], b = vecs[1];
        debug(3) << "Vectors to interleave: " << a << ", " << b << "\n";

        vector<Constant *> indices(type.width);
        for (int i = 0; i < type.width; i++) {
            int idx = i/2;
            if (i % 2 == 1) idx += a.type().width;
            indices[i] = ConstantInt::get(i32, idx);
        }

        return builder->CreateShuffleVector(codegen(a), codegen(b), ConstantVector::get(indices));
    } else if(vecs.size() == 3) {
        Expr a = vecs[0], b = vecs[1], c = vecs[2];
        debug(3) << "Vectors to interleave: " << a << ", " << b << ", " << c << "\n";

        // First we shuffle a & b together...
        vector<Constant *> indices(type.width);
        for (int i = 0; i < type.width; i++) {
            if (i % 3 == 0) {
                indices[i] = ConstantInt::get(i32, i/3);
            } else if (i % 3 == 1) {
                indices[i] = ConstantInt::get(i32, i/3 + a.type().width);
            } else {
                indices[i] = UndefValue::get(i32);
            }
        }

        Value *value_ab = builder->CreateShuffleVector(codegen(a), codegen(b), ConstantVector::get(indices));

        // Then we create a vector of the output size that contains c...
        for (int i = 0; i < type.width; i++) {
            if (i < c.type().width) {
                indices[i] = ConstantInt::get(i32, i);
            } else {
                indices[i] = UndefValue::get(i32);
            }
        }

        Value *none = UndefValue::get(llvm_type_of(c.type()));
        Value *value_c = builder->CreateShuffleVector(codegen(c), none, ConstantVector::get(indices));

        // Finally, we shuffle the above 2 vectors together into the result.
        for (int i = 0; i < type.width; i++) {
            if (i % 3 < 2) {
                indices[i] = ConstantInt::get(i32, i);
            } else {
                indices[i] = ConstantInt::get(i32, i/3 + type.width);
            }
        }

        return builder->CreateShuffleVector(value_ab, value_c, ConstantVector::get(indices));
    } else if (vecs.size() == 4 && vecs[0].type().bits <= 32) {
        Expr a = vecs[0], b = vecs[1], c = vecs[2], d = vecs[3];
        debug(3) << "Vectors to interleave: " << a << ", " << b << ", " << c << ", " << d << "\n";

        int half_width = type.width / 2;
        vector<Constant *> indices(half_width);
        for (int i = 0; i < half_width; i++) {
            int idx = i/2;
            if (i % 2 == 1) idx += a.type().width;
            indices[i] = ConstantInt::get(i32, idx);
        }

        // First we shuffle a & b together...
        Value *value_ab = builder->CreateShuffleVector(codegen(a), codegen(b), ConstantVector::get(indices));

        // Next we shuffle c & d together...
        Value *value_cd = builder->CreateShuffleVector(codegen(c), codegen(d), ConstantVector::get(indices));

        // Now we reinterpret the shuffled vectors as vectors of pairs...
        Type t = a.type();
        t.bits *= 2;
        Value *vec_ab = builder->CreateBitCast(value_ab, llvm_type_of(t));
        Value *vec_cd = builder->CreateBitCast(value_cd, llvm_type_of(t));

        // Finally, we shuffle the above 2 vectors together into the result.
        Value *vec = builder->CreateShuffleVector(vec_ab, vec_cd, ConstantVector::get(indices));
        return builder->CreateBitCast(vec, llvm_type_of(type));
    } else {
        Type even_t = type;
        Type odd_t  = type;
        even_t.width = odd_t.width = 0;
        std::vector<Expr> even_vecs, odd_vecs;
        int odd_num_vecs = vecs.size() % 2;
        for (size_t i = 0; i < vecs.size() - odd_num_vecs; ++i) {
            if (i % 2 == 0) {
                even_t.width += vecs[i].type().width;
                even_vecs.push_back(vecs[i]);
            } else {
                odd_t.width += vecs[i].type().width;
                odd_vecs.push_back(vecs[i]);
            }
        }

        Expr last;
        if (odd_num_vecs) {
            last = vecs.back();
        }

        Value* a = interleave_vectors(even_t, even_vecs);
        Value* b = interleave_vectors(odd_t, odd_vecs);

        if (odd_num_vecs == 0 ) {
            vector<Constant *> indices(type.width);
            for (int i = 0; i < type.width; i++) {
                int idx = i/2;
                if (i % 2 == 1) idx += even_t.width;
                indices[i] = ConstantInt::get(i32, idx);
            }

            return builder->CreateShuffleVector(a, b, ConstantVector::get(indices));
        } else {
            vector<Constant *> indices(type.width);
            for (int i = 0, idx = 0; i < type.width; i++) {
                if (i % vecs.size() < vecs.size()-1) {
                    if (idx % 2 == 0) {
                        indices[i] = ConstantInt::get(i32, idx / 2);
                    } else {
                        indices[i] = ConstantInt::get(i32, idx / 2 + even_t.width);
                    }

                    ++idx;
                } else {
                    indices[i] = UndefValue::get(i32);
                }
            }

            Value *ab = builder->CreateShuffleVector(a, b, ConstantVector::get(indices));

            for (int i = 0; i < type.width; i++) {
                if (i < last.type().width) {
                    indices[i] = ConstantInt::get(i32, i);
                } else {
                    indices[i] = UndefValue::get(i32);
                }
            }

            Value *none = UndefValue::get(llvm_type_of(last.type()));
            Value *c = builder->CreateShuffleVector(codegen(last), none, ConstantVector::get(indices));

            for (int i = 0; i < type.width; i++) {
                if (i % vecs.size() < vecs.size()-1) {
                    indices[i] = ConstantInt::get(i32, i);
                } else {
                    indices[i] = ConstantInt::get(i32, i/vecs.size() + type.width);
                }
            }

            return builder->CreateShuffleVector(ab, c, ConstantVector::get(indices));
        }
    }
}

void CodeGen_LLVM::scalarize(Expr e) {
    llvm::Type *result_type = llvm_type_of(e.type());

    Value *result = UndefValue::get(result_type);

    for (int i = 0; i < e.type().width; i++) {
        Value *v = codegen(extract_lane(e, i));
        result = builder->CreateInsertElement(result, v, ConstantInt::get(i32, i));
    }
    value = result;
}

void CodeGen_LLVM::visit(const Call *op) {
    internal_assert((op->call_type == Call::Extern || op->call_type == Call::Intrinsic))
        << "Can only codegen extern calls and intrinsics\n";

    if (op->call_type == Call::Intrinsic) {
        // Some call nodes are actually injected at various stages as a
        // cue for llvm to generate particular ops. In general these are
        // handled in the standard library, but ones with e.g. varying
        // types are handled here.
        if (op->name == Call::shuffle_vector) {
            internal_assert((int) op->args.size() == 1 + op->type.width);
            vector<Constant *> indices(op->type.width);
            for (size_t i = 0; i < indices.size(); i++) {
                const IntImm *idx = op->args[i+1].as<IntImm>();
                internal_assert(idx);
                internal_assert(idx->value >= 0 && idx->value <= op->args[0].type().width);
                indices[i] = ConstantInt::get(i32, idx->value);
            }
            Value *arg = codegen(op->args[0]);

            // Make a size 1 vector of undef at the end to mix in undef values.
            //llvm::VectorType *undef_end_type = arg->getType();
            Value *undefs = UndefValue::get(arg->getType());

            value = builder->CreateShuffleVector(arg, undefs, ConstantVector::get(indices));

            if (op->type.is_scalar()) {
                value = builder->CreateExtractElement(value, ConstantInt::get(i32, 0));
            }

        } else if (op->name == Call::interleave_vectors) {
            internal_assert(0 < op->args.size());
            value = interleave_vectors(op->type, op->args);
        } else if (op->name == Call::debug_to_file) {
            internal_assert(op->args.size() == 9);
            const StringImm *filename = op->args[0].as<StringImm>();
            const Load *func = op->args[1].as<Load>();
            internal_assert(func && filename) << "Malformed debug_to_file node\n";
            // Grab the function from the initial module
            llvm::Function *debug_to_file = module->getFunction("halide_debug_to_file");
            internal_assert(debug_to_file) << "Could not find halide_debug_to_file function in initial module\n";

            // Make the filename a global string constant
            Value *user_context = get_user_context();
            Value *char_ptr = codegen(Expr(filename));
            Value *data_ptr = symbol_table.get(func->name + ".host");
            data_ptr = builder->CreatePointerCast(data_ptr, i8->getPointerTo());
            vector<Value *> args = vec(user_context, char_ptr, data_ptr);
            for (size_t i = 3; i < 9; i++) {
                debug(4) << op->args[i];
                args.push_back(codegen(op->args[i]));
            }

            debug(4) << "Creating call to debug_to_file\n";

            value = builder->CreateCall(debug_to_file, args);
        } else if (op->name == Call::bitwise_and) {
            internal_assert(op->args.size() == 2);
            value = builder->CreateAnd(codegen(op->args[0]), codegen(op->args[1]));
        } else if (op->name == Call::bitwise_xor) {
            internal_assert(op->args.size() == 2);
            value = builder->CreateXor(codegen(op->args[0]), codegen(op->args[1]));
        } else if (op->name == Call::bitwise_or) {
            internal_assert(op->args.size() == 2);
            value = builder->CreateOr(codegen(op->args[0]), codegen(op->args[1]));
        } else if (op->name == Call::bitwise_not) {
            internal_assert(op->args.size() == 1);
            value = builder->CreateNot(codegen(op->args[0]));
        } else if (op->name == Call::reinterpret) {
            internal_assert(op->args.size() == 1);
            Type dst = op->type;
            Type src = op->args[0].type();
            llvm::Type *llvm_dst = llvm_type_of(dst);
            value = codegen(op->args[0]);
            if (src.is_handle() && !dst.is_handle()) {
                internal_assert(dst.is_uint() && dst.bits == 64);

                // Handle -> UInt64
                llvm::DataLayout d(module);
                if (d.getPointerSize() == 4) {
                    llvm::Type *intermediate = llvm_type_of(UInt(32, dst.width));
                    value = builder->CreatePtrToInt(value, intermediate);
                    value = builder->CreateZExt(value, llvm_dst);
                } else if (d.getPointerSize() == 8) {
                    value = builder->CreatePtrToInt(value, llvm_dst);
                } else {
                    internal_error << "Pointer size is neither 4 nor 8 bytes\n";
                }

            } else if (dst.is_handle() && !src.is_handle()) {
                internal_assert(dst.is_uint() && dst.bits == 64);

                // UInt64 -> Handle
                llvm::DataLayout d(module);
                if (d.getPointerSize() == 4) {
                    llvm::Type *intermediate = llvm_type_of(UInt(32, src.width));
                    value = builder->CreateTrunc(value, intermediate);
                    value = builder->CreateIntToPtr(value, llvm_dst);
                } else if (d.getPointerSize() == 8) {
                    value = builder->CreateIntToPtr(value, llvm_dst);
                } else {
                    internal_error << "Pointer size is neither 4 nor 8 bytes\n";
                }

            } else {
                value = builder->CreateBitCast(codegen(op->args[0]), llvm_dst);
            }
        } else if (op->name == Call::shift_left) {
            internal_assert(op->args.size() == 2);
            value = builder->CreateShl(codegen(op->args[0]), codegen(op->args[1]));
        } else if (op->name == Call::shift_right) {
            internal_assert(op->args.size() == 2);
            if (op->type.is_int()) {
                value = builder->CreateAShr(codegen(op->args[0]), codegen(op->args[1]));
            } else {
                value = builder->CreateLShr(codegen(op->args[0]), codegen(op->args[1]));
            }
        } else if (op->name == Call::abs) {

            internal_assert(op->args.size() == 1);

            // Check if an appropriate vector abs for this type exists in the initial module
            Type t = op->args[0].type();
            string name = (t.is_float() ? "abs_f" : "abs_i") + int_to_string(t.bits);
            llvm::Function * builtin_abs =
                find_vector_runtime_function(name, op->type.width).first;

            if (t.is_vector() && builtin_abs) {
                codegen(Call::make(op->type, name, op->args, Call::Extern));
            } else {
                // Generate select(x >= 0, x, -x) instead
                Value *arg = codegen(op->args[0]);
                Value *zero = Constant::getNullValue(arg->getType());
                Value *cmp, *neg;
                if (t.is_float()) {
                    cmp = builder->CreateFCmpOGE(arg, zero);
                    neg = builder->CreateFSub(zero, arg);
                } else {
                    internal_assert(t.is_int());
                    cmp = builder->CreateICmpSGE(arg, zero);
                    neg = builder->CreateSub(zero, arg);
                }
                value = builder->CreateSelect(cmp, arg, neg);
            }
        } else if (op->name == Call::absd) {

            internal_assert(op->args.size() == 2);

            Expr a = op->args[0];
            Expr b = op->args[1];

            // Check if an appropriate vector abs for this type exists in the initial module
            Type t = a.type();
            string name;
            if (t.is_float()) {
                codegen(abs(a - b));
                return;
            } else if (t.is_int()) {
                name = "absd_i" + int_to_string(t.bits);
            } else {
                name = "absd_u" + int_to_string(t.bits);
            }

            llvm::Function *builtin_absd =
                find_vector_runtime_function(name, op->type.width).first;

            if (t.is_vector() && builtin_absd) {
                codegen(Call::make(op->type, name, op->args, Call::Extern));
            } else {
                // Use a select instead
                codegen(Select::make(a < b, b - a, a - b));
            }
        } else if (op->name == Call::copy_buffer_t) {
            // Make some memory for this buffer_t
            Value *dst = create_alloca_at_entry(buffer_t_type, 1);
            Value *src = codegen(op->args[0]);
            src = builder->CreatePointerCast(src, buffer_t_type->getPointerTo());
            src = builder->CreateLoad(src);
            builder->CreateStore(src, dst);
            value = dst;
        } else if (op->name == Call::create_buffer_t) {
            // Make some memory for this buffer_t
            Value *buffer = create_alloca_at_entry(buffer_t_type, 1);

            // Populate the fields
            internal_assert(op->args[0].type().is_handle())
                << "The first argument to create_buffer_t must be a Handle\n";
            Value *host_ptr = codegen(op->args[0]);
            host_ptr = builder->CreatePointerCast(host_ptr, i8->getPointerTo());
            builder->CreateStore(host_ptr, buffer_host_ptr(buffer));

            // Type check integer arguments
            for (size_t i = 1; i < op->args.size(); i++) {
                internal_assert(op->args[i].type() == Int(32))
                    << "All arguments to create_buffer_t beyond the first must have type Int(32)\n";
            }

            Value *elem_size = codegen(op->args[1]);
            builder->CreateStore(elem_size, buffer_elem_size_ptr(buffer));

            int dims = op->args.size()/3;
            for (int i = 0; i < 4; i++) {
                Value *min, *extent, *stride;
                if (i < dims) {
                    min    = codegen(op->args[i*3+2]);
                    extent = codegen(op->args[i*3+3]);
                    stride = codegen(op->args[i*3+4]);
                } else {
                    min = extent = stride = ConstantInt::get(i32, 0);
                }
                builder->CreateStore(min, buffer_min_ptr(buffer, i));
                builder->CreateStore(extent, buffer_extent_ptr(buffer, i));
                builder->CreateStore(stride, buffer_stride_ptr(buffer, i));
            }

            // This implement sets device pointer and dirty bits to
            // zero. GPU codegen should also catch this and do
            // something smarter.
            builder->CreateStore(ConstantInt::get(i8, 0), buffer_host_dirty_ptr(buffer));
            builder->CreateStore(ConstantInt::get(i8, 0), buffer_dev_dirty_ptr(buffer));
            builder->CreateStore(ConstantInt::get(i64, 0), buffer_dev_ptr(buffer));

            value = buffer;
        } else if (op->name == Call::extract_buffer_min) {
            internal_assert(op->args.size() == 2);
            const IntImm *idx = op->args[1].as<IntImm>();
            internal_assert(idx);
            Value *buffer = codegen(op->args[0]);
            buffer = builder->CreatePointerCast(buffer, buffer_t_type->getPointerTo());
            value = buffer_min(buffer, idx->value);
        } else if (op->name == Call::extract_buffer_max) {
            internal_assert(op->args.size() == 2);
            const IntImm *idx = op->args[1].as<IntImm>();
            internal_assert(idx);
            Value *buffer = codegen(op->args[0]);
            buffer = builder->CreatePointerCast(buffer, buffer_t_type->getPointerTo());
            Value *extent = buffer_extent(buffer, idx->value);
            Value *min = buffer_min(buffer, idx->value);
            Value *max_plus_one = builder->CreateNSWAdd(min, extent);
            value = builder->CreateNSWSub(max_plus_one, ConstantInt::get(i32, 1));
        } else if (op->name == Call::rewrite_buffer) {
            int dims = ((int)(op->args.size())-2)/3;
            internal_assert((int)(op->args.size()) == dims*3 + 2);
            internal_assert(dims <= 4);

            Value *buffer = codegen(op->args[0]);

            // Rewrite the buffer_t using the args
            builder->CreateStore(codegen(op->args[1]), buffer_elem_size_ptr(buffer));
            for (int i = 0; i < dims; i++) {
                builder->CreateStore(codegen(op->args[i*3+2]), buffer_min_ptr(buffer, i));
                builder->CreateStore(codegen(op->args[i*3+3]), buffer_extent_ptr(buffer, i));
                builder->CreateStore(codegen(op->args[i*3+4]), buffer_stride_ptr(buffer, i));
            }
            for (int i = dims; i < 4; i++) {
                builder->CreateStore(ConstantInt::get(i32, 0), buffer_min_ptr(buffer, i));
                builder->CreateStore(ConstantInt::get(i32, 0), buffer_extent_ptr(buffer, i));
                builder->CreateStore(ConstantInt::get(i32, 0), buffer_stride_ptr(buffer, i));
            }

            // From the point of view of the continued code (a containing assert stmt), this returns true.
            value = codegen(const_true());
        } else if (op->name == Call::set_host_dirty) {
            internal_assert(op->args.size() == 2);
            Value *buffer = codegen(op->args[0]);
            Value *arg = codegen(op->args[1]);
            builder->CreateStore(arg, buffer_host_dirty_ptr(buffer));
            value = ConstantInt::get(i32, 0);
        } else if (op->name == Call::set_dev_dirty) {
            internal_assert(op->args.size() == 2);
            Value *buffer = codegen(op->args[0]);
            Value *arg = codegen(op->args[1]);
            builder->CreateStore(arg, buffer_dev_dirty_ptr(buffer));
            value = ConstantInt::get(i32, 0);
        } else if (op->name == Call::null_handle) {
            internal_assert(op->args.size() == 0) << "null_handle takes no arguments\n";
            internal_assert(op->type == Handle()) << "null_handle must return a Handle type\n";
            value = ConstantPointerNull::get(i8->getPointerTo());
        } else if (op->name == Call::address_of) {
            internal_assert(op->args.size() == 1) << "address_of takes one argument\n";
            internal_assert(op->type == Handle()) << "address_of must return a Handle type\n";
            const Load *load = op->args[0].as<Load>();
            internal_assert(load) << "The sole argument to address_of must be a Load node\n";
            internal_assert(load->index.type().is_scalar()) << "Can't take the address of a vector load\n";

            value = codegen_buffer_pointer(load->name, load->type, load->index);

        } else if (op->name == Call::trace || op->name == Call::trace_expr) {

            int int_args = (int)(op->args.size()) - 5;
            internal_assert(int_args >= 0);

            // Make a global string for the func name. Should be the same for all lanes.
            Value *name = codegen(unbroadcast(op->args[0]));

            // Codegen the event type. Should be the same for all lanes.
            Value *event_type = codegen(unbroadcast(op->args[1]));

            // Codegen the buffer id
            Expr id = op->args[2];
            Value *realization_id;
            if (id.as<Broadcast>()) {
                realization_id = codegen(unbroadcast(id));
            } else {
                realization_id = codegen(id);
            }

            // Codegen the value index. Should be the same for all lanes.
            Value *value_index = codegen(unbroadcast(op->args[3]));

            // Allocate and populate a stack entry for the value arg
            Type type = op->args[4].type();
            Value *value_stored_array = create_alloca_at_entry(llvm_type_of(type), 1);
            Value *value_stored = codegen(op->args[4]);
            builder->CreateStore(value_stored, value_stored_array);
            value_stored_array = builder->CreatePointerCast(value_stored_array, i8->getPointerTo());

            // Allocate and populate a stack array for the integer args
            Value *coords;
            if (int_args > 0) {
                coords = create_alloca_at_entry(llvm_type_of(op->args[5].type()), int_args);
                for (int i = 0; i < int_args; i++) {
                    Value *coord_ptr = builder->CreateConstInBoundsGEP1_32(coords, i);
                    builder->CreateStore(codegen(op->args[5+i]), coord_ptr);
                }
                coords = builder->CreatePointerCast(coords, i32->getPointerTo());
            } else {
                coords = Constant::getNullValue(i32->getPointerTo());
            }

            StructType *trace_event_type = module->getTypeByName("struct.halide_trace_event");
            user_assert(trace_event_type) << "The module being generated does not support tracing.\n";
            Value *trace_event = create_alloca_at_entry(trace_event_type, 1);

            Value *members[10] = {
                name,
                event_type,
                realization_id,
                ConstantInt::get(i32, type.code),
                ConstantInt::get(i32, type.bits),
                ConstantInt::get(i32, type.width),
                value_index,
                value_stored_array,
                ConstantInt::get(i32, int_args * type.width),
                coords};

            for (size_t i = 0; i < sizeof(members)/sizeof(members[0]); i++) {
                Value *field_ptr = builder->CreateConstInBoundsGEP2_32(trace_event, 0, i);
                builder->CreateStore(members[i], field_ptr);
            }

            // Call the runtime function
            vector<Value *> args(2);
            args[0] = get_user_context();
            args[1] = trace_event;

            llvm::Function *trace_fn = module->getFunction("halide_trace");
            internal_assert(trace_fn);

            value = builder->CreateCall(trace_fn, args);

            if (op->name == Call::trace_expr) {
                value = value_stored;
            }

        } else if (op->name == Call::profiling_timer) {
            internal_assert(op->args.size() == 0);
            llvm::Function *fn = Intrinsic::getDeclaration(module,
                Intrinsic::readcyclecounter, std::vector<llvm::Type*>());
            CallInst *call = builder->CreateCall(fn);
            value = call;
        } else if (op->name == Call::lerp) {
            internal_assert(op->args.size() == 3);
            value = codegen(lower_lerp(op->args[0], op->args[1], op->args[2]));
        } else if (op->name == Call::popcount) {
            internal_assert(op->args.size() == 1);
            std::vector<llvm::Type*> arg_type(1);
            arg_type[0] = llvm_type_of(op->args[0].type());
            llvm::Function *fn = Intrinsic::getDeclaration(module, Intrinsic::ctpop, arg_type);
            CallInst *call = builder->CreateCall(fn, codegen(op->args[0]));
            value = call;
        } else if (op->name == Call::count_leading_zeros ||
                   op->name == Call::count_trailing_zeros) {
            internal_assert(op->args.size() == 1);
            std::vector<llvm::Type*> arg_type(1);
            arg_type[0] = llvm_type_of(op->args[0].type());
            llvm::Function *fn = Intrinsic::getDeclaration(module,
                (op->name == Call::count_leading_zeros) ? Intrinsic::ctlz :
                                                          Intrinsic::cttz,
                arg_type);
            llvm::Value *zero_is_not_undef = llvm::ConstantInt::getFalse(*context);
            llvm::Value *args[2] = { codegen(op->args[0]), zero_is_not_undef };
            CallInst *call = builder->CreateCall(fn, args);
            value = call;
        } else if (op->name == Call::return_second) {
            internal_assert(op->args.size() == 2);
            codegen(op->args[0]);
            value = codegen(op->args[1]);
        } else if (op->name == Call::if_then_else) {
            if (op->type.is_vector()) {
                scalarize(op);

            } else {

                internal_assert(op->args.size() == 3);

                BasicBlock *true_bb = BasicBlock::Create(*context, "true_bb", function);
                BasicBlock *false_bb = BasicBlock::Create(*context, "false_bb", function);
                BasicBlock *after_bb = BasicBlock::Create(*context, "after_bb", function);
                builder->CreateCondBr(codegen(op->args[0]), true_bb, false_bb);
                builder->SetInsertPoint(true_bb);
                Value *true_value = codegen(op->args[1]);
                builder->CreateBr(after_bb);

                builder->SetInsertPoint(false_bb);
                Value *false_value = codegen(op->args[2]);
                builder->CreateBr(after_bb);

                builder->SetInsertPoint(after_bb);

                PHINode *phi = builder->CreatePHI(true_value->getType(), 2);
                phi->addIncoming(true_value, true_bb);
                phi->addIncoming(false_value, false_bb);

                value = phi;
            }
        } else if (op->name == Call::make_struct) {
            if (op->type.is_vector()) {
                // Make a vector-of-structs
                scalarize(op);
            } else {
                // Codegen each element.
                assert(!op->args.empty());
                vector<llvm::Value *> args(op->args.size());
                vector<llvm::Type *> types(op->args.size());
                for (size_t i = 0; i < op->args.size(); i++) {
                    args[i] = codegen(op->args[i]);
                    types[i] = args[i]->getType();
                }

                // Create an struct on the stack.
                StructType *struct_t = StructType::create(types);
                Value *ptr = create_alloca_at_entry(struct_t, 1);

                // Put the elements in the struct.
                for (size_t i = 0; i < args.size(); i++) {
                    Value *field_ptr = builder->CreateConstInBoundsGEP2_32(ptr, 0, i);
                    builder->CreateStore(args[i], field_ptr);
                }

                value = ptr;
            }

        } else if (op->name == Call::stringify) {
            assert(!op->args.empty());

            if (op->type.is_vector()) {
                scalarize(op);
            } else {

                // Compute the maximum possible size of the message.
                int buf_size = 1; // One for the terminating zero.
                for (size_t i = 0; i < op->args.size(); i++) {
                    Type t = op->args[i].type();
                    if (op->args[i].as<StringImm>()) {
                        buf_size += op->args[i].as<StringImm>()->value.size();
                    } else if (t.is_int() || t.is_uint()) {
                        buf_size += 19; // 2^64 = 18446744073709551616
                    } else if (t.is_float()) {
                        if (t.bits == 32) {
                            buf_size += 47; // %f format of max negative float
                        } else {
                            buf_size += 14; // Scientific notation with 6 decimal places.
                        }
                    } else {
                        internal_assert(t.is_handle());
                        buf_size += 18; // 0x0123456789abcdef
                    }
                }
                // Round up to a multiple of 16 bytes.
                buf_size = ((buf_size + 15)/16)*16;

                // Clamp to at most 8k.
                if (buf_size > 8192) buf_size = 8192;

                // Allocate a stack array to hold the message.
                llvm::Value *buf = create_alloca_at_entry(i8, buf_size);

                llvm::Value *dst = buf;
                llvm::Value *buf_end = builder->CreateConstGEP1_32(buf, buf_size);

                llvm::Function *append_string  = module->getFunction("halide_string_to_string");
                llvm::Function *append_int64   = module->getFunction("halide_int64_to_string");
                llvm::Function *append_uint64  = module->getFunction("halide_uint64_to_string");
                llvm::Function *append_double  = module->getFunction("halide_double_to_string");
                llvm::Function *append_pointer = module->getFunction("halide_pointer_to_string");

                internal_assert(append_string);
                internal_assert(append_int64);
                internal_assert(append_uint64);
                internal_assert(append_double);
                internal_assert(append_pointer);

                for (size_t i = 0; i < op->args.size(); i++) {
                    const StringImm *s = op->args[i].as<StringImm>();
                    Type t = op->args[i].type();
                    internal_assert(t.width == 1);
                    vector<Value *> call_args(2);
                    call_args[0] = dst;
                    call_args[1] = buf_end;

                    if (s) {
                        call_args.push_back(codegen(op->args[i]));
                        dst = builder->CreateCall(append_string, call_args);
                    } else if (t.is_int()) {
                        call_args.push_back(codegen(Cast::make(Int(64), op->args[i])));
                        call_args.push_back(ConstantInt::get(i32, 1));
                        dst = builder->CreateCall(append_int64, call_args);
                    } else if (t.is_uint()) {
                        call_args.push_back(codegen(Cast::make(UInt(64), op->args[i])));
                        call_args.push_back(ConstantInt::get(i32, 1));
                        dst = builder->CreateCall(append_uint64, call_args);
                    } else if (t.is_float()) {
                        call_args.push_back(codegen(Cast::make(Float(64), op->args[i])));
                        // Use scientific notation for doubles
                        call_args.push_back(ConstantInt::get(i32, t.bits == 64 ? 1 : 0));
                        dst = builder->CreateCall(append_double, call_args);
                    } else {
                        internal_assert(t.is_handle());
                        call_args.push_back(codegen(op->args[i]));
                        dst = builder->CreateCall(append_pointer, call_args);
                    }
                }
                value = buf;
            }
        } else if (op->name == Call::memoize_expr) {
            // Used as an annotation for caching, should be invisible to
            // codegen. Ignore arguments beyond the first as they are only
            // used in the cache key.
            internal_assert(op->args.size() > 0);
            value = codegen(op->args[0]);
        } else if (op->name == Call::copy_memory) {
            value = builder->CreateMemCpy(codegen(op->args[0]),
                                          codegen(op->args[1]),
                                          codegen(op->args[2]), 0);
        } else {
            internal_error << "Unknown intrinsic: " << op->name << "\n";
        }
    } else if (op->call_type == Call::Extern && op->name == "pow_f32") {
        internal_assert(op->args.size() == 2);
        Expr x = op->args[0];
        Expr y = op->args[1];
        Expr e = Internal::halide_exp(Internal::halide_log(x) * y);
        e.accept(this);
    } else if (op->call_type == Call::Extern && op->name == "log_f32") {
        internal_assert(op->args.size() == 1);
        Expr e = Internal::halide_log(op->args[0]);
        e.accept(this);
    } else if (op->call_type == Call::Extern && op->name == "exp_f32") {
        internal_assert(op->args.size() == 1);
        Expr e = Internal::halide_exp(op->args[0]);
        e.accept(this);
    } else if (op->call_type == Call::Extern &&
               (op->name == "is_nan_f32" || op->name == "is_nan_f64")) {
        internal_assert(op->args.size() == 1);
        Value *a = codegen(op->args[0]);
        value = builder->CreateFCmpUNO(a, a);
    } else {
        // It's an extern call.

        // Codegen the args
        vector<Value *> args(op->args.size());
        for (size_t i = 0; i < op->args.size(); i++) {
            args[i] = codegen(op->args[i]);
        }

        llvm::Function *fn = module->getFunction(op->name);

        llvm::Type *result_type = llvm_type_of(op->type);

        // If we can't find it, declare it extern "C"
        if (!fn) {
            // cout << "Didn't find " << op->name << " in initial module. Assuming it's extern." << endl;
            vector<llvm::Type *> arg_types(args.size());
            for (size_t i = 0; i < args.size(); i++) {
                arg_types[i] = args[i]->getType();
                if (arg_types[i]->isVectorTy()) {
                    VectorType *vt = dyn_cast<VectorType>(arg_types[i]);
                    arg_types[i] = vt->getElementType();
                }
            }

            llvm::Type *scalar_result_type = result_type;
            if (result_type->isVectorTy()) {
                VectorType *vt = dyn_cast<VectorType>(result_type);
                scalar_result_type = vt->getElementType();
            }

            FunctionType *func_t = FunctionType::get(scalar_result_type, arg_types, false);

            fn = llvm::Function::Create(func_t, llvm::Function::ExternalLinkage, op->name, module);
            fn->setCallingConv(CallingConv::C);
            debug(4) << "Did not find " << op->name << ". Declared it extern \"C\".\n";
        } else {
            debug(4) << "Found " << op->name << "\n";

            // Halide's type system doesn't preserve pointer types
            // correctly (they just get called "Handle()"), so we may
            // need to pointer cast to the appropriate type. Only look at
            // fixed params (not varags) in llvm function.
            // Functions which take a user context have it added below so the
            // llvm function argument indexing is one greater in that case.
            size_t llvm_arg_offset = function_takes_user_context(op->name) ? 1 : 0;
            FunctionType *func_t = fn->getFunctionType();
            for (size_t i = 0;
                 i < std::min(args.size(),
                              func_t->getNumParams() - llvm_arg_offset);
                 i++) {
                if (op->args[i].type().is_handle()) {
                    llvm::Type *t = func_t->getParamType(i + llvm_arg_offset);

                    // Widen to vector-width as needed. If the
                    // function doesn't actually take a vector,
                    // individual lanes will be extracted below.
                    if (op->args[i].type().is_vector() &&
                        !t->isVectorTy()) {
                        t = VectorType::get(t, op->args[i].type().width);
                    }

                    if (t != args[i]->getType()) {
                        debug(4) << "Pointer casting argument to extern call: "
                                 << op->args[i] << "\n";
                        args[i] = builder->CreatePointerCast(args[i], t);
                    }
                }
            }
        }

        // If any of the args are handles, assume it might access memory
        bool pure = true;
        for (size_t i = 0; i < op->args.size(); i++) {
            if (op->args[i].type().is_handle()) {
                pure = false;
            }
        }

        // We also have several impure runtime functions that do not
        // take a handle.
        if (op->name == "halide_current_time_ns" ||
            op->name == "halide_gpu_thread_barrier") {
            pure = false;
        }

        // Add a user context arg as needed. It's never a vector.
        if (function_takes_user_context(op->name)) {
            debug(4) << "Adding user_context to " << op->name << " args\n";
            args.insert(args.begin(), get_user_context());
        }

        if (op->type.is_scalar()) {
            debug(4) << "Creating scalar call to " << op->name << "\n";
            CallInst *call = builder->CreateCall(fn, args);
            if (pure) {
                call->setDoesNotAccessMemory();
            }
            call->setDoesNotThrow();
            value = call;
        } else {

            // Check if a vector version of the function already
            // exists at some useful width.
            pair<llvm::Function *, int> vec =
                find_vector_runtime_function(op->name, op->type.width);
            llvm::Function *vec_fn = vec.first;
            int w = vec.second;

            if (vec_fn) {
                value = call_intrin(llvm_type_of(op->type), w,
                                    vec_fn->getName(), args);
            } else {

                // No vector version found. Scalarize. Extract each simd
                // lane in turn and do one scalar call to the function.
                value = UndefValue::get(result_type);
                for (int i = 0; i < op->type.width; i++) {
                    Value *idx = ConstantInt::get(i32, i);
                    vector<Value *> arg_lane(args.size());
                    for (size_t j = 0; j < args.size(); j++) {
                        if (args[j]->getType()->isVectorTy()) {
                            arg_lane[j] = builder->CreateExtractElement(args[j], idx);
                        } else {
                            arg_lane[j] = args[j];
                        }
                    }
                    CallInst *call = builder->CreateCall(fn, arg_lane);
                    if (pure) {
                        call->setDoesNotAccessMemory();
                    }
                    call->setDoesNotThrow();
                    value = builder->CreateInsertElement(value, call, idx);
                }
            }
        }
    }
}

void CodeGen_LLVM::visit(const Let *op) {
    sym_push(op->name, codegen(op->value));
    if (op->value.type() == Int(32)) {
        alignment_info.push(op->name, modulus_remainder(op->value, alignment_info));
    }
    value = codegen(op->body);
    if (op->value.type() == Int(32)) {
        alignment_info.pop(op->name);
    }
    sym_pop(op->name);
}

void CodeGen_LLVM::visit(const LetStmt *op) {
    sym_push(op->name, codegen(op->value));

    if (op->value.type() == Int(32)) {
        alignment_info.push(op->name, modulus_remainder(op->value, alignment_info));
    }
    codegen(op->body);
    if (op->value.type() == Int(32)) {
        alignment_info.pop(op->name);
    }
    sym_pop(op->name);
}

void CodeGen_LLVM::visit(const AssertStmt *op) {
    create_assertion(codegen(op->condition), op->message);
}

Constant *CodeGen_LLVM::create_string_constant(const string &s) {
    map<string, Constant *>::iterator iter = string_constants.find(s);
    if (iter == string_constants.end()) {
        vector<char> data;
        data.reserve(s.size()+1);
        data.insert(data.end(), s.begin(), s.end());
        data.push_back(0);
        Constant *val = create_constant_binary_blob(data, "str");
        string_constants[s] = val;
        return val;
    } else {
        return iter->second;
    }
}

Constant *CodeGen_LLVM::create_constant_binary_blob(const vector<char> &data, const string &name) {

    llvm::Type *type = ArrayType::get(i8, data.size());
    GlobalVariable *global = new GlobalVariable(*module, type,
                                                true, GlobalValue::PrivateLinkage,
                                                0, name);
    ArrayRef<unsigned char> data_array((const unsigned char *)&data[0], data.size());
    global->setInitializer(ConstantDataArray::get(*context, data_array));
    global->setAlignment(32);

    Constant *zero = ConstantInt::get(i32, 0);
    Constant *ptr = ConstantExpr::getInBoundsGetElementPtr(global, vec(zero, zero));
    return ptr;
}

void CodeGen_LLVM::create_assertion(Value *cond, Expr message) {

    if (target.has_feature(Target::NoAsserts)) return;

    // If the condition is a vector, fold it down to a scalar
    VectorType *vt = dyn_cast<VectorType>(cond->getType());
    if (vt) {
        Value *scalar_cond = builder->CreateExtractElement(cond, ConstantInt::get(i32, 0));
        for (unsigned i = 1; i < vt->getNumElements(); i++) {
            Value *lane = builder->CreateExtractElement(cond, ConstantInt::get(i32, i));
            scalar_cond = builder->CreateAnd(scalar_cond, lane);
        }
        cond = scalar_cond;
    }

    // Make a new basic block for the assert
    BasicBlock *assert_fails_bb = BasicBlock::Create(*context, "assert failed", function);
    BasicBlock *assert_succeeds_bb = BasicBlock::Create(*context, "assert succeeded", function);

    // If the condition fails, enter the assert body, otherwise, enter the block after
    builder->CreateCondBr(cond, assert_succeeds_bb, assert_fails_bb, very_likely_branch);

    // Build the failure case
    builder->SetInsertPoint(assert_fails_bb);

    // Codegen the message here, inside the failure case. This may be
    // expensive, and the calls that build the string may appear to be
    // side-effecting to llvm, so it's important to do the codegen
    // right here.
    llvm::Value *msg = codegen(message);

    // Call the error handler
    llvm::Function *error_handler = module->getFunction("halide_error");
    internal_assert(error_handler)
        << "Could not find halide_error in initial module\n";
    debug(4) << "Creating call to error handlers\n";
    builder->CreateCall(error_handler, vec<llvm::Value *>(get_user_context(), msg));

    // Do any architecture-specific cleanup necessary
    debug(4) << "Creating cleanup code\n";
    prepare_for_early_exit();

    // Bail out with error code -1
    builder->CreateRet(ConstantInt::get(i32, -1));

    // Continue on using the success case
    builder->SetInsertPoint(assert_succeeds_bb);
}

void CodeGen_LLVM::visit(const Pipeline *op) {
    BasicBlock *produce = BasicBlock::Create(*context, std::string("produce ") + op->name, function);
    builder->CreateBr(produce);
    builder->SetInsertPoint(produce);
    codegen(op->produce);

    if (op->update.defined()) {
        BasicBlock *update = BasicBlock::Create(*context, std::string("update ") + op->name, function);
        builder->CreateBr(update);
        builder->SetInsertPoint(update);
        codegen(op->update);
    }

    BasicBlock *consume = BasicBlock::Create(*context, std::string("consume ") + op->name, function);
    builder->CreateBr(consume);
    builder->SetInsertPoint(consume);
    codegen(op->consume);
}

void CodeGen_LLVM::visit(const For *op) {
    Value *min = codegen(op->min);
    Value *extent = codegen(op->extent);

    if (op->for_type == For::Serial) {
        Value *max = builder->CreateNSWAdd(min, extent);

        BasicBlock *preheader_bb = builder->GetInsertBlock();

        // Make a new basic block for the loop
        BasicBlock *loop_bb = BasicBlock::Create(*context, std::string("for ") + op->name, function);
        // Create the block that comes after the loop
        BasicBlock *after_bb = BasicBlock::Create(*context, std::string("end for ") + op->name, function);

        // If min < max, fall through to the loop bb
        Value *enter_condition = builder->CreateICmpSLT(min, max);
        builder->CreateCondBr(enter_condition, loop_bb, after_bb, very_likely_branch);
        builder->SetInsertPoint(loop_bb);

        // Make our phi node.
        PHINode *phi = builder->CreatePHI(i32, 2);
        phi->addIncoming(min, preheader_bb);

        // Within the loop, the variable is equal to the phi value
        sym_push(op->name, phi);

        // Emit the loop body
        codegen(op->body);

        // Update the counter
        Value *next_var = builder->CreateNSWAdd(phi, ConstantInt::get(i32, 1));

        // Add the back-edge to the phi node
        phi->addIncoming(next_var, builder->GetInsertBlock());

        // Maybe exit the loop
        Value *end_condition = builder->CreateICmpNE(next_var, max);
        builder->CreateCondBr(end_condition, loop_bb, after_bb);

        builder->SetInsertPoint(after_bb);

        // Pop the loop variable from the scope
        sym_pop(op->name);
    } else if (op->for_type == For::Parallel) {

        debug(3) << "Entering parallel for loop over " << op->name << "\n";

        // Find every symbol that the body of this loop refers to
        // and dump it into a closure
        Closure closure(op->body, op->name, buffer_t_type);

        // Allocate a closure
        StructType *closure_t = closure.build_type(context);
        Value *ptr = create_alloca_at_entry(closure_t, 1);

        // Fill in the closure
        closure.pack_struct(ptr, symbol_table, builder);

        // Make a new function that does one iteration of the body of the loop
        llvm::Type *voidPointerType = (llvm::Type *)(i8->getPointerTo());
        FunctionType *func_t = FunctionType::get(i32, vec(voidPointerType, i32, voidPointerType), false);
        llvm::Function *containing_function = function;
        function = llvm::Function::Create(func_t, llvm::Function::InternalLinkage,
                                          "par for " + function->getName() + "_" + op->name, module);
        function->setDoesNotAlias(3);

        // Make the initial basic block and jump the builder into the new function
        BasicBlock *call_site = builder->GetInsertBlock();
        BasicBlock *block = BasicBlock::Create(*context, "entry", function);
        builder->SetInsertPoint(block);

        // Get the user context value before swapping out the symbol table.
        Value *user_context = get_user_context();

        // Make a new scope to use
        Scope<Value *> saved_symbol_table;
        symbol_table.swap(saved_symbol_table);

        // Get the function arguments

        // The user context is first argument of the function; it's
        // important that we override the name to be "__user_context",
        // since the LLVM function has a random auto-generated name for
        // this argument.
        llvm::Function::arg_iterator iter = function->arg_begin();
        sym_push("__user_context", iter);

        // Next is the loop variable.
        ++iter;
        sym_push(op->name, iter);

        // The closure pointer is the third and last argument.
        ++iter;
        iter->setName("closure");
        Value *closure_handle = builder->CreatePointerCast(iter, closure_t->getPointerTo());
        // Load everything from the closure into the new scope
        closure.unpack_struct(symbol_table, closure_handle, builder);

        // Generate the new function body
        codegen(op->body);

        // Return success
        builder->CreateRet(ConstantInt::get(i32, 0));

        // Move the builder back to the main function and call do_par_for
        builder->SetInsertPoint(call_site);
        llvm::Function *do_par_for = module->getFunction("halide_do_par_for");
        internal_assert(do_par_for) << "Could not find halide_do_par_for in initial module\n";
        do_par_for->setDoesNotAlias(5);
        //do_par_for->setDoesNotCapture(5);
        ptr = builder->CreatePointerCast(ptr, i8->getPointerTo());
        vector<Value *> args = vec<Value *>(user_context, function, min, extent, ptr);
        debug(4) << "Creating call to do_par_for\n";
        Value *result = builder->CreateCall(do_par_for, args);

        debug(3) << "Leaving parallel for loop over " << op->name << "\n";

        // Now restore the scope
        symbol_table.swap(saved_symbol_table);
        function = containing_function;

        // Check for success
        Value *did_succeed = builder->CreateICmpEQ(result, ConstantInt::get(i32, 0));
        create_assertion(did_succeed, "Failure inside parallel for loop");

    } else {
        internal_error << "Unknown type of For node. Only Serial and Parallel For nodes should survive down to codegen.\n";
    }
}

void CodeGen_LLVM::visit(const Store *op) {
    Value *val = codegen(op->value);
    Halide::Type value_type = op->value.type();
    bool possibly_misaligned = (might_be_misaligned.find(op->name) != might_be_misaligned.end());
    // Scalar
    if (value_type.is_scalar()) {
        Value *ptr = codegen_buffer_pointer(op->name, value_type, op->index);
        StoreInst *store = builder->CreateAlignedStore(val, ptr, op->value.type().bytes());
        add_tbaa_metadata(store, op->name, op->index);
    } else {
        int alignment = op->value.type().bytes();
        const Ramp *ramp = op->index.as<Ramp>();
        if (ramp && is_one(ramp->stride)) {

            int native_bits = native_vector_bits();

            // Boost the alignment if possible, up to the native vector width.
            ModulusRemainder mod_rem = modulus_remainder(ramp->base, alignment_info);
            if (!possibly_misaligned) {
                while ((mod_rem.remainder & 1) == 0 &&
                       (mod_rem.modulus & 1) == 0 &&
                       alignment < native_bits) {
                    mod_rem.modulus /= 2;
                    mod_rem.remainder /= 2;
                    alignment *= 2;
                }
            }

            // For dense vector stores wider than the native vector
            // width, bust them up into native vectors.
            int store_lanes = op->value.type().width;
            int native_lanes = native_bits / op->value.type().bits;

            for (int i = 0; i < store_lanes; i += native_lanes) {
                int slice_lanes = std::min(native_lanes, store_lanes - i);
                Expr slice_base = simplify(ramp->base + i);
                Expr slice_index = slice_lanes == 1 ? slice_base : Ramp::make(slice_base, 1, slice_lanes);
                Value *slice_val = slice_vector(val, i, slice_lanes);
                Value *elt_ptr = codegen_buffer_pointer(op->name, value_type.element_of(), slice_base);
                Value *vec_ptr = builder->CreatePointerCast(elt_ptr, slice_val->getType()->getPointerTo());
                StoreInst *store = builder->CreateAlignedStore(slice_val, vec_ptr, alignment);
                add_tbaa_metadata(store, op->name, slice_index);
            }
        } else if (ramp) {
            Value *ptr = codegen_buffer_pointer(op->name, value_type.element_of(), ramp->base);
            const IntImm *const_stride = ramp->stride.as<IntImm>();
            Value *stride = codegen(ramp->stride);
            // Scatter without generating the indices as a vector
            for (int i = 0; i < ramp->width; i++) {
                Constant *lane = ConstantInt::get(i32, i);
                Value *v = builder->CreateExtractElement(val, lane);
                if (const_stride) {
                    // Use a constant offset from the base pointer
                    Value *p = builder->CreateConstInBoundsGEP1_32(ptr, const_stride->value * i);
                    StoreInst *store = builder->CreateStore(v, p);
                    add_tbaa_metadata(store, op->name, op->index);
                } else {
                    // Increment the pointer by the stride for each element
                    StoreInst *store = builder->CreateStore(v, ptr);
                    add_tbaa_metadata(store, op->name, op->index);
                    ptr = builder->CreateInBoundsGEP(ptr, stride);
                }
            }
        } else {
            // Scatter
            Value *index = codegen(op->index);
            for (int i = 0; i < value_type.width; i++) {
                Value *lane = ConstantInt::get(i32, i);
                Value *idx = builder->CreateExtractElement(index, lane);
                Value *v = builder->CreateExtractElement(val, lane);
                Value *ptr = codegen_buffer_pointer(op->name, value_type.element_of(), idx);
                StoreInst *store = builder->CreateStore(v, ptr);
                add_tbaa_metadata(store, op->name, op->index);
            }
        }
    }

}


void CodeGen_LLVM::visit(const Block *op) {
    codegen(op->first);
    if (op->rest.defined()) codegen(op->rest);
}

void CodeGen_LLVM::visit(const Realize *op) {
    internal_error << "Realize encountered during codegen\n";
}

void CodeGen_LLVM::visit(const Provide *op) {
    internal_error << "Provide encountered during codegen\n";
}

void CodeGen_LLVM::visit(const IfThenElse *op) {
    BasicBlock *true_bb = BasicBlock::Create(*context, "true_bb", function);
    BasicBlock *false_bb = BasicBlock::Create(*context, "false_bb", function);
    BasicBlock *after_bb = BasicBlock::Create(*context, "after_bb", function);
    builder->CreateCondBr(codegen(op->condition), true_bb, false_bb);

    builder->SetInsertPoint(true_bb);
    codegen(op->then_case);
    builder->CreateBr(after_bb);

    builder->SetInsertPoint(false_bb);
    if (op->else_case.defined()) {
        codegen(op->else_case);
    }
    builder->CreateBr(after_bb);

    builder->SetInsertPoint(after_bb);
}

void CodeGen_LLVM::visit(const Evaluate *op) {
    codegen(op->value);

    // Discard result
    value = NULL;
}

void CodeGen_LLVM::visit(const Return *op) {
    llvm::Value *value = codegen(op->value);

    builder->CreateRet(value);
}

Value *CodeGen_LLVM::create_alloca_at_entry(llvm::Type *t, int n, const string &name) {
    llvm::BasicBlock *here = builder->GetInsertBlock();
    llvm::BasicBlock *entry = &here->getParent()->getEntryBlock();
    if (entry->empty()) {
        builder->SetInsertPoint(entry);
    } else {
        builder->SetInsertPoint(entry->getFirstInsertionPt());
    }
    Value *size = ConstantInt::get(i32, n);
    Value *ptr = builder->CreateAlloca(t, size, name);
    builder->SetInsertPoint(here);
    return ptr;
}

Value *CodeGen_LLVM::get_user_context() const {
    Value *ctx = sym_get("__user_context", false);
    if (!ctx) {
        ctx = ConstantPointerNull::get(i8->getPointerTo()); // void*
    }
    return ctx;
}

Value *CodeGen_LLVM::call_intrin(Type result_type, int intrin_vector_width,
                                 const string &name, vector<Expr> args) {
    vector<Value *> arg_values(args.size());
    for (size_t i = 0; i < args.size(); i++) {
        arg_values[i] = codegen(args[i]);
    }

    return call_intrin(llvm_type_of(result_type),
                       intrin_vector_width,
                       name, arg_values);
}

Value *CodeGen_LLVM::call_intrin(llvm::Type *result_type, int intrin_vector_width,
                                 const string &name, vector<Value *> arg_values) {
    int arg_vector_width = (int)result_type->getVectorNumElements();

    if (intrin_vector_width != arg_vector_width) {
        // Cut up each arg into appropriately-sized pieces, call the
        // intrinsic on each, then splice together the results.
        vector<Value *> results;
        for (int start = 0; start < arg_vector_width; start += intrin_vector_width) {
            vector<Value *> args;
            for (size_t i = 0; i < arg_values.size(); i++) {
                if (arg_values[i]->getType()->isVectorTy()) {
                    internal_assert((int)arg_values[i]->getType()->getVectorNumElements() == arg_vector_width);
                    args.push_back(slice_vector(arg_values[i], start, intrin_vector_width));
                } else {
                    args.push_back(arg_values[i]);
                }
            }

            llvm::Type *result_slice_type =
                llvm::VectorType::get(result_type->getScalarType(), intrin_vector_width);

            results.push_back(call_intrin(result_slice_type, intrin_vector_width, name, args));
        }
        Value *result = concat_vectors(results);
        return slice_vector(result, 0, arg_vector_width);
    }

    vector<llvm::Type *> arg_types(arg_values.size());
    for (size_t i = 0; i < arg_values.size(); i++) {
        arg_types[i] = arg_values[i]->getType();
    }

    llvm::Function *fn = module->getFunction(name);

    if (!fn) {
        llvm::Type *intrinsic_result_type = VectorType::get(result_type->getScalarType(), intrin_vector_width);
        FunctionType *func_t = FunctionType::get(intrinsic_result_type, arg_types, false);
        fn = llvm::Function::Create(func_t, llvm::Function::ExternalLinkage, name, module);
        fn->setCallingConv(CallingConv::C);
    }

    CallInst *call = builder->CreateCall(fn, arg_values);

    call->setDoesNotAccessMemory();
    call->setDoesNotThrow();

    return call;
}

Value *CodeGen_LLVM::slice_vector(Value *vec, int start, int size) {
    int vec_lanes = vec->getType()->getVectorNumElements();

    if (start == 0 && size == vec_lanes) {
        return vec;
    }

    vector<Constant *> indices(size);
    for (int i = 0; i < size; i++) {
        int idx = start + i;
        if (idx >= 0 && idx < vec_lanes) {
            indices[i] = ConstantInt::get(i32, idx);
        } else {
            indices[i] = UndefValue::get(i32);
        }
    }
    Constant *indices_vec = ConstantVector::get(indices);
    Value *undefs = UndefValue::get(vec->getType());
    return builder->CreateShuffleVector(vec, undefs, indices_vec);
}

Value *CodeGen_LLVM::concat_vectors(const vector<Value *> &v) {
    if (v.size() == 1) return v[0];

    internal_assert(!v.empty());

    vector<Value *> vecs = v;

    while (vecs.size() > 1) {
        vector<Value *> new_vecs;

        for (size_t i = 0; i < vecs.size()-1; i += 2) {
            Value *v1 = vecs[i];
            Value *v2 = vecs[i+1];

            int w1 = v1->getType()->getVectorNumElements();
            int w2 = v2->getType()->getVectorNumElements();

            // Possibly pad one of the vectors to match widths.
            if (w1 < w2) {
                v1 = slice_vector(v1, 0, w2);
            } else if (w2 < w1) {
                v2 = slice_vector(v2, 0, w1);
            }
            int w_matched = std::max(w1, w2);

            internal_assert(v1->getType() == v2->getType());

            vector<Constant *> indices(w1 + w2);
            for (int i = 0; i < w1; i++) {
                indices[i] = ConstantInt::get(i32, i);
            }
            for (int i = 0; i < w2; i++) {
                indices[w1 + i] = ConstantInt::get(i32, w_matched + i);
            }
            Constant *indices_vec = ConstantVector::get(indices);

            Value *merged = builder->CreateShuffleVector(v1, v2, indices_vec);

            new_vecs.push_back(merged);
        }

        // If there were an odd number of them, we need to also push
        // the one that didn't get merged.
        if (vecs.size() & 1) {
            new_vecs.push_back(vecs.back());
        }

        vecs.swap(new_vecs);
    }

    return vecs[0];
}

std::pair<llvm::Function *, int> CodeGen_LLVM::find_vector_runtime_function(const std::string &name, int width) {
    // Check if a vector version of the function already
    // exists at some useful width. We use the naming
    // convention that a N-wide version of a function foo is
    // called fooxN. All of our intrinsics are power-of-two
    // sized, so starting at the first power of two >= the
    // vector width, we'll try all powers of two in decreasing
    // order.
    vector<int> sizes_to_try;
    int w = 1;
    while (w < width) w *= 2;
    for (int i = w; i > 1; i /= 2) {
        sizes_to_try.push_back(i);
    }

    // If none of those match, we'll also try doubling
    // the width up to the next power of two (this is to catch
    // cases where we're a 64-bit vector and have a 128-bit
    // vector implementation).
    sizes_to_try.push_back(w*2);

    for (size_t i = 0; i < sizes_to_try.size(); i++) {
        int w = sizes_to_try[i];
        llvm::Function *vec_fn = module->getFunction(name + "x" + int_to_string(w));
        if (vec_fn) {
            return std::make_pair(vec_fn, w);
        }
    }

    return std::make_pair<llvm::Function *, int>(NULL, 0);
}

template<>
EXPORT RefCount &ref_count<CodeGen_LLVM>(const CodeGen_LLVM *p) {return p->ref_count;}

template<>
EXPORT void destroy<CodeGen_LLVM>(const CodeGen_LLVM *p) {delete p;}

}}<|MERGE_RESOLUTION|>--- conflicted
+++ resolved
@@ -222,7 +222,6 @@
     initialize_llvm();
 }
 
-<<<<<<< HEAD
 CodeGen_LLVM *CodeGen_LLVM::new_for_target(const Target &target) {
     // The awkward mapping from targets to code generators
     if (target.features_any_of(vec(Target::CUDA,
@@ -265,9 +264,6 @@
     user_error << "Unknown target architecture: "
                << target.to_string() << "\n";
     return NULL;
-=======
-void CodeGen_LLVM::jit_finalize(llvm::ExecutionEngine *ee, llvm::Module *module) {
->>>>>>> 4e61b89a
 }
 
 void CodeGen_LLVM::initialize_llvm() {
@@ -306,6 +302,8 @@
 
     context = new LLVMContext();
     builder = new IRBuilder<>(*context);
+
+    module = get_initial_module_for_target(target, context);
 
     // Branch weights for very likely branches
     llvm::MDBuilder md_builder(*context);
@@ -362,10 +360,6 @@
 void CodeGen_LLVM::compile(const Module &input) {
     init_module();
 
-    // Fix the target triple
-    module = get_initial_module_for_target(target, context);
-
-<<<<<<< HEAD
     module->setModuleIdentifier(input.name());
 
     // Add some target specific info to the module as metadata.
@@ -377,13 +371,13 @@
     module->addModuleFlag(llvm::Module::Warning, "halide_mcpu", MDString::get(*context, mcpu()));
     module->addModuleFlag(llvm::Module::Warning, "halide_mattrs", MDString::get(*context, mattrs()));
     #endif
-=======
+
     if (target.has_feature(Target::JIT)) {
-        std::vector<JITModule> shared_runtime = JITSharedRuntime::get(this, target);
+        debug(1) << "Loading JIT shared runtime\n";
+        std::vector<JITModule> shared_runtime = JITSharedRuntime::get(module, target);
 
         JITModule::make_externs(shared_runtime, module);
     }
->>>>>>> 4e61b89a
 
     llvm::Triple triple = get_target_triple();
     module->setTargetTriple(triple.str());
@@ -414,6 +408,48 @@
 
     // Optimize
     CodeGen_LLVM::optimize_module();
+}
+
+namespace {
+
+// Make a wrapper to call the function with an array of pointer
+// args. This is easier for the JIT to call than a funtion with an
+// unknown (at compile time) argument list.
+void add_jit_wrapper(llvm::Module *m, const LoweredFunc &fn, const std::string &name) {
+    llvm::Type *buffer_t_type = m->getTypeByName("struct.buffer_t");
+    llvm::Type *i8 = llvm::Type::getInt8Ty(m->getContext());
+    llvm::Type *i32 = llvm::Type::getInt32Ty(m->getContext());
+
+    llvm::Function *function = m->getFunction(fn.name);
+
+    llvm::FunctionType *func_t = llvm::FunctionType::get(i32, vec<llvm::Type *>(i8->getPointerTo()->getPointerTo()), false);
+    llvm::Function *wrapper = llvm::Function::Create(func_t, llvm::GlobalValue::ExternalLinkage, name, m);
+    llvm::BasicBlock *block = llvm::BasicBlock::Create(m->getContext(), "entry", wrapper);
+    llvm::IRBuilder<> builder(m->getContext());
+    builder.SetInsertPoint(block);
+
+    llvm::Value *arg_array = wrapper->arg_begin();
+
+    std::vector<llvm::Value *> wrapper_args(fn.args.size());
+    for (size_t i = 0; i < fn.args.size(); i++) {
+        // Get the address of the nth argument
+        llvm::Value *ptr = builder.CreateConstGEP1_32(arg_array, (int)i);
+        ptr = builder.CreateLoad(ptr);
+        if (fn.args[i].is_buffer) {
+            // Cast the argument to a buffer_t *
+            wrapper_args[i] = builder.CreatePointerCast(ptr, buffer_t_type->getPointerTo());
+        } else {
+            // Cast to the appropriate type and load
+            ptr = builder.CreatePointerCast(ptr, llvm_type_of(&m->getContext(), fn.args[i].type)->getPointerTo());
+            wrapper_args[i] = builder.CreateLoad(ptr);
+        }
+    }
+    debug(4) << "Creating call from wrapper to actual function\n";
+    llvm::Value *result = builder.CreateCall(function, wrapper_args);
+    builder.CreateRet(result);
+    llvm::verifyFunction(*wrapper);
+}
+
 }
 
 void CodeGen_LLVM::visit(const LoweredFunc *op) {
@@ -477,6 +513,8 @@
 
     // Now verify the function is ok
     llvm::verifyFunction(*function);
+
+    add_jit_wrapper(module, *op, name + "_jit_wrapper");
 }
 
 // Given a range of iterators of constant ints, get a corresponding vector of llvm::Constant.
@@ -489,7 +527,6 @@
     return ret;
 }
 
-<<<<<<< HEAD
 void CodeGen_LLVM::visit(const Buffer *op) {
     // Embed the buffer declaration as a global.
     Buffer buffer = *op;
@@ -534,19 +571,6 @@
     Constant *global_ptr = ConstantExpr::getInBoundsGetElementPtr(global, vec(zero));
     sym_push(buffer.name(), global_ptr);
 }
-=======
-JITModule CodeGen_LLVM::compile_to_function_pointers() {
-    internal_assert(module) << "No module defined. Must call compile before calling compile_to_function_pointer.\n";
-
-    JITModule m;
-
-    std::vector<JITModule> shared_runtime = JITSharedRuntime::get(this, target);
-    m.compile_module(this, module, function_name, shared_runtime, std::vector<std::string>());
-
-    // We now relinquish ownership of the module, and give it to the
-    // JITModule object that we're returning.
-    owns_module = false;
->>>>>>> 4e61b89a
 
 llvm::Type *CodeGen_LLVM::llvm_type_of(Type t) {
     return Internal::llvm_type_of(context, t);
@@ -585,129 +609,6 @@
     }
 }
 
-<<<<<<< HEAD
-=======
-void CodeGen_LLVM::compile_to_bitcode(const string &filename) {
-    internal_assert(module) << "No module defined. Must call compile before calling compile_to_bitcode.\n";
-
-    string error_string;
-#if LLVM_VERSION < 35
-    raw_fd_ostream out(filename.c_str(), error_string);
-#elif LLVM_VERSION == 35
-    raw_fd_ostream out(filename.c_str(), error_string, llvm::sys::fs::F_None);
-#else // llvm 3.6
-    std::error_code err;
-    raw_fd_ostream out(filename.c_str(), err, llvm::sys::fs::F_None);
-    if (err) error_string = err.message();
-#endif
-    internal_assert(error_string.empty())
-        << "Error opening output " << filename << ": " << error_string << "\n";
-
-    WriteBitcodeToFile(module, out);
-}
-
-void CodeGen_LLVM::compile_to_native(const string &filename, bool assembly) {
-    internal_assert(module) << "No module defined. Must call compile before calling compile_to_native\n";
-
-    // Get the target specific parser.
-    string error_string;
-    debug(1) << "Compiling to native code...\n";
-    debug(2) << "Target triple: " << module->getTargetTriple() << "\n";
-
-    const llvm::Target *target = TargetRegistry::lookupTarget(module->getTargetTriple(), error_string);
-    if (!target) {
-        cout << error_string << endl;
-        TargetRegistry::printRegisteredTargetsForVersion();
-    }
-    internal_assert(target) << "Could not create target\n";
-
-    debug(2) << "Selected target: " << target->getName() << "\n";
-
-    TargetOptions options;
-    options.LessPreciseFPMADOption = true;
-    options.NoFramePointerElim = false;
-    options.AllowFPOpFusion = FPOpFusion::Fast;
-    options.UnsafeFPMath = true;
-    options.NoInfsFPMath = true;
-    options.NoNaNsFPMath = true;
-    options.HonorSignDependentRoundingFPMathOption = false;
-    options.UseSoftFloat = false;
-    options.FloatABIType =
-        use_soft_float_abi() ? FloatABI::Soft : FloatABI::Hard;
-    options.NoZerosInBSS = false;
-    options.GuaranteedTailCallOpt = false;
-    options.DisableTailCalls = false;
-    options.StackAlignmentOverride = 0;
-    options.TrapFuncName = "";
-    options.PositionIndependentExecutable = true;
-    options.UseInitArray = false;
-
-    TargetMachine *target_machine =
-        target->createTargetMachine(module->getTargetTriple(),
-                                    mcpu(), mattrs(),
-                                    options,
-                                    Reloc::PIC_,
-                                    CodeModel::Default,
-                                    CodeGenOpt::Aggressive);
-
-    internal_assert(target_machine) << "Could not allocate target machine!\n";
-
-    // Figure out where we are going to send the output.
-#if LLVM_VERSION < 35
-    raw_fd_ostream raw_out(filename.c_str(), error_string);
-#elif LLVM_VERSION == 35
-    raw_fd_ostream raw_out(filename.c_str(), error_string, llvm::sys::fs::F_None);
-#else // llvm 3.6
-    std::error_code err;
-    raw_fd_ostream raw_out(filename.c_str(), err, llvm::sys::fs::F_None);
-    if (err) error_string = err.message();
-#endif
-    internal_assert(error_string.empty())
-        << "Error opening output " << filename << ": " << error_string << "\n";
-
-    formatted_raw_ostream out(raw_out);
-
-    // Build up all of the passes that we want to do to the module.
-    PassManager pass_manager;
-
-    #if LLVM_VERSION < 37
-    // Add an appropriate TargetLibraryInfo pass for the module's triple.
-    pass_manager.add(new TargetLibraryInfo(Triple(module->getTargetTriple())));
-    #else
-    pass_manager.add(new TargetLibraryInfoWrapperPass(Triple(module->getTargetTriple())));
-    #endif
-
-    #if LLVM_VERSION < 33
-    pass_manager.add(new TargetTransformInfo(target_machine->getScalarTargetTransformInfo(),
-                                             target_machine->getVectorTargetTransformInfo()));
-    #elif LLVM_VERSION < 37
-    target_machine->addAnalysisPasses(pass_manager);
-    #endif
-
-    #if LLVM_VERSION < 35
-    DataLayout *layout = new DataLayout(module);
-    debug(2) << "Data layout: " << layout->getStringRepresentation();
-    pass_manager.add(layout);
-    #endif
-
-    // Make sure things marked as always-inline get inlined
-    pass_manager.add(createAlwaysInlinerPass());
-
-    // Override default to generate verbose assembly.
-    target_machine->setAsmVerbosityDefault(true);
-
-    // Ask the target to add backend passes as necessary.
-    TargetMachine::CodeGenFileType file_type =
-        assembly ? TargetMachine::CGFT_AssemblyFile :
-        TargetMachine::CGFT_ObjectFile;
-    target_machine->addPassesToEmitFile(pass_manager, out, file_type);
-
-    pass_manager.run(*module);
-
-    delete target_machine;
-}
-
->>>>>>> 4e61b89a
 void CodeGen_LLVM::sym_push(const string &name, llvm::Value *value) {
     value->setName(name);
     symbol_table.push(name, value);
