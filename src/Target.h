--- conflicted
+++ resolved
@@ -125,11 +125,8 @@
         SVE = halide_target_feature_sve,
         SVE2 = halide_target_feature_sve2,
         ARMDotProd = halide_target_feature_arm_dot_prod,
-<<<<<<< HEAD
         Xtensa = halide_target_feature_xtensa,
-=======
         LLVMLargeCodeModel = halide_llvm_large_code_model,
->>>>>>> 025f054e
         FeatureEnd = halide_target_feature_end
     };
     Target() = default;
