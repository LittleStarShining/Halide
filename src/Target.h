#ifndef HALIDE_TARGET_H
#define HALIDE_TARGET_H

/** \file
 * Defines the structure that describes a Halide target.
 */

#include <bitset>
#include <cstdint>
#include <string>

#include "DeviceAPI.h"
#include "Type.h"
#include "runtime/HalideRuntime.h"

namespace Halide {

/** A struct representing a target machine and os to generate code for. */
struct Target {
    /** The operating system used by the target. Determines which
     * system calls to generate.
     * Corresponds to os_name_map in Target.cpp. */
    enum OS {
        OSUnknown = 0,
        Linux,
        Windows,
        OSX,
        Android,
        IOS,
        QuRT,
        NoOS,
        Fuchsia,
        WebAssemblyRuntime
    } os = OSUnknown;

    /** The architecture used by the target. Determines the
     * instruction set to use.
     * Corresponds to arch_name_map in Target.cpp. */
    enum Arch {
        ArchUnknown = 0,
        X86,
        ARM,
        MIPS,
        Hexagon,
        POWERPC,
        WebAssembly,
        RISCV
    } arch = ArchUnknown;

    /** The bit-width of the target machine. Must be 0 for unknown, or 32 or 64. */
    int bits = 0;

<<<<<<< HEAD
    /** The bit-width of a vector register for targets where this is configurable and
     * targeting a fixed size is desired. The default of 0 indicates no assumption of
     * fixed size is allowed. */
    int vector_bits = 0;
=======
    /** The specific processor to be targeted, tuned for.
     * Corresponds to processor_name_map in Target.cpp.
     *
     * New entries should be added to the end. */
    enum Processor {
        /// Do not tune for any specific CPU. In practice, this means that halide will decide the tune CPU based on the enabled features.
        ProcessorGeneric = 0,
        K8,        /// Tune for AMD K8 Hammer CPU (AMD Family 0Fh, launched 2003).
        K8_SSE3,   /// Tune for later versions of AMD K8 CPU, with SSE3 support.
        AMDFam10,  /// Tune for AMD K10 "Barcelona" CPU (AMD Family 10h, launched 2007).
        BtVer1,    /// Tune for AMD Bobcat CPU (AMD Family 14h, launched 2011).
        BdVer1,    /// Tune for AMD Bulldozer CPU (AMD Family 15h, launched 2011).
        BdVer2,    /// Tune for AMD Piledriver CPU (AMD Family 15h (2nd-gen), launched 2012).
        BdVer3,    /// Tune for AMD Steamroller CPU (AMD Family 15h (3nd-gen), launched 2014).
        BdVer4,    /// Tune for AMD Excavator CPU (AMD Family 15h (4th-gen), launched 2015).
        BtVer2,    /// Tune for AMD Jaguar CPU (AMD Family 16h, launched 2013).
        ZnVer1,    /// Tune for AMD Zen   CPU (AMD Family 17h, launched 2017).
        ZnVer2,    /// Tune for AMD Zen 2 CPU (AMD Family 17h, launched 2019).
        ZnVer3,    /// Tune for AMD Zen 3 CPU (AMD Family 19h, launched 2020).
    } processor_tune = ProcessorGeneric;
>>>>>>> 1606039c

    /** Optional features a target can have.
     * Corresponds to feature_name_map in Target.cpp.
     * See definitions in HalideRuntime.h for full information.
     */
    enum Feature {
        JIT = halide_target_feature_jit,
        Debug = halide_target_feature_debug,
        NoAsserts = halide_target_feature_no_asserts,
        NoBoundsQuery = halide_target_feature_no_bounds_query,
        SSE41 = halide_target_feature_sse41,
        AVX = halide_target_feature_avx,
        AVX2 = halide_target_feature_avx2,
        FMA = halide_target_feature_fma,
        FMA4 = halide_target_feature_fma4,
        F16C = halide_target_feature_f16c,
        ARMv7s = halide_target_feature_armv7s,
        NoNEON = halide_target_feature_no_neon,
        VSX = halide_target_feature_vsx,
        POWER_ARCH_2_07 = halide_target_feature_power_arch_2_07,
        CUDA = halide_target_feature_cuda,
        CUDACapability30 = halide_target_feature_cuda_capability30,
        CUDACapability32 = halide_target_feature_cuda_capability32,
        CUDACapability35 = halide_target_feature_cuda_capability35,
        CUDACapability50 = halide_target_feature_cuda_capability50,
        CUDACapability61 = halide_target_feature_cuda_capability61,
        CUDACapability70 = halide_target_feature_cuda_capability70,
        CUDACapability75 = halide_target_feature_cuda_capability75,
        CUDACapability80 = halide_target_feature_cuda_capability80,
        CUDACapability86 = halide_target_feature_cuda_capability86,
        OpenCL = halide_target_feature_opencl,
        CLDoubles = halide_target_feature_cl_doubles,
        CLHalf = halide_target_feature_cl_half,
        CLAtomics64 = halide_target_feature_cl_atomic64,
        OpenGLCompute = halide_target_feature_openglcompute,
        EGL = halide_target_feature_egl,
        UserContext = halide_target_feature_user_context,
        Profile = halide_target_feature_profile,
        NoRuntime = halide_target_feature_no_runtime,
        Metal = halide_target_feature_metal,
        CPlusPlusMangling = halide_target_feature_c_plus_plus_mangling,
        LargeBuffers = halide_target_feature_large_buffers,
        HexagonDma = halide_target_feature_hexagon_dma,
        HVX_128 = halide_target_feature_hvx_128,
        HVX = HVX_128,
        HVX_v62 = halide_target_feature_hvx_v62,
        HVX_v65 = halide_target_feature_hvx_v65,
        HVX_v66 = halide_target_feature_hvx_v66,
        HVX_shared_object = halide_target_feature_hvx_use_shared_object,
        FuzzFloatStores = halide_target_feature_fuzz_float_stores,
        SoftFloatABI = halide_target_feature_soft_float_abi,
        MSAN = halide_target_feature_msan,
        AVX512 = halide_target_feature_avx512,
        AVX512_KNL = halide_target_feature_avx512_knl,
        AVX512_Skylake = halide_target_feature_avx512_skylake,
        AVX512_Cannonlake = halide_target_feature_avx512_cannonlake,
        AVX512_SapphireRapids = halide_target_feature_avx512_sapphirerapids,
        TraceLoads = halide_target_feature_trace_loads,
        TraceStores = halide_target_feature_trace_stores,
        TraceRealizations = halide_target_feature_trace_realizations,
        TracePipeline = halide_target_feature_trace_pipeline,
        D3D12Compute = halide_target_feature_d3d12compute,
        StrictFloat = halide_target_feature_strict_float,
        TSAN = halide_target_feature_tsan,
        ASAN = halide_target_feature_asan,
        CheckUnsafePromises = halide_target_feature_check_unsafe_promises,
        EmbedBitcode = halide_target_feature_embed_bitcode,
        EnableLLVMLoopOpt = halide_target_feature_enable_llvm_loop_opt,
        DisableLLVMLoopOpt = halide_target_feature_disable_llvm_loop_opt,
        WasmSimd128 = halide_target_feature_wasm_simd128,
        WasmSignExt = halide_target_feature_wasm_signext,
        WasmSatFloatToInt = halide_target_feature_wasm_sat_float_to_int,
        WasmThreads = halide_target_feature_wasm_threads,
        WasmBulkMemory = halide_target_feature_wasm_bulk_memory,
        SVE = halide_target_feature_sve,
        SVE2 = halide_target_feature_sve2,
        ARMDotProd = halide_target_feature_arm_dot_prod,
        ARMFp16 = halide_target_feature_arm_fp16,
        LLVMLargeCodeModel = halide_llvm_large_code_model,
        RVV = halide_target_feature_rvv,
        ARMv81a = halide_target_feature_armv81a,
        SanitizerCoverage = halide_target_feature_sanitizer_coverage,
        ProfileByTimer = halide_target_feature_profile_by_timer,
        FeatureEnd = halide_target_feature_end
    };
    Target() = default;
<<<<<<< HEAD
    Target(OS o, Arch a, int b, const std::vector<Feature> &initial_features = std::vector<Feature>(),
           int vb = 0)
        : os(o), arch(a), bits(b), vector_bits(vb) {
=======
    Target(OS o, Arch a, int b, Processor pt, const std::vector<Feature> &initial_features = std::vector<Feature>())
        : os(o), arch(a), bits(b), processor_tune(pt) {
>>>>>>> 1606039c
        for (const auto &f : initial_features) {
            set_feature(f);
        }
    }

    Target(OS o, Arch a, int b, const std::vector<Feature> &initial_features = std::vector<Feature>())
        : Target(o, a, b, ProcessorGeneric, initial_features) {
    }

    /** Given a string of the form used in HL_TARGET
     * (e.g. "x86-64-avx"), construct the Target it specifies. Note
     * that this always starts with the result of get_host_target(),
     * replacing only the parts found in the target string, so if you
     * omit (say) an OS specification, the host OS will be used
     * instead. An empty string is exactly equivalent to
     * get_host_target().
     *
     * Invalid target strings will fail with a user_error.
     */
    // @{
    explicit Target(const std::string &s);
    explicit Target(const char *s);
    // @}

    /** Check if a target string is valid. */
    static bool validate_target_string(const std::string &s);

    /** Return true if any of the arch/bits/os fields are "unknown"/0;
        return false otherwise. */
    bool has_unknowns() const;

    void set_feature(Feature f, bool value = true);

    void set_features(const std::vector<Feature> &features_to_set, bool value = true);

    bool has_feature(Feature f) const;

    inline bool has_feature(halide_target_feature_t f) const {
        return has_feature((Feature)f);
    }

    bool features_any_of(const std::vector<Feature> &test_features) const;

    bool features_all_of(const std::vector<Feature> &test_features) const;

    /** Return a copy of the target with the given feature set.
     * This is convenient when enabling certain features (e.g. NoBoundsQuery)
     * in an initialization list, where the target to be mutated may be
     * a const reference. */
    Target with_feature(Feature f) const;

    /** Return a copy of the target with the given feature cleared.
     * This is convenient when disabling certain features (e.g. NoBoundsQuery)
     * in an initialization list, where the target to be mutated may be
     * a const reference. */
    Target without_feature(Feature f) const;

    /** Is a fully feature GPU compute runtime enabled? I.e. is
     * Func::gpu_tile and similar going to work? Currently includes
     * CUDA, OpenCL, Metal and D3D12Compute. We do not include OpenGL,
     * because it is not capable of gpgpu, and is not scheduled via
     * Func::gpu_tile.
     * TODO: Should OpenGLCompute be included here? */
    bool has_gpu_feature() const;

    /** Does this target allow using a certain type. Generally all
     * types except 64-bit float and int/uint should be supported by
     * all backends.
     *
     * It is likely better to call the version below which takes a DeviceAPI.
     */
    bool supports_type(const Type &t) const;

    /** Does this target allow using a certain type on a certain device.
     * This is the prefered version of this routine.
     */
    bool supports_type(const Type &t, DeviceAPI device) const;

    /** Returns whether a particular device API can be used with this
     * Target. */
    bool supports_device_api(DeviceAPI api) const;

    /** If this Target (including all Features) requires a specific DeviceAPI,
     * return it. If it doesn't, return DeviceAPI::None.  If the Target has
     * features with multiple (different) DeviceAPI requirements, the result
     * will be an arbitrary DeviceAPI. */
    DeviceAPI get_required_device_api() const;

    bool operator==(const Target &other) const {
        return os == other.os &&
               arch == other.arch &&
               bits == other.bits &&
               processor_tune == other.processor_tune &&
               features == other.features;
    }

    bool operator!=(const Target &other) const {
        return !(*this == other);
    }

    /**
     * Create a "greatest common denominator" runtime target that is compatible with
     * both this target and \p other. Used by generators to conveniently select a suitable
     * runtime when linking together multiple functions.
     *
     * @param other The other target from which we compute the gcd target.
     * @param[out] result The gcd target if we return true, otherwise unmodified. Can be the same as *this.
     * @return Whether it was possible to find a compatible target (true) or not.
     */
    bool get_runtime_compatible_target(const Target &other, Target &result);

    /** Convert the Target into a string form that can be reconstituted
     * by merge_string(), which will always be of the form
     *
     *   arch-bits-os-processor-feature1-feature2...featureN.
     *
     * Note that is guaranteed that Target(t1.to_string()) == t1,
     * but not that Target(s).to_string() == s (since there can be
     * multiple strings that parse to the same Target)...
     * *unless* t1 contains 'unknown' fields (in which case you'll get a string
     * that can't be parsed, which is intentional).
     */
    std::string to_string() const;

    /** Given a data type, return an estimate of the "natural" vector size
     * for that data type when compiling for this Target. */
    int natural_vector_size(const Halide::Type &t) const;

    /** Given a data type, return an estimate of the "natural" vector size
     * for that data type when compiling for this Target. */
    template<typename data_t>
    int natural_vector_size() const {
        return natural_vector_size(type_of<data_t>());
    }

    /** Return true iff 64 bits and has_feature(LargeBuffers). */
    bool has_large_buffers() const {
        return bits == 64 && has_feature(LargeBuffers);
    }

    /** Return the maximum buffer size in bytes supported on this
     * Target. This is 2^31 - 1 except on 64-bit targets when the LargeBuffers
     * feature is enabled, which expands the maximum to 2^63 - 1. */
    int64_t maximum_buffer_size() const {
        if (has_large_buffers()) {
            return (((uint64_t)1) << 63) - 1;
        } else {
            return (((uint64_t)1) << 31) - 1;
        }
    }

    /** Get the minimum cuda capability found as an integer. Returns
     * 20 (our minimum supported cuda compute capability) if no cuda
     * features are set. */
    int get_cuda_capability_lower_bound() const;

    /** Was libHalide compiled with support for this target? */
    bool supported() const;

    /** Return a bitset of the Featuress set in this Target (set = 1).
     * Note that while this happens to be the current internal representation,
     * that might not always be the case. */
    const std::bitset<FeatureEnd> &get_features_bitset() const {
        return features;
    }

    /** Return the name corresponding to a given Feature, in the form
     * used to construct Target strings (e.g., Feature::Debug is "debug" and not "Debug"). */
    static std::string feature_to_name(Target::Feature feature);

    /** Return the feature corresponding to a given name, in the form
     * used to construct Target strings (e.g., Feature::Debug is "debug" and not "Debug").
     * If the string is not a known feature name, return FeatureEnd. */
    static Target::Feature feature_from_name(const std::string &name);

private:
    /** A bitmask that stores the active features. */
    std::bitset<FeatureEnd> features;
};

/** Return the target corresponding to the host machine. */
Target get_host_target();

/** Return the target that Halide will use. If HL_TARGET is set it
 * uses that. Otherwise calls \ref get_host_target */
Target get_target_from_environment();

/** Return the target that Halide will use for jit-compilation. If
 * HL_JIT_TARGET is set it uses that. Otherwise calls \ref
 * get_host_target. Throws an error if the architecture, bit width,
 * and OS of the target do not match the host target, so this is only
 * useful for controlling the feature set. */
Target get_jit_target_from_environment();

/** Get the Target feature corresponding to a DeviceAPI. For device
 * apis that do not correspond to any single target feature, returns
 * Target::FeatureEnd */
Target::Feature target_feature_for_device_api(DeviceAPI api);

namespace Internal {

void target_test();
}

}  // namespace Halide

#endif<|MERGE_RESOLUTION|>--- conflicted
+++ resolved
@@ -50,12 +50,11 @@
     /** The bit-width of the target machine. Must be 0 for unknown, or 32 or 64. */
     int bits = 0;
 
-<<<<<<< HEAD
     /** The bit-width of a vector register for targets where this is configurable and
      * targeting a fixed size is desired. The default of 0 indicates no assumption of
      * fixed size is allowed. */
     int vector_bits = 0;
-=======
+
     /** The specific processor to be targeted, tuned for.
      * Corresponds to processor_name_map in Target.cpp.
      *
@@ -76,7 +75,6 @@
         ZnVer2,    /// Tune for AMD Zen 2 CPU (AMD Family 17h, launched 2019).
         ZnVer3,    /// Tune for AMD Zen 3 CPU (AMD Family 19h, launched 2020).
     } processor_tune = ProcessorGeneric;
->>>>>>> 1606039c
 
     /** Optional features a target can have.
      * Corresponds to feature_name_map in Target.cpp.
@@ -163,14 +161,9 @@
         FeatureEnd = halide_target_feature_end
     };
     Target() = default;
-<<<<<<< HEAD
-    Target(OS o, Arch a, int b, const std::vector<Feature> &initial_features = std::vector<Feature>(),
+    Target(OS o, Arch a, int b, Processor pt, const std::vector<Feature> &initial_features = std::vector<Feature>(),
            int vb = 0)
-        : os(o), arch(a), bits(b), vector_bits(vb) {
-=======
-    Target(OS o, Arch a, int b, Processor pt, const std::vector<Feature> &initial_features = std::vector<Feature>())
-        : os(o), arch(a), bits(b), processor_tune(pt) {
->>>>>>> 1606039c
+        : os(o), arch(a), bits(b), vector_bits(vb), processor_tune(pt) {
         for (const auto &f : initial_features) {
             set_feature(f);
         }
