--- conflicted
+++ resolved
@@ -23,11 +23,7 @@
     } else if ((op->type.bits() == a.type().bits()) &&
                op->type.is_int_or_uint() &&
                a.type().is_int_or_uint()) {
-<<<<<<< HEAD
-        // Normalize to casts for non lane-changing reinterprets.
-=======
         // Normalize to casts for non-lane-changing reinterprets.
->>>>>>> 10345d4f
         return cast(op->type, a);
     } else if (a.same_as(op->value)) {
         return op;
