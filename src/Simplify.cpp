--- conflicted
+++ resolved
@@ -1809,6 +1809,7 @@
     }
 
     Expr visit(const Mul *op) override {
+        HALIDE_DUMP_STACK_FRAME;
         if (no_float_simplify && op->type.is_float()) {
             return IRMutator2::visit(op);
         }
@@ -1837,7 +1838,7 @@
             rewrite(x * overflow, b) ||
             rewrite(indet * x, a) ||
             rewrite(x * indet, b)) {
-            return rewriter.result;
+            return rewrite.result;
         } else if (rewrite(c0 * x, x * c0) ||
                    rewrite((x + c0) * c1, x * c1 + fold(c0 * c1)) ||
                    rewrite((x - y) * c0, (y - x) * fold(-c0), c0 < 0 && -c0 > 0) || // If negating c0 causes overflow or UB, the predicate will be treated as false.
@@ -1851,7 +1852,7 @@
                    rewrite(broadcast(x) * broadcast(y), broadcast(x * y, op->type.lanes())) ||
                    rewrite(ramp(x, y) * broadcast(z), ramp(x * z, y * z, op->type.lanes())) ||
                    rewrite(broadcast(z) * ramp(x, y), ramp(z * x, z * y, op->type.lanes()))) {
-            return mutate(rewriter.result);
+            return mutate(rewrite.result);
         } else if (shuffle_a && shuffle_b &&
                    shuffle_a->is_slice() &&
                    shuffle_b->is_slice()) {
@@ -1868,6 +1869,7 @@
     }
 
     Expr visit(const Div *op) override {
+        HALIDE_DUMP_STACK_FRAME;
         if (no_float_simplify && op->type.is_float()) {
             return IRMutator2::visit(op);
         }
@@ -1907,7 +1909,7 @@
             rewrite(0 / x, a) ||
             rewrite(x / x, make_one(op->type)) ||
             rewrite(c0 / c1, fold(c0 / c1))) {
-            return rewriter.result;
+            return rewrite.result;
         } else if (rewrite(broadcast(x) / broadcast(y), broadcast(x / y, lanes)) ||
                    (no_overflow(op->type) &&
                     (// Fold repeated division
@@ -1977,7 +1979,7 @@
                               c2 > 0 && bind(c3, gcd(c0, c2)) && c3 > 1) ||
                      // A very specific pattern that comes up in bounds in upsampling code.
                      rewrite((x % 2 + c0) / 2, x % 2 + c0 / 2, c0 % 2 == 1)))) {
-            return mutate(rewriter.result);
+            return mutate(rewrite.result);
         } else if (a.same_as(op->a) && b.same_as(op->b)) {
             return op;
         } else {
@@ -1986,6 +1988,7 @@
     }
 
     Expr visit(const Mod *op) override {
+        HALIDE_DUMP_STACK_FRAME;
         if (no_float_simplify && op->type.is_float()) {
             return IRMutator2::visit(op);
         }
@@ -2015,7 +2018,7 @@
               rewrite(x % 0, indeterminate_expression_error(op->type)) ||
               rewrite(x % 1, make_zero(op->type)) ||
               rewrite(1 % x, a)))) {
-            return rewriter.result;
+            return rewrite.result;
         } else if (rewrite(broadcast(x) % broadcast(y), broadcast(x % y, lanes)) ||
                    (no_overflow_int(op->type) &&
                     (rewrite((x * c0) % c1, (x * fold(c0 % c1)) % c1, c1 > 0 && (c0 >= c1 || c0 < 0)) ||
@@ -2031,7 +2034,7 @@
                      rewrite(ramp(x + c0, c2) % broadcast(c1), (ramp(x + fold(c0 % c1), fold(c2 % c1), lanes) % c1), c1 > 0 && (c0 >= c1 || c0 < 0)) ||
                      rewrite(ramp(x * c0 + y, c2) % broadcast(c1), ramp(y, fold(c2 % c1), lanes) % c1, c0 % c1 == 0) ||
                      rewrite(ramp(y + x * c0, c2) % broadcast(c1), ramp(y, fold(c2 % c1), lanes) % c1, c0 % c1 == 0)))) {
-            return mutate(rewriter.result);
+            return mutate(rewrite.result);
         } else if (a.same_as(op->a) && b.same_as(op->b)) {
             return op;
         } else {
@@ -4033,6 +4036,8 @@
     }
 
     Expr visit(const Select *op) override {
+        HALIDE_DUMP_STACK_FRAME;
+
         Expr condition = mutate(op->condition);
         Expr true_value = mutate(op->true_value);
         Expr false_value = mutate(op->false_value);
@@ -4054,7 +4059,7 @@
             rewrite(select(x, y, y), y) ||
             rewrite(select(x, intrin(Call::likely, y), y), true_value) ||
             rewrite(select(x, y, intrin(Call::likely, y)), false_value)) {
-            return rewriter.result;
+            return rewrite.result;
         } else if (rewrite(select(broadcast(x), y, z), select(x, y, z)) ||
                    rewrite(select(x != y, z, w), select(x == y, w, z)) ||
                    rewrite(select(x <= y, z, w), select(y < x, w, z)) ||
@@ -4081,7 +4086,7 @@
                    (op->type.is_bool() &&
                     (rewrite(select(x, one, zero), cast(op->type, x)) ||
                      rewrite(select(x, zero, one), cast(op->type, !x))))) {
-            return mutate(rewriter.result);
+            return mutate(rewrite.result);
         } else if (condition.same_as(op->condition) &&
                    true_value.same_as(op->true_value) &&
                    false_value.same_as(op->false_value)) {
@@ -5335,1629 +5340,5 @@
     return is_one(e);
 }
 
-<<<<<<< HEAD
-namespace {
-
-void check(const Expr &a, const Expr &b) {
-    //debug(0) << "Checking that " << a << " -> " << b << "\n";
-    Expr simpler = simplify(a);
-    if (!equal(simpler, b)) {
-        internal_error
-            << "\nSimplification failure:\n"
-            << "Input: " << a << '\n'
-            << "Output: " << simpler << '\n'
-            << "Expected output: " << b << '\n';
-    }
-}
-
-void check(const Stmt &a, const Stmt &b) {
-    //debug(0) << "Checking that " << a << " -> " << b << "\n";
-    Stmt simpler = simplify(a);
-    if (!equal(simpler, b)) {
-        internal_error
-            << "\nSimplification failure:\n"
-            << "Input: " << a << '\n'
-            << "Output: " << simpler << '\n'
-            << "Expected output: " << b << '\n';
-    }
-}
-
-void check_in_bounds(const Expr &a, const Expr &b, const Scope<Interval> &bi) {
-    //debug(0) << "Checking that " << a << " -> " << b << "\n";
-    Expr simpler = simplify(a, true, bi);
-    if (!equal(simpler, b)) {
-        internal_error
-            << "\nSimplification failure:\n"
-            << "Input: " << a << '\n'
-            << "Output: " << simpler << '\n'
-            << "Expected output: " << b << '\n';
-    }
-}
-
-// Helper functions to use in the tests below
-Expr interleave_vectors(const vector<Expr> &e) {
-    return Shuffle::make_interleave(e);
-}
-
-Expr concat_vectors(const vector<Expr> &e) {
-    return Shuffle::make_concat(e);
-}
-
-Expr slice(const Expr &e, int begin, int stride, int w) {
-    return Shuffle::make_slice(e, begin, stride, w);
-}
-
-Expr ramp(const Expr &base, const Expr &stride, int w) {
-    return Ramp::make(base, stride, w);
-}
-
-Expr broadcast(const Expr &base, int w) {
-    return Broadcast::make(base, w);
-}
-
-void check_casts() {
-    Expr x = Var("x");
-
-    check(cast(Int(32), cast(Int(32), x)), x);
-    check(cast(Float(32), 3), 3.0f);
-    check(cast(Int(32), 5.0f), 5);
-
-    check(cast(Int(32), cast(Int(8), 3)), 3);
-    check(cast(Int(32), cast(Int(8), 1232)), -48);
-
-    // Check redundant casts
-    check(cast(Float(32), cast(Float(64), x)), cast(Float(32), x));
-    check(cast(Int(16), cast(Int(32), x)), cast(Int(16), x));
-    check(cast(Int(16), cast(UInt(32), x)), cast(Int(16), x));
-    check(cast(UInt(16), cast(Int(32), x)), cast(UInt(16), x));
-    check(cast(UInt(16), cast(UInt(32), x)), cast(UInt(16), x));
-
-    // Check evaluation of constant expressions involving casts
-    check(cast(UInt(16), 53) + cast(UInt(16), 87), make_const(UInt(16), 140));
-    check(cast(Int(8), 127) + cast(Int(8), 1), make_const(Int(8), -128));
-    check(cast(UInt(16), -1) - cast(UInt(16), 1), make_const(UInt(16), 65534));
-    check(cast(Int(16), 4) * cast(Int(16), -5), make_const(Int(16), -20));
-    check(cast(Int(16), 16) / cast(Int(16), 4), make_const(Int(16), 4));
-    check(cast(Int(16), 23) % cast(Int(16), 5), make_const(Int(16), 3));
-    check(min(cast(Int(16), 30000), cast(Int(16), -123)), make_const(Int(16), -123));
-    check(max(cast(Int(16), 30000), cast(Int(16), 65000)), make_const(Int(16), 30000));
-    check(cast(UInt(16), -1) == cast(UInt(16), 65535), const_true());
-    check(cast(UInt(16), 65) == cast(UInt(16), 66), const_false());
-    check(cast(UInt(16), -1) < cast(UInt(16), 65535), const_false());
-    check(cast(UInt(16), 65) < cast(UInt(16), 66), const_true());
-    check(cast(UInt(16), 123.4f), make_const(UInt(16), 123));
-    check(cast(Float(32), cast(UInt(16), 123456.0f)), 57920.0f);
-    // Specific checks for 32 bit unsigned expressions - ensure simplifications are actually unsigned.
-    // 4000000000 (4 billion) is less than 2^32 but more than 2^31.  As an int, it is negative.
-    check(cast(UInt(32), (int) 4000000000UL) + cast(UInt(32), 5), make_const(UInt(32), (int) 4000000005UL));
-    check(cast(UInt(32), (int) 4000000000UL) - cast(UInt(32), 5), make_const(UInt(32), (int) 3999999995UL));
-    check(cast(UInt(32), (int) 4000000000UL) / cast(UInt(32), 5), make_const(UInt(32), 800000000));
-    check(cast(UInt(32), 800000000) * cast(UInt(32), 5), make_const(UInt(32), (int) 4000000000UL));
-    check(cast(UInt(32), (int) 4000000023UL) % cast(UInt(32), 100), make_const(UInt(32), 23));
-    check(min(cast(UInt(32), (int) 4000000023UL) , cast(UInt(32), 1000)), make_const(UInt(32), (int) 1000));
-    check(max(cast(UInt(32), (int) 4000000023UL) , cast(UInt(32), 1000)), make_const(UInt(32), (int) 4000000023UL));
-    check(cast(UInt(32), (int) 4000000023UL) < cast(UInt(32), 1000), const_false());
-    check(cast(UInt(32), (int) 4000000023UL) == cast(UInt(32), 1000), const_false());
-
-    check(cast(Float(64), 0.5f), Expr(0.5));
-    check((x - cast(Float(64), 0.5f)) * (x - cast(Float(64), 0.5f)),
-          (x + Expr(-0.5)) * (x + Expr(-0.5)));
-
-    check(cast(Int(64, 3), ramp(5.5f, 2.0f, 3)),
-          cast(Int(64, 3), ramp(5.5f, 2.0f, 3)));
-    check(cast(Int(64, 3), ramp(x, 2, 3)),
-          ramp(cast(Int(64), x), cast(Int(64), 2), 3));
-
-    // Check cancellations can occur through casts
-    check(cast(Int(64), x + 1) - cast(Int(64), x), cast(Int(64), 1));
-    check(cast(Int(64), 1 + x) - cast(Int(64), x), cast(Int(64), 1));
-    // But only when overflow is undefined for the type
-    check(cast(UInt(8), x + 1) - cast(UInt(8), x),
-          cast(UInt(8), x + 1) - cast(UInt(8), x));
-}
-
-void check_algebra() {
-    Expr x = Var("x"), y = Var("y"), z = Var("z"), w = Var("w"), v = Var("v");
-    Expr xf = cast<float>(x);
-    Expr yf = cast<float>(y);
-    Expr t = const_true(), f = const_false();
-
-    check(3 + x, x + 3);
-    check(x + 0, x);
-    check(0 + x, x);
-    check(Expr(ramp(x, 2, 3)) + Expr(ramp(y, 4, 3)), ramp(x+y, 6, 3));
-    check(Expr(broadcast(4.0f, 5)) + Expr(ramp(3.25f, 4.5f, 5)), ramp(7.25f, 4.5f, 5));
-    check(Expr(ramp(3.25f, 4.5f, 5)) + Expr(broadcast(4.0f, 5)), ramp(7.25f, 4.5f, 5));
-    check(Expr(broadcast(3, 3)) + Expr(broadcast(1, 3)), broadcast(4, 3));
-    check((x + 3) + 4, x + 7);
-    check(4 + (3 + x), x + 7);
-    check((x + 3) + y, (x + y) + 3);
-    check(y + (x + 3), (y + x) + 3);
-    check((3 - x) + x, 3);
-    check(x + (3 - x), 3);
-    check(x*y + x*z, x*(y+z));
-    check(x*y + z*x, x*(y+z));
-    check(y*x + x*z, x*(y+z));
-    check(y*x + z*x, x*(y+z));
-
-    check(x - 0, x);
-    check((x/y) - (x/y), 0);
-    check(x - 2, x + (-2));
-    check(Expr(ramp(x, 2, 3)) - Expr(ramp(y, 4, 3)), ramp(x-y, -2, 3));
-    check(Expr(broadcast(4.0f, 5)) - Expr(ramp(3.25f, 4.5f, 5)), ramp(0.75f, -4.5f, 5));
-    check(Expr(ramp(3.25f, 4.5f, 5)) - Expr(broadcast(4.0f, 5)), ramp(-0.75f, 4.5f, 5));
-    check(Expr(broadcast(3, 3)) - Expr(broadcast(1, 3)), broadcast(2, 3));
-    check((x + y) - x, y);
-    check((x + y) - y, x);
-    check(x - (x + y), 0 - y);
-    check(x - (y + x), 0 - y);
-    check((x + 3) - 2, x + 1);
-    check((x + 3) - y, (x - y) + 3);
-    check((x - 3) - y, (x - y) + (-3));
-    check(x - (y - 2), (x - y) + 2);
-    check(3 - (y - 2), 5 - y);
-    check(x - (0 - y), x + y);
-    check(x + (0 - y), x - y);
-    check((0 - x) + y, y - x);
-    check(x*y - x*z, x*(y-z));
-    check(x*y - z*x, x*(y-z));
-    check(y*x - x*z, x*(y-z));
-    check(y*x - z*x, x*(y-z));
-    check(x - y*-2, x + y*2);
-    check(x + y*-2, x - y*2);
-    check(x*-2 + y, y - x*2);
-    check(xf - yf*-2.0f, xf + y*2.0f);
-    check(xf + yf*-2.0f, xf - y*2.0f);
-    check(xf*-2.0f + yf, yf - x*2.0f);
-
-    check((x * 8) - (y * 4), (x * 2 - y) * 4);
-    check((x * 4) - (y * 8), (x - y * 2) * 4);
-
-    check((x * 2) % 6, (x % 3) * 2);
-
-    check(x - (x/8)*8, x % 8);
-    check((x/8)*8 - x, -(x % 8));
-    check((x/8)*8 < x + y, 0 < x%8 + y);
-    check((x/8)*8 < x - y, y < x%8);
-    check((x/8)*8 < x, 0 < x%8);
-    check(((x+3)/8)*8 < x + y, 3 < (x+3)%8 + y);
-    check(((x+3)/8)*8 < x - y, y < (x+3)%8 + (-3));
-    check(((x+3)/8)*8 < x, 3 < (x+3)%8);
-
-    check(x*0, 0);
-    check(0*x, 0);
-    check(x*1, x);
-    check(1*x, x);
-    check(Expr(2.0f)*4.0f, 8.0f);
-    check(Expr(2)*4, 8);
-    check((3*x)*4, x*12);
-    check(4*(3+x), x*4 + 12);
-    check(Expr(broadcast(4.0f, 5)) * Expr(ramp(3.0f, 4.0f, 5)), ramp(12.0f, 16.0f, 5));
-    check(Expr(ramp(3.0f, 4.0f, 5)) * Expr(broadcast(2.0f, 5)), ramp(6.0f, 8.0f, 5));
-    check(Expr(broadcast(3, 3)) * Expr(broadcast(2, 3)), broadcast(6, 3));
-
-    check(x*y + x, x*(y + 1));
-    check(x*y - x, x*(y + -1));
-    check(x + x*y, x*(y + 1));
-    check(x - x*y, x*(1 - y));
-    check(x*y + y, (x + 1)*y);
-    check(x*y - y, (x + -1)*y);
-    check(y + x*y, (x + 1)*y);
-    check(y - x*y, (1 - x)*y);
-
-    check(0/x, 0);
-    check(x/1, x);
-    check(x/x, 1);
-    check((-1)/x, select(x < 0, 1, -1));
-    check(Expr(7)/3, 2);
-    check(Expr(6.0f)/2.0f, 3.0f);
-    check((x / 3) / 4, x / 12);
-    check((x*4)/2, x*2);
-    check((x*2)/4, x/2);
-    check((x*4 + y)/2, x*2 + y/2);
-    check((y + x*4)/2, y/2 + x*2);
-    check((x*4 - y)/2, x*2 + (0 - y)/2);
-    check((y - x*4)/2, y/2 - x*2);
-    check((x + 3)/2 + 7, (x + 17)/2);
-    check((x/2 + 3)/5, (x + 6)/10);
-    check((x + (y + 3)/5) + 5, x + (y + 28)/5);
-    check((x + 8)/2, x/2 + 4);
-    check((x - y)*-2, (y - x)*2);
-    check((xf - yf)*-2.0f, (yf - xf)*2.0f);
-
-    check(x*3 + y*9, (x + y*3)*3);
-    check(x*9 + y*3, (x*3 + y)*3);
-
-    // Pull terms that are a multiple of the divisor out of a ternary expression
-    check(((x*4 + y) + z) / 2, x*2 + (y + z)/2);
-    check(((x*4 - y) + z) / 2, x*2 + (z - y)/2);
-    check(((x*4 + y) - z) / 2, x*2 + (y - z)/2);
-    check(((x*4 - y) - z) / 2, x*2 - (y + z)/2);
-    check((x + (y*4 + z)) / 2, y*2 + (x + z)/2);
-    check(((x + y*4) + z) / 2, y*2 + (x + z)/2);
-    check((x + (y*4 - z)) / 2, y*2 + (x - z)/2);
-    check((x - (y*4 + z)) / 2, (x - z)/2 - y*2);
-    check((x - (y*4 - z)) / 2, (x + z)/2 - y*2);
-
-    // Pull out the gcd of the numerator and divisor
-    check((x * 12 + 5) / 9, (x * 4 + 1) / 3);
-    check((x * 12 + 19) / 9, (x * 4) / 3 + 2);
-
-    // Cancellations in non-const integer divisions
-    check((x*y)/x, y);
-    check((y*x)/x, y);
-    check((x*y + z)/x, y + z/x);
-    check((y*x + z)/x, y + z/x);
-    check((z + x*y)/x, z/x + y);
-    check((z + y*x)/x, z/x + y);
-    check((x*y - z)/x, y + (-z)/x);
-    check((y*x - z)/x, y + (-z)/x);
-    check((z - x*y)/x, z/x - y);
-    check((z - y*x)/x, z/x - y);
-
-    check((x + y)/x, y/x + 1);
-    check((y + x)/x, y/x + 1);
-    check((x - y)/x, (-y)/x + 1);
-    check((y - x)/x, y/x + (-1));
-
-    check(((x + y) + z)/x, (y + z)/x + 1);
-    check(((y + x) + z)/x, (y + z)/x + 1);
-    check((y + (x + z))/x, (y + z)/x + 1);
-    check((y + (z + x))/x, (y + z)/x + 1);
-
-    check(xf / 4.0f, xf * 0.25f);
-
-    // Some quaternary rules with cancellations
-    check((x + y) - (z + y), x - z);
-    check((x + y) - (y + z), x - z);
-    check((y + x) - (z + y), x - z);
-    check((y + x) - (y + z), x - z);
-
-    check((x - y) - (z - y), x - z);
-    check((y - z) - (y - x), x - z);
-
-    check(((x + y) + z) - x, y + z);
-    check(((x + y) + z) - y, x + z);
-    check((x + (y + z)) - y, x + z);
-    check((x + (y + z)) - z, x + y);
-
-    check((x*8) % 4, 0);
-    check((x*8 + y) % 4, y % 4);
-    check((y + 8) % 4, y % 4);
-    check((y + x*8) % 4, y % 4);
-    check((y*16 + 13) % 2, 1);
-    check((x*y) % 1, 0);
-
-    // Check an optimization important for fusing dimensions
-    check((x/3)*3 + x%3, x);
-    check(x%3 + (x/3)*3, x);
-
-    check(((x/3)*3 + y) + x%3, x + y);
-    check(((x/3) + y)*3 + x%3, x + y*3);
-    check((x%3 + y) + (x/3)*3, x + y);
-
-    check((y + x%3) + (x/3)*3, y + x);
-    check((y + (x/3*3)) + x%3, y + x);
-    check((y + (x/3))*3 + x%3, y*3 + x);
-
-    check(x/2 + x%2, (x + 1)/2);
-    check(x%2 + x/2, (x + 1)/2);
-    check(((x+1)/2)*2 - x, x%2);
-    check(x - ((x+1)/2)*2, -(x%2));
-    check((x%2 + 4)/2, 2);
-    check((x%2 + 5)/2, x%2 + 2);
-
-    // Almost-cancellations through integer divisions. These rules all
-    // deduplicate x and wrap it in a modulo operator, neutering it
-    // for the purposes of bounds inference. Patterns below look
-    // confusing, but were brute-force tested.
-    check((x + 17)/3 - (x + 7)/3, ((x+1)%3 + 10)/3);
-    check((x + 17)/3 - (x + y)/3, (19 - y - (x+2)%3)/3);
-    check((x + y )/3 - (x + 7)/3, ((x+1)%3 + y + -7)/3);
-    check( x      /3 - (x + y)/3, (2 - y - x % 3)/3);
-    check((x + y )/3 -  x     /3, (x%3 + y)/3);
-    check( x      /3 - (x + 7)/3, (-5 - x%3)/3);
-    check((x + 17)/3 -  x     /3, (x%3 + 17)/3);
-    check((x + 17)/3 - (x - y)/3, (y - (x+2)%3 + 19)/3);
-    check((x - y )/3 - (x + 7)/3, ((x+1)%3 - y + (-7))/3);
-    check( x      /3 - (x - y)/3, (y - x%3 + 2)/3);
-    check((x - y )/3 -  x     /3, (x%3 - y)/3);
-
-    // Check some specific expressions involving div and mod
-    check(Expr(23) / 4, Expr(5));
-    check(Expr(-23) / 4, Expr(-6));
-    check(Expr(-23) / -4, Expr(6));
-    check(Expr(23) / -4, Expr(-5));
-    check(Expr(-2000000000) / 1000000001, Expr(-2));
-    check(Expr(23) % 4, Expr(3));
-    check(Expr(-23) % 4, Expr(1));
-    check(Expr(-23) % -4, Expr(1));
-    check(Expr(23) % -4, Expr(3));
-    check(Expr(-2000000000) % 1000000001, Expr(2));
-
-    check(Expr(3) + Expr(8), 11);
-    check(Expr(3.25f) + Expr(7.75f), 11.0f);
-
-    check(Expr(7) % 2, 1);
-    check(Expr(7.25f) % 2.0f, 1.25f);
-    check(Expr(-7.25f) % 2.0f, 0.75f);
-    check(Expr(-7.25f) % -2.0f, -1.25f);
-    check(Expr(7.25f) % -2.0f, -0.75f);
-
-    check(2*x + (2*x + y)/5, (x*12 + y)/5);
-    check(x + (x - y)/4, (x*5 - y)/4);
-    check((x + z) + (y + (x + z))/3, ((x + z)*4 + y)/3);
-    check(x + ((y + w) - x)/2, (x + (y + w))/2);
-    check((x + y)/3 + x, (x*4 + y)/3);
-    check((x - y)/4 + x, (x*5 - y)/4);
-    check((y + x)/3 + x, (y + x*4)/3);
-    check((y - x)/3 + x, (y + x*2)/3);
-    check(1 + (1 + y)/2, (y + 3)/2);
-    check((y + 1)/2 + 1, (y + 3)/2);
-    check((0 - y)/5 + 1, (0 - y)/5 + 1);
-
-    check(x - (x + y)/3, (x*2 - y + 2)/3);
-    check((w + x) - ((w + x) - y*z)/3, ((w + x)*2 + y*z + 2)/3);
-    check(x - (y + x)/2, (x - y + 1)/2);
-    check(x - (y - x)/6, (x*7 - y + 5)/6);
-    check(x - (x + y)/-3, x - (x + y)/-3);
-    check((w + x) - ((w + x) - y*z)/-3, (w + x) - ((w + x) - y*z)/-3);
-    check(x - (y + x)/-2, x - (y + x)/-2);
-    check(x - (y - x)/-6, x - (y - x)/-6);
-    check((x + y)/3 - x, (y - x*2)/3);
-    check((x*y - w)/4 - x*y, (x*y*(-3) - w)/4);
-    check((y + x)/5 - x, (y - x*4)/5);
-    check((y - x)/6 - x, (y - x*7)/6);
-    check(1 - (1 + y)/2 - 1, (0 - y)/2);
-    check(1 - (-y + 1)/2 - 1, y/2);
-    check(1 - (0 - y)/5, (y + 9)/5);
-}
-
-void check_vectors() {
-    Expr x = Var("x"), y = Var("y"), z = Var("z");
-
-    check(Expr(broadcast(y, 4)) / Expr(broadcast(x, 4)),
-          Expr(broadcast(y/x, 4)));
-    check(Expr(ramp(x, 4, 4)) / 2, ramp(x/2, 2, 4));
-    check(Expr(ramp(x, -4, 7)) / 2, ramp(x/2, -2, 7));
-    check(Expr(ramp(x, 4, 5)) / -2, ramp(x/-2, -2, 5));
-    check(Expr(ramp(x, -8, 5)) / -2, ramp(x/-2, 4, 5));
-
-    check(Expr(ramp(4*x, 1, 4)) / 4, broadcast(x, 4));
-    check(Expr(ramp(x*4, 1, 3)) / 4, broadcast(x, 3));
-    check(Expr(ramp(x*8, 2, 4)) / 8, broadcast(x, 4));
-    check(Expr(ramp(x*8, 3, 3)) / 8, broadcast(x, 3));
-    check(Expr(ramp(0, 1, 8)) % 16, Expr(ramp(0, 1, 8)));
-    check(Expr(ramp(8, 1, 8)) % 16, Expr(ramp(8, 1, 8)));
-    check(Expr(ramp(9, 1, 8)) % 16, Expr(ramp(9, 1, 8)) % 16);
-    check(Expr(ramp(16, 1, 8)) % 16, Expr(ramp(0, 1, 8)));
-    check(Expr(ramp(0, 1, 8)) % 8, Expr(ramp(0, 1, 8)));
-    check(Expr(ramp(x*8+17, 1, 4)) % 8, Expr(ramp(1, 1, 4)));
-    check(Expr(ramp(x*8+17, 1, 8)) % 8, Expr(ramp(1, 1, 8) % 8));
-
-
-    check(Expr(broadcast(x, 4)) % Expr(broadcast(y, 4)),
-          Expr(broadcast(x % y, 4)));
-    check(Expr(ramp(x, 2, 4)) % (broadcast(2, 4)),
-          broadcast(x % 2, 4));
-    check(Expr(ramp(2*x+1, 4, 4)) % (broadcast(2, 4)),
-          broadcast(1, 4));
-
-    check(max(broadcast(24, 2), broadcast(x, 2) % ramp(-8, -33, 2)),
-          max(broadcast(x, 2) % ramp(-8, -33, 2), broadcast(24, 2)));
-    check(max(broadcast(41, 2), broadcast(x, 2) % ramp(-8, -33, 2)),
-          broadcast(41, 2));
-
-    check(ramp(0, 1, 4) == broadcast(2, 4),
-          ramp(-2, 1, 4) == broadcast(0, 4));
-
-    {
-        Expr test = select(ramp(const_true(), const_true(), 2),
-                           ramp(const_false(), const_true(), 2),
-                           broadcast(const_false(), 2)) ==
-                    broadcast(const_false(), 2);
-        Expr expected = !(ramp(const_true(), const_true(), 2)) ||
-                        (ramp(const_false(), const_true(), 2) == broadcast(const_false(), 2));
-        check(test, expected);
-    }
-
-    {
-        Expr test = select(ramp(const_true(), const_true(), 2),
-                           broadcast(const_true(), 2),
-                           ramp(const_false(), const_true(), 2)) ==
-                    broadcast(const_false(), 2);
-        Expr expected = (!ramp(const_true(), const_true(), 2)) &&
-                        (ramp(const_false(), const_true(), 2) == broadcast(const_false(), 2));
-        check(test, expected);
-    }
-}
-
-void check_bounds() {
-    Expr x = Var("x"), y = Var("y"), z = Var("z"), w = Var("w");
-
-    check(min(Expr(7), 3), 3);
-    check(min(Expr(4.25f), 1.25f), 1.25f);
-    check(min(broadcast(x, 4), broadcast(y, 4)),
-          broadcast(min(x, y), 4));
-    check(min(x, x+3), x);
-    check(min(x+4, x), x);
-    check(min(x-1, x+2), x+(-1));
-    check(min(7, min(x, 3)), min(x, 3));
-    check(min(min(x, y), x), min(x, y));
-    check(min(min(x, y), y), min(x, y));
-    check(min(x, min(x, y)), min(x, y));
-    check(min(y, min(x, y)), min(x, y));
-
-    check(max(Expr(7), 3), 7);
-    check(max(Expr(4.25f), 1.25f), 4.25f);
-    check(max(broadcast(x, 4), broadcast(y, 4)),
-          broadcast(max(x, y), 4));
-    check(max(x, x+3), x+3);
-    check(max(x+4, x), x+4);
-    check(max(x-1, x+2), x+2);
-    check(max(7, max(x, 3)), max(x, 7));
-    check(max(max(x, y), x), max(x, y));
-    check(max(max(x, y), y), max(x, y));
-    check(max(x, max(x, y)), max(x, y));
-    check(max(y, max(x, y)), max(x, y));
-
-    // Check that simplifier can recognise instances where the extremes of the
-    // datatype appear as constants in comparisons, Min and Max expressions.
-    // The result of min/max with extreme is known to be either the extreme or
-    // the other expression.  The result of < or > comparison is known to be true or false.
-    check(x <= Int(32).max(), const_true());
-    check(cast(Int(16), x) >= Int(16).min(), const_true());
-    check(x < Int(32).min(), const_false());
-    check(min(cast(UInt(16), x), cast(UInt(16), 65535)), cast(UInt(16), x));
-    check(min(x, Int(32).max()), x);
-    check(min(Int(32).min(), x), Int(32).min());
-    check(max(cast(Int(8), x), cast(Int(8), -128)), cast(Int(8), x));
-    check(max(x, Int(32).min()), x);
-    check(max(x, Int(32).max()), Int(32).max());
-    // Check that non-extremes do not lead to incorrect simplification
-    check(max(cast(Int(8), x), cast(Int(8), -127)), max(cast(Int(8), x), make_const(Int(8), -127)));
-
-    // Some quaternary rules with cancellations
-    check((x + y) - (z + y), x - z);
-    check((x + y) - (y + z), x - z);
-    check((y + x) - (z + y), x - z);
-    check((y + x) - (y + z), x - z);
-
-    check((x - y) - (z - y), x - z);
-    check((y - z) - (y - x), x - z);
-
-    check((x + 3) / 4 - (x + 2) / 4, ((x + 2) % 4 + 1)/4);
-
-    check(x - min(x + y, z), max(-y, x-z));
-    check(x - min(y + x, z), max(-y, x-z));
-    check(x - min(z, x + y), max(-y, x-z));
-    check(x - min(z, y + x), max(-y, x-z));
-
-    check(min(x + y, z) - x, min(y, z-x));
-    check(min(y + x, z) - x, min(y, z-x));
-    check(min(z, x + y) - x, min(y, z-x));
-    check(min(z, y + x) - x, min(y, z-x));
-
-    check(min(x + y, z + y), min(x, z) + y);
-    check(min(y + x, z + y), min(x, z) + y);
-    check(min(x + y, y + z), min(x, z) + y);
-    check(min(y + x, y + z), min(x, z) + y);
-
-    check(min(x, y) - min(y, x), 0);
-    check(max(x, y) - max(y, x), 0);
-
-    check(min(123 - x, 1 - x), 1 - x);
-    check(max(123 - x, 1 - x), 123 - x);
-
-    check(min(x*43, y*43), min(x, y)*43);
-    check(max(x*43, y*43), max(x, y)*43);
-    check(min(x*-43, y*-43), max(x, y)*-43);
-    check(max(x*-43, y*-43), min(x, y)*-43);
-
-    check(min(min(x, 4), y), min(min(x, y), 4));
-    check(max(max(x, 4), y), max(max(x, y), 4));
-
-    check(min(x*8, 24), min(x, 3)*8);
-    check(max(x*8, 24), max(x, 3)*8);
-    check(min(x*-8, 24), max(x, -3)*-8);
-    check(max(x*-8, 24), min(x, -3)*-8);
-
-    check(min(clamp(x, -10, 14), clamp(y, -10, 14)), clamp(min(x, y), -10, 14));
-
-    check(min(x/4, y/4), min(x, y)/4);
-    check(max(x/4, y/4), max(x, y)/4);
-
-    check(min(x/(-4), y/(-4)), max(x, y)/(-4));
-    check(max(x/(-4), y/(-4)), min(x, y)/(-4));
-
-    check(min(x/4 + 2, y/4), min(x + 8, y)/4);
-    check(max(x/4 + 2, y/4), max(x + 8, y)/4);
-    check(min(x/4, y/4 + 2), min(x, y + 8)/4);
-    check(max(x/4, y/4 + 2), max(x, y + 8)/4);
-    check(min(x/(-4) + 2, y/(-4)), max(x + -8, y)/(-4));
-    check(max(x/(-4) + 2, y/(-4)), min(x + -8, y)/(-4));
-    check(min(x/(-4), y/(-4) + 2), max(x, y + -8)/(-4));
-    check(max(x/(-4), y/(-4) + 2), min(x, y + -8)/(-4));
-
-    check(min(x*4 + 8, y*4), min(x + 2, y)*4);
-    check(max(x*4 + 8, y*4), max(x + 2, y)*4);
-    check(min(x*4, y*4 + 8), min(x, y + 2)*4);
-    check(max(x*4, y*4 + 8), max(x, y + 2)*4);
-    check(min(x*(-4) + 8, y*(-4)), max(x + -2, y)*(-4));
-    check(max(x*(-4) + 8, y*(-4)), min(x + -2, y)*(-4));
-    check(min(x*(-4), y*(-4) + 8), max(x, y + -2)*(-4));
-    check(max(x*(-4), y*(-4) + 8), min(x, y + -2)*(-4));
-
-    // Min and max of clamped expressions
-    check(min(clamp(x+1, y, z), clamp(x-1, y, z)), clamp(x+(-1), y, z));
-    check(max(clamp(x+1, y, z), clamp(x-1, y, z)), clamp(x+1, y, z));
-
-    // Additions that cancel a term inside a min or max
-    check(x + min(y - x, z), min(y, z + x));
-    check(x + max(y - x, z), max(y, z + x));
-    check(min(y + (-2), z) + 2, min(y, z + 2));
-    check(max(y + (-2), z) + 2, max(y, z + 2));
-
-    check(x + min(y - x, z), min(y, z + x));
-    check(x + max(y - x, z), max(y, z + x));
-    check(min(y + (-2), z) + 2, min(y, z + 2));
-    check(max(y + (-2), z) + 2, max(y, z + 2));
-
-    // Min/Max distributive law
-    check(max(max(x, y), max(x, z)), max(max(y, z), x));
-    check(min(max(x, y), max(x, z)), max(min(y, z), x));
-    check(min(min(x, y), min(x, z)), min(min(y, z), x));
-    check(max(min(x, y), min(x, z)), min(max(y, z), x));
-
-    // Mins of expressions and rounded up versions of them
-    check(min(((x+7)/8)*8, x), x);
-    check(min(x, ((x+7)/8)*8), x);
-    check(max(((x+7)/8)*8, x), ((x+7)/8)*8);
-    check(max(x, ((x+7)/8)*8), ((x+7)/8)*8);
-
-    // And rounded down...
-    check(max((x/8)*8, x), x);
-    check(max(x, (x/8)*8), x);
-    check(min((x/8)*8, x), (x/8)*8);
-    check(min(x, (x/8)*8), (x/8)*8);
-
-    check(min(((x+7)/8)*8, max(x, 8)), max(x, 8));
-    check(min(max(x, 8), ((x+7)/8)*8), max(x, 8));
-
-    check(min(x, likely(x)), likely(x));
-    check(min(likely(x), x), likely(x));
-    check(max(x, likely(x)), likely(x));
-    check(max(likely(x), x), likely(x));
-    check(select(x > y, likely(x), x), likely(x));
-    check(select(x > y, x, likely(x)), likely(x));
-
-    check(min(x + 1, y) - min(x, y - 1), 1);
-    check(max(x + 1, y) - max(x, y - 1), 1);
-    check(min(x + 1, y) - min(y - 1, x), 1);
-    check(max(x + 1, y) - max(y - 1, x), 1);
-
-    // min and max on constant ramp v broadcast
-    check(max(ramp(0, 1, 8), 0), ramp(0, 1, 8));
-    check(min(ramp(0, 1, 8), 7), ramp(0, 1, 8));
-    check(max(ramp(0, 1, 8), 7), broadcast(7, 8));
-    check(min(ramp(0, 1, 8), 0), broadcast(0, 8));
-    check(min(ramp(0, 1, 8), 4), min(ramp(0, 1, 8), 4));
-
-    check(max(ramp(7, -1, 8), 0), ramp(7, -1, 8));
-    check(min(ramp(7, -1, 8), 7), ramp(7, -1, 8));
-    check(max(ramp(7, -1, 8), 7), broadcast(7, 8));
-    check(min(ramp(7, -1, 8), 0), broadcast(0, 8));
-    check(min(ramp(7, -1, 8), 4), min(ramp(7, -1, 8), 4));
-
-    check(max(0, ramp(0, 1, 8)), ramp(0, 1, 8));
-    check(min(7, ramp(0, 1, 8)), ramp(0, 1, 8));
-
-    check(min(8 - x, 2), 8 - max(x, 6));
-    check(max(3, 77 - x), 77 - min(x, 74));
-    check(min(max(8-x, 0), 8), 8 - max(min(x, 8), 0));
-
-    check(x - min(x, 2), max(x + -2, 0));
-    check(x - max(x, 2), min(x + -2, 0));
-    check(min(x, 2) - x, 2 - max(x, 2));
-    check(max(x, 2) - x, 2 - min(x, 2));
-    check(x - min(2, x), max(x + -2, 0));
-    check(x - max(2, x), min(x + -2, 0));
-    check(min(2, x) - x, 2 - max(x, 2));
-    check(max(2, x) - x, 2 - min(x, 2));
-
-    check(max(min(x, y), x), x);
-    check(max(min(x, y), y), y);
-    check(min(max(x, y), x), x);
-    check(min(max(x, y), y), y);
-    check(max(min(x, y), x) + y, x + y);
-
-    check(max(min(max(x, y), z), y), max(min(x, z), y));
-    check(max(min(z, max(x, y)), y), max(min(x, z), y));
-    check(max(y, min(max(x, y), z)), max(min(x, z), y));
-    check(max(y, min(z, max(x, y))), max(min(x, z), y));
-
-    check(max(min(max(y, x), z), y), max(min(x, z), y));
-    check(max(min(z, max(y, x)), y), max(min(x, z), y));
-    check(max(y, min(max(y, x), z)), max(min(x, z), y));
-    check(max(y, min(z, max(y, x))), max(min(x, z), y));
-
-    check(min(max(min(x, y), z), y), min(max(x, z), y));
-    check(min(max(z, min(x, y)), y), min(max(x, z), y));
-    check(min(y, max(min(x, y), z)), min(max(x, z), y));
-    check(min(y, max(z, min(x, y))), min(max(x, z), y));
-
-    check(min(max(min(y, x), z), y), min(max(x, z), y));
-    check(min(max(z, min(y, x)), y), min(max(x, z), y));
-    check(min(y, max(min(y, x), z)), min(max(x, z), y));
-    check(min(y, max(z, min(y, x))), min(max(x, z), y));
-
-    {
-        Expr one = broadcast(cast(Int(16), 1), 64);
-        Expr three = broadcast(cast(Int(16), 3), 64);
-        Expr four = broadcast(cast(Int(16), 4), 64);
-        Expr five = broadcast(cast(Int(16), 5), 64);
-        Expr v1 = Variable::make(Int(16).with_lanes(64), "x");
-        Expr v2 = Variable::make(Int(16).with_lanes(64), "y");
-
-        // Bound: [-4, 4]
-        std::vector<Expr> clamped = {
-            max(min(v1, four), -four),
-            max(-four, min(v1, four)),
-            min(max(v1, -four), four),
-            min(four, max(v1, -four)),
-            clamp(v1, -four, four)
-        };
-
-        for (size_t i = 0; i < clamped.size(); ++i) {
-            // min(v, 4) where v=[-4, 4] -> v
-            check(min(clamped[i], four), simplify(clamped[i]));
-            // min(v, 5) where v=[-4, 4] -> v
-            check(min(clamped[i], five), simplify(clamped[i]));
-            // min(v, 3) where v=[-4, 4] -> min(v, 3)
-            check(min(clamped[i], three), simplify(min(clamped[i], three)));
-            // min(v, -5) where v=[-4, 4] -> -5
-            check(min(clamped[i], -five), simplify(-five));
-        }
-
-        for (size_t i = 0; i < clamped.size(); ++i) {
-            // max(v, 4) where v=[-4, 4] -> 4
-            check(max(clamped[i], four), simplify(four));
-            // max(v, 5) where v=[-4, 4] -> 5
-            check(max(clamped[i], five), simplify(five));
-            // max(v, 3) where v=[-4, 4] -> max(v, 3)
-            check(max(clamped[i], three), simplify(max(clamped[i], three)));
-            // max(v, -5) where v=[-4, 4] -> v
-            check(max(clamped[i], -five), simplify(clamped[i]));
-        }
-
-        for (size_t i = 0; i < clamped.size(); ++i) {
-            // max(min(v, 5), -5) where v=[-4, 4] -> v
-            check(max(min(clamped[i], five), -five), simplify(clamped[i]));
-            // max(min(v, 5), 5) where v=[-4, 4] -> 5
-            check(max(min(clamped[i], five), five), simplify(five));
-
-            // max(min(v, -5), -5) where v=[-4, 4] -> -5
-            check(max(min(clamped[i], -five), -five), simplify(-five));
-            // max(min(v, -5), 5) where v=[-4, 4] -> 5
-            check(max(min(clamped[i], -five), five), simplify(five));
-            // max(min(v, -5), 3) where v=[-4, 4] -> 3
-            check(max(min(clamped[2], -five), three), simplify(three));
-        }
-
-        // max(min(v, 5), 3) where v=[-4, 4] -> max(v, 3)
-        check(max(min(clamped[2], five), three), simplify(max(clamped[2], three)));
-
-        // max(min(v, 5), 3) where v=[-4, 4] -> max(v, 3) -> v=[3, 4]
-        // There is simplification rule that will simplify max(max(min(x, 4), -4), 3)
-        // further into max(min(x, 4), 3)
-        check(max(min(clamped[0], five), three), simplify(max(min(v1, four), three)));
-
-        for (size_t i = 0; i < clamped.size(); ++i) {
-            // min(v + 1, 4) where v=[-4, 4] -> min(v + 1, 4)
-            check(min(clamped[i] + one, four), simplify(min(clamped[i] + one, four)));
-            // min(v + 1, 5) where v=[-4, 4] -> v + 1
-            check(min(clamped[i] + one, five), simplify(clamped[i] + one));
-            // min(v + 1, -4) where v=[-4, 4] -> -4
-            check(min(clamped[i] + one, -four), simplify(-four));
-            // max(min(v + 1, 4), -4) where v=[-4, 4] -> min(v + 1, 4)
-            check(max(min(clamped[i] + one, four), -four), simplify(min(clamped[i] + one, four)));
-        }
-        for (size_t i = 0; i < clamped.size(); ++i) {
-            // max(v + 1, 4) where v=[-4, 4] -> max(v + 1, 4)
-            check(max(clamped[i] + one, four), simplify(max(clamped[i] + one, four)));
-            // max(v + 1, 5) where v=[-4, 4] -> 5
-            check(max(clamped[i] + one, five), simplify(five));
-            // max(v + 1, -4) where v=[-4, 4] -> -v + 1
-            check(max(clamped[i] + one, -four), simplify(clamped[i] + one));
-            // min(max(v + 1, -4), 4) where v=[-4, 4] -> min(v + 1, 4)
-            check(min(max(clamped[i] + one, -four), four), simplify(min(clamped[i] + one, four)));
-        }
-
-        Expr t1 = clamp(v1, one, four);
-        Expr t2 = clamp(v1, -five, -four);
-        check(min(max(min(v2, t1), t2), five), simplify(max(min(t1, v2), t2)));
-    }
-
-    {
-        Expr xv = Variable::make(Int(16).with_lanes(64), "x");
-        Expr yv = Variable::make(Int(16).with_lanes(64), "y");
-        Expr zv = Variable::make(Int(16).with_lanes(64), "z");
-
-        // min(min(x, broadcast(y, n)), broadcast(z, n))) -> min(x, broadcast(min(y, z), n))
-        check(min(min(xv, broadcast(y, 64)), broadcast(z, 64)), min(xv, broadcast(min(y, z), 64)));
-        // min(min(broadcast(x, n), y), broadcast(z, n))) -> min(y, broadcast(min(x, z), n))
-        check(min(min(broadcast(x, 64), yv), broadcast(z, 64)), min(yv, broadcast(min(x, z), 64)));
-        // min(broadcast(x, n), min(y, broadcast(z, n)))) -> min(y, broadcast(min(x, z), n))
-        check(min(broadcast(x, 64), min(yv, broadcast(z, 64))), min(yv, broadcast(min(z, x), 64)));
-        // min(broadcast(x, n), min(broadcast(y, n), z))) -> min(z, broadcast(min(x, y), n))
-        check(min(broadcast(x, 64), min(broadcast(y, 64), zv)), min(zv, broadcast(min(y, x), 64)));
-
-        // max(max(x, broadcast(y, n)), broadcast(z, n))) -> max(x, broadcast(max(y, z), n))
-        check(max(max(xv, broadcast(y, 64)), broadcast(z, 64)), max(xv, broadcast(max(y, z), 64)));
-        // max(max(broadcast(x, n), y), broadcast(z, n))) -> max(y, broadcast(max(x, z), n))
-        check(max(max(broadcast(x, 64), yv), broadcast(z, 64)), max(yv, broadcast(max(x, z), 64)));
-        // max(broadcast(x, n), max(y, broadcast(z, n)))) -> max(y, broadcast(max(x, z), n))
-        check(max(broadcast(x, 64), max(yv, broadcast(z, 64))), max(yv, broadcast(max(z, x), 64)));
-        // max(broadcast(x, n), max(broadcast(y, n), z))) -> max(z, broadcast(max(x, y), n))
-        check(max(broadcast(x, 64), max(broadcast(y, 64), zv)), max(zv, broadcast(max(y, x), 64)));
-    }
-
-    // Pull out common addition term inside min/max
-    check(min((x + y) + z, x + w), min(y + z, w) + x);
-    check(min((y + x) + z, x + w), min(y + z, w) + x);
-    check(min(x + y, (x + z) + w), min(y, z + w) + x);
-    check(min(x + y, (z + x) + w), min(y, z + w) + x);
-    check(min(x + (y + z), y + w), min(x + z, w) + y);
-    check(min(x + (z + y), y + w), min(x + z, w) + y);
-    check(min(x + y, z + (x + w)), min(y, z + w) + x);
-    check(min(x + y, z + (w + x)), min(y, z + w) + x);
-    check(min(x + y/2 + 13, x + (0 - y)/2), min(y + 26, 0 - y)/2 + x);
-
-    check(max((x + y) + z, x + w), max(y + z, w) + x);
-    check(max((y + x) + z, x + w), max(y + z, w) + x);
-    check(max(x + y, (x + z) + w), max(y, z + w) + x);
-    check(max(x + y, (z + x) + w), max(y, z + w) + x);
-    check(max(x + (y + z), y + w), max(x + z, w) + y);
-    check(max(x + (z + y), y + w), max(x + z, w) + y);
-    check(max(x + y, z + (x + w)), max(y, z + w) + x);
-    check(max(x + y, z + (w + x)), max(y, z + w) + x);
-}
-
-void check_boolean() {
-    Expr x = Var("x"), y = Var("y"), z = Var("z"), w = Var("w");
-    Expr xf = cast<float>(x);
-    Expr yf = cast<float>(y);
-    Expr t = const_true(), f = const_false();
-    Expr b1 = Variable::make(Bool(), "b1");
-    Expr b2 = Variable::make(Bool(), "b2");
-
-    check(x == x, t);
-    check(x == (x+1), f);
-    check(x-2 == y+3, (x-y) == 5);
-    check(x+y == y+z, x == z);
-    check(y+x == y+z, x == z);
-    check(x+y == z+y, x == z);
-    check(y+x == z+y, x == z);
-    check((y+x)*17 == (z+y)*17, x == z);
-    check(x*0 == y*0, t);
-    check(x == x+y, y == 0);
-    check(x+y == x, y == 0);
-    check(100 - x == 99 - y, (y-x) == -1);
-
-    check(x < x, f);
-    check(x < (x+1), t);
-    check(x-2 < y+3, x < y+5);
-    check(x+y < y+z, x < z);
-    check(y+x < y+z, x < z);
-    check(x+y < z+y, x < z);
-    check(y+x < z+y, x < z);
-    check((y+x)*17 < (z+y)*17, x < z);
-    check(x*0 < y*0, f);
-    check(x < x+y, 0 < y);
-    check(x+y < x, y < 0);
-
-    check(select(x < 3, 2, 2), 2);
-    check(select(x < (x+1), 9, 2), 9);
-    check(select(x > (x+1), 9, 2), 2);
-    // Selects of comparisons should always become selects of LT or selects of EQ
-    check(select(x != 5, 2, 3), select(x == 5, 3, 2));
-    check(select(x >= 5, 2, 3), select(x < 5, 3, 2));
-    check(select(x <= 5, 2, 3), select(5 < x, 3, 2));
-    check(select(x > 5, 2, 3), select(5 < x, 2, 3));
-
-    check(select(x > 5, 2, 3) + select(x > 5, 6, 2), select(5 < x, 8, 5));
-    check(select(x > 5, 8, 3) - select(x > 5, 6, 2), select(5 < x, 2, 1));
-
-    check(select(x < 5, select(x < 5, 0, 1), 2), select(x < 5, 0, 2));
-    check(select(x < 5, 0, select(x < 5, 1, 2)), select(x < 5, 0, 2));
-
-    check((1 - xf)*6 < 3, 0.5f < xf);
-
-    check(!f, t);
-    check(!t, f);
-    check(!(x < y), y <= x);
-    check(!(x > y), x <= y);
-    check(!(x >= y), x < y);
-    check(!(x <= y), y < x);
-    check(!(x == y), x != y);
-    check(!(x != y), x == y);
-    check(!(!(x == 0)), x == 0);
-    check(!Expr(broadcast(x > y, 4)),
-          broadcast(x <= y, 4));
-
-    check(b1 || !b1, t);
-    check(!b1 || b1, t);
-    check(b1 && !b1, f);
-    check(!b1 && b1, f);
-    check(b1 && b1, b1);
-    check(b1 || b1, b1);
-    check(broadcast(b1, 4) || broadcast(!b1, 4), broadcast(t, 4));
-    check(broadcast(!b1, 4) || broadcast(b1, 4), broadcast(t, 4));
-    check(broadcast(b1, 4) && broadcast(!b1, 4), broadcast(f, 4));
-    check(broadcast(!b1, 4) && broadcast(b1, 4), broadcast(f, 4));
-    check(broadcast(b1, 4) && broadcast(b1, 4), broadcast(b1, 4));
-    check(broadcast(b1, 4) || broadcast(b1, 4), broadcast(b1, 4));
-
-    check((x == 1) && (x != 2), (x == 1));
-    check((x != 1) && (x == 2), (x == 2));
-    check((x == 1) && (x != 1), f);
-    check((x != 1) && (x == 1), f);
-
-    check((x == 1) || (x != 2), (x != 2));
-    check((x != 1) || (x == 2), (x != 1));
-    check((x == 1) || (x != 1), t);
-    check((x != 1) || (x == 1), t);
-
-    check(x < 20 || x > 19, t);
-    check(x > 19 || x < 20, t);
-    check(x < 20 || x > 20, x < 20 || 20 < x);
-    check(x > 20 || x < 20, 20 < x || x < 20);
-    check(x < 20 && x > 19, f);
-    check(x > 19 && x < 20, f);
-    check(x < 20 && x > 18, x < 20 && 18 < x);
-    check(x > 18 && x < 20, 18 < x && x < 20);
-
-    check(x <= 20 || x > 19, t);
-    check(x > 19 || x <= 20, t);
-    check(x <= 18 || x > 20, x <= 18 || 20 < x);
-    check(x > 20 || x <= 18, 20 < x || x <= 18);
-    check(x <= 18 && x > 19, f);
-    check(x > 19 && x <= 18, f);
-    check(x <= 20 && x > 19, x <= 20 && 19 < x);
-    check(x > 19 && x <= 20, 19 < x && x <= 20);
-
-    check(x < 20 || x >= 19, t);
-    check(x >= 19 || x < 20, t);
-    check(x < 18 || x >= 20, x < 18 || 20 <= x);
-    check(x >= 20 || x < 18, 20 <= x || x < 18);
-    check(x < 18 && x >= 19, f);
-    check(x >= 19 && x < 18, f);
-    check(x < 20 && x >= 19, x < 20 && 19 <= x);
-    check(x >= 19 && x < 20, 19 <= x && x < 20);
-
-    check(x <= 20 || x >= 21, t);
-    check(x >= 21 || x <= 20, t);
-    check(x <= 18 || x >= 20, x <= 18 || 20 <= x);
-    check(x >= 20 || x <= 18, 20 <= x || x <= 18);
-    check(x <= 18 && x >= 19, f);
-    check(x >= 19 && x <= 18, f);
-    check(x <= 20 && x >= 20, x <= 20 && 20 <= x);
-    check(x >= 20 && x <= 20, 20 <= x && x <= 20);
-
-    // check for substitution patterns
-    check((b1 == t) && (b1 && b2), (b1 == t) && b2);
-    check((b1 && b2) && (b1 == t), b2 && (b1 == t));
-
-    {
-        Expr i = Variable::make(Int(32), "i");
-        check((i!=2 && (i!=4 && (i!=8 && i!=16))) || (i==16), (i!=2 && (i!=4 && (i!=8))));
-        check((i==16) || (i!=2 && (i!=4 && (i!=8 && i!=16))), (i!=2 && (i!=4 && (i!=8))));
-    }
-
-    check(t && (x < 0), x < 0);
-    check(f && (x < 0), f);
-    check(t || (x < 0), t);
-    check(f || (x < 0), x < 0);
-
-    check(x == y || y != x, t);
-    check(x == y || x != y, t);
-    check(x == y && x != y, f);
-    check(x == y && y != x, f);
-    check(x < y || x >= y, t);
-    check(x <= y || x > y, t);
-    check(x < y && x >= y, f);
-    check(x <= y && x > y, f);
-
-    check(x <= max(x, y), t);
-    check(x <  min(x, y), f);
-    check(min(x, y) <= x, t);
-    check(max(x, y) <  x, f);
-    check(max(x, y) <= y, x <= y);
-    check(min(x, y) >= y, y <= x);
-
-    check((1 < y) && (2 < y), 2 < y);
-
-    check(x*5 < 4, x < 1);
-    check(x*5 < 5, x < 1);
-    check(x*5 < 6, x < 2);
-    check(x*5 <= 4, x <= 0);
-    check(x*5 <= 5, x <= 1);
-    check(x*5 <= 6, x <= 1);
-    check(x*5 > 4, 0 < x);
-    check(x*5 > 5, 1 < x);
-    check(x*5 > 6, 1 < x);
-    check(x*5 >= 4, 1 <= x);
-    check(x*5 >= 5, 1 <= x);
-    check(x*5 >= 6, 2 <= x);
-
-    check(x/4 < 3, x < 12);
-    check(3 < x/4, 15 < x);
-
-    check(4 - x <= 0, 4 <= x);
-
-    check((x/8)*8 < x - 8, f);
-    check((x/8)*8 < x - 9, f);
-    check((x/8)*8 < x - 7, f);
-    check((x/8)*8 < x - 6, 6 < x % 8);
-    check(ramp(x*4, 1, 4) < broadcast(y*4, 4), broadcast(x < y, 4));
-    check(ramp(x*8, 1, 4) < broadcast(y*8, 4), broadcast(x < y, 4));
-    check(ramp(x*8 + 1, 1, 4) < broadcast(y*8, 4), broadcast(x < y, 4));
-    check(ramp(x*8 + 4, 1, 4) < broadcast(y*8, 4), broadcast(x < y, 4));
-    check(ramp(x*8 + 8, 1, 4) < broadcast(y*8, 4), broadcast(x < y + (-1), 4));
-    check(ramp(x*8 + 5, 1, 4) < broadcast(y*8, 4), ramp(x*8 + 5, 1, 4) < broadcast(y*8, 4));
-    check(ramp(x*8 - 1, 1, 4) < broadcast(y*8, 4), ramp(x*8 + (-1), 1, 4) < broadcast(y*8, 4));
-    check(ramp(x*8, 1, 4) < broadcast(y*4, 4), broadcast(x*2 < y, 4));
-    check(ramp(x*8, 2, 4) < broadcast(y*8, 4), broadcast(x < y, 4));
-    check(ramp(x*8 + 1, 2, 4) < broadcast(y*8, 4), broadcast(x < y, 4));
-    check(ramp(x*8 + 2, 2, 4) < broadcast(y*8, 4), ramp(x*8 + 2, 2, 4) < broadcast(y*8, 4));
-    check(ramp(x*8, 3, 4) < broadcast(y*8, 4), ramp(x*8, 3, 4) < broadcast(y*8, 4));
-    check(select(ramp((x/16)*16, 1, 8) < broadcast((y/8)*8, 8), broadcast(1, 8), broadcast(3, 8)),
-          select((x/16)*2 < y/8, broadcast(1, 8), broadcast(3, 8)));
-
-    check(ramp(x*8, -1, 4) < broadcast(y*8, 4), ramp(x*8, -1, 4) < broadcast(y*8, 4));
-    check(ramp(x*8 + 1, -1, 4) < broadcast(y*8, 4), ramp(x*8 + 1, -1, 4) < broadcast(y*8, 4));
-    check(ramp(x*8 + 4, -1, 4) < broadcast(y*8, 4), broadcast(x < y, 4));
-    check(ramp(x*8 + 8, -1, 4) < broadcast(y*8, 4), ramp(x*8 + 8, -1, 4) < broadcast(y*8, 4));
-    check(ramp(x*8 + 5, -1, 4) < broadcast(y*8, 4), broadcast(x < y, 4));
-    check(ramp(x*8 - 1, -1, 4) < broadcast(y*8, 4), broadcast(x < y + 1, 4));
-
-    // Check anded conditions apply to the then case only
-    check(IfThenElse::make(x == 4 && y == 5,
-                           Evaluate::make(z + x + y),
-                           Evaluate::make(z + x - y)),
-          IfThenElse::make(x == 4 && y == 5,
-                           Evaluate::make(z + 9),
-                           Evaluate::make(z + x - y)));
-
-    // Check ored conditions apply to the else case only
-    check(IfThenElse::make(b1 || b2,
-                           Evaluate::make(select(b1, x+3, y+4) + select(b2, x+5, y+7)),
-                           Evaluate::make(select(b1, x+3, y+8) - select(b2, x+5, y+7))),
-          IfThenElse::make(b1 || b2,
-                           Evaluate::make(select(b1, x+3, y+4) + select(b2, x+5, y+7)),
-                           Evaluate::make(1)));
-
-    // Check single conditions apply to both cases of an ifthenelse
-    check(IfThenElse::make(b1,
-                           Evaluate::make(select(b1, x, y)),
-                           Evaluate::make(select(b1, z, w))),
-          IfThenElse::make(b1,
-                           Evaluate::make(x),
-                           Evaluate::make(w)));
-
-    check(IfThenElse::make(x < y,
-                           IfThenElse::make(x < y, Evaluate::make(y), Evaluate::make(x)),
-                           Evaluate::make(x)),
-          IfThenElse::make(x < y,
-                           Evaluate::make(y),
-                           Evaluate::make(x)));
-
-    check(Block::make(IfThenElse::make(x < y, Evaluate::make(x+1), Evaluate::make(x+2)),
-                      IfThenElse::make(x < y, Evaluate::make(x+3), Evaluate::make(x+4))),
-          IfThenElse::make(x < y,
-                           Block::make(Evaluate::make(x+1), Evaluate::make(x+3)),
-                           Block::make(Evaluate::make(x+2), Evaluate::make(x+4))));
-
-    check(Block::make(IfThenElse::make(x < y, Evaluate::make(x+1)),
-                      IfThenElse::make(x < y, Evaluate::make(x+2))),
-          IfThenElse::make(x < y, Block::make(Evaluate::make(x+1), Evaluate::make(x+2))));
-
-    check(Block::make(IfThenElse::make(x < y, Evaluate::make(x+1), Evaluate::make(x+2)),
-                      IfThenElse::make(x < y, Evaluate::make(x+3))),
-          IfThenElse::make(x < y,
-                           Block::make(Evaluate::make(x+1), Evaluate::make(x+3)),
-                           Evaluate::make(x+2)));
-
-    check(Block::make(IfThenElse::make(x < y, Evaluate::make(x+1)),
-                      IfThenElse::make(x < y, Evaluate::make(x+2), Evaluate::make(x+3))),
-          IfThenElse::make(x < y,
-                           Block::make(Evaluate::make(x+1), Evaluate::make(x+2)),
-                           Evaluate::make(x+3)));
-
-    // Check conditions involving entire exprs
-    Expr foo = x + 3*y;
-    Expr foo_simple = x + y*3;
-    check(IfThenElse::make(foo == 17,
-                           Evaluate::make(x+foo+1),
-                           Evaluate::make(x+foo+2)),
-          IfThenElse::make(foo_simple == 17,
-                           Evaluate::make(x+18),
-                           Evaluate::make(x+foo_simple+2)));
-
-    check(IfThenElse::make(foo != 17,
-                           Evaluate::make(x+foo+1),
-                           Evaluate::make(x+foo+2)),
-          IfThenElse::make(foo_simple != 17,
-                           Evaluate::make(x+foo_simple+1),
-                           Evaluate::make(x+19)));
-
-    // The construct
-    //     if (var == expr) then a else b;
-    // was being simplified incorrectly, but *only* if var was of type Bool.
-    Stmt then_clause = AssertStmt::make(b2, Expr(22));
-    Stmt else_clause = AssertStmt::make(b2, Expr(33));
-    check(IfThenElse::make(b1 == b2, then_clause, else_clause),
-          IfThenElse::make(b1 == b2, then_clause, else_clause));
-
-    // Simplifications of selects
-    check(select(x == 3, 5, 7) + 7, select(x == 3, 12, 14));
-    check(select(x == 3, 5, 7) - 7, select(x == 3, -2, 0));
-    check(select(x == 3, 5, y) - y, select(x == 3, 5 - y, 0));
-    check(select(x == 3, y, 5) - y, select(x == 3, 0, 5 - y));
-    check(y - select(x == 3, 5, y), select(x == 3, y + (-5), 0));
-    check(y - select(x == 3, y, 5), select(x == 3, 0, y + (-5)));
-
-    check(select(x == 3, 5, 7) == 7, x != 3);
-    check(select(x == 3, z, y) == z, (x == 3) || (y == z));
-
-    check(select(x == 3, 4, 2) == 0, const_false());
-    check(select(x == 3, y, 2) == 4, (x == 3) && (y == 4));
-    check(select(x == 3, 2, y) == 4, (x != 3) && (y == 4));
-
-    check(min(select(x == 2, y*3, 8), select(x == 2, y+8, y*7)),
-          select(x == 2, min(y*3, y+8), min(y*7, 8)));
-
-    check(max(select(x == 2, y*3, 8), select(x == 2, y+8, y*7)),
-          select(x == 2, max(y*3, y+8), max(y*7, 8)));
-
-    check(select(x == 2, x+1, x+5), x + select(x == 2, 1, 5));
-    check(select(x == 2, x+y, x+z), x + select(x == 2, y, z));
-    check(select(x == 2, y+x, x+z), x + select(x == 2, y, z));
-    check(select(x == 2, y+x, z+x), select(x == 2, y, z) + x);
-    check(select(x == 2, x+y, z+x), x + select(x == 2, y, z));
-    check(select(x == 2, x*2, x*5), x * select(x == 2, 2, 5));
-    check(select(x == 2, x*y, x*z), x * select(x == 2, y, z));
-    check(select(x == 2, y*x, x*z), x * select(x == 2, y, z));
-    check(select(x == 2, y*x, z*x), select(x == 2, y, z) * x);
-    check(select(x == 2, x*y, z*x), x * select(x == 2, y, z));
-    check(select(x == 2, x-y, x-z), x - select(x == 2, y, z));
-    check(select(x == 2, y-x, z-x), select(x == 2, y, z) - x);
-    check(select(x == 2, x+y, x-z), x + select(x == 2, y, 0-z));
-    check(select(x == 2, y+x, x-z), x + select(x == 2, y, 0-z));
-    check(select(x == 2, x-z, x+y), x + select(x == 2, 0-z, y));
-    check(select(x == 2, x-z, y+x), x + select(x == 2, 0-z, y));
-
-
-    {
-
-        Expr b[12];
-        for (int i = 0; i < 12; i++) {
-            b[i] = Variable::make(Bool(), unique_name('b'));
-        }
-
-        // Some rules that collapse selects
-        check(select(b[0], x, select(b[1], x, y)),
-              select(b[0] || b[1], x, y));
-        check(select(b[0], x, select(b[1], y, x)),
-              select(b[0] || !b[1], x, y));
-        check(select(b[0], select(b[1], x, y), x),
-              select(b[0] && !b[1], y, x));
-        check(select(b[0], select(b[1], y, x), x),
-              select(b[0] && b[1], y, x));
-
-        // Ternary boolean expressions in two variables
-        check(b[0] || (b[0] && b[1]), b[0]);
-        check((b[0] && b[1]) || b[0], b[0]);
-        check(b[0] && (b[0] || b[1]), b[0]);
-        check((b[0] || b[1]) && b[0], b[0]);
-        check(b[0] && (b[0] && b[1]), b[0] && b[1]);
-        check((b[0] && b[1]) && b[0], b[1] && b[0]);
-        check(b[0] || (b[0] || b[1]), b[0] || b[1]);
-        check((b[0] || b[1]) || b[0], b[1] || b[0]);
-
-        // A nasty unsimplified boolean Expr seen in the wild
-        Expr nasty = ((((((((((((((((((((((((((((((((((((((((((((b[0] && b[1]) || (b[2] && b[1])) || b[0]) || b[2]) || b[0]) || b[2]) && ((b[0] && b[6]) || (b[2] && b[6]))) || b[0]) || b[2]) || b[0]) || b[2]) && ((b[0] && b[3]) || (b[2] && b[3]))) || b[0]) || b[2]) || b[0]) || b[2]) && ((b[0] && b[7]) || (b[2] && b[7]))) || b[0]) || b[2]) || b[0]) || b[2]) && ((b[0] && b[4]) || (b[2] && b[4]))) || b[0]) || b[2]) || b[0]) || b[2]) && ((b[0] && b[8]) || (b[2] && b[8]))) || b[0]) || b[2]) || b[0]) || b[2]) && ((b[0] && b[5]) || (b[2] && b[5]))) || b[0]) || b[2]) || b[0]) || b[2]) && ((b[0] && b[10]) || (b[2] && b[10]))) || b[0]) || b[2]) || b[0]) || b[2]) && ((b[0] && b[9]) || (b[2] && b[9]))) || b[0]) || b[2]);
-        check(nasty, b[0] || b[2]);
-    }
-
-    {
-        // verify that likely(const-bool) is *not* simplified.
-        check(likely(t), likely(t));
-        check(likely(f), likely(f));
-
-        // verify that !likely(e) -> likely(!e)
-        check(!likely(t), likely(f));
-        check(!likely(f), likely(t));
-        check(!likely(x == 2), likely(x != 2));
-
-        // can_prove(likely(const-true)) = true
-        // can_prove(!likely(const-false)) = true
-        internal_assert(can_prove(likely(t)));
-        internal_assert(can_prove(!likely(f)));
-
-        // unprovable cases
-        internal_assert(!can_prove(likely(f)));
-        internal_assert(!can_prove(!likely(t)));
-        internal_assert(!can_prove(!likely(x == 2)));
-    }
-}
-
-void check_math() {
-    Var x = Var("x");
-
-    check(sqrt(4.0f), 2.0f);
-    check(log(0.5f + 0.5f), 0.0f);
-    check(exp(log(2.0f)), 2.0f);
-    check(pow(4.0f, 0.5f), 2.0f);
-    check(round(1000.0f*pow(exp(1.0f), log(10.0f))), 10000.0f);
-
-    check(floor(0.98f), 0.0f);
-    check(ceil(0.98f), 1.0f);
-    check(round(0.6f), 1.0f);
-    check(round(-0.5f), 0.0f);
-    check(trunc(-1.6f), -1.0f);
-    check(floor(round(x)), round(x));
-    check(ceil(ceil(x)), ceil(x));
-}
-
-void check_overflow() {
-    Expr overflowing[] = {
-        make_const(Int(32), 0x7fffffff) + 1,
-        make_const(Int(32), 0x7ffffff0) + 16,
-        (make_const(Int(32), 0x7fffffff) +
-         make_const(Int(32), 0x7fffffff)),
-        make_const(Int(32), 0x08000000) * 16,
-        (make_const(Int(32), 0x00ffffff) *
-         make_const(Int(32), 0x00ffffff)),
-        make_const(Int(32), 0x80000000) - 1,
-        0 - make_const(Int(32), 0x80000000),
-        make_const(Int(64), (int64_t)0x7fffffffffffffffLL) + 1,
-        make_const(Int(64), (int64_t)0x7ffffffffffffff0LL) + 16,
-        (make_const(Int(64), (int64_t)0x7fffffffffffffffLL) +
-         make_const(Int(64), (int64_t)0x7fffffffffffffffLL)),
-        make_const(Int(64), (int64_t)0x0800000000000000LL) * 16,
-        (make_const(Int(64), (int64_t)0x00ffffffffffffffLL) *
-         make_const(Int(64), (int64_t)0x00ffffffffffffffLL)),
-        make_const(Int(64), (int64_t)0x8000000000000000LL) - 1,
-        0 - make_const(Int(64), (int64_t)0x8000000000000000LL),
-    };
-    Expr not_overflowing[] = {
-        make_const(Int(32), 0x7ffffffe) + 1,
-        make_const(Int(32), 0x7fffffef) + 16,
-        make_const(Int(32), 0x07ffffff) * 2,
-        (make_const(Int(32), 0x0000ffff) *
-         make_const(Int(32), 0x00008000)),
-        make_const(Int(32), 0x80000001) - 1,
-        0 - make_const(Int(32), 0x7fffffff),
-        make_const(Int(64), (int64_t)0x7ffffffffffffffeLL) + 1,
-        make_const(Int(64), (int64_t)0x7fffffffffffffefLL) + 16,
-        make_const(Int(64), (int64_t)0x07ffffffffffffffLL) * 16,
-        (make_const(Int(64), (int64_t)0x00000000ffffffffLL) *
-         make_const(Int(64), (int64_t)0x0000000080000000LL)),
-        make_const(Int(64), (int64_t)0x8000000000000001LL) - 1,
-        0 - make_const(Int(64), (int64_t)0x7fffffffffffffffLL),
-    };
-
-    for (Expr e : overflowing) {
-        internal_assert(!is_const(simplify(e)))
-            << "Overflowing expression should not have simplified: " << e << "\n";
-    }
-    for (Expr e : not_overflowing) {
-        internal_assert(is_const(simplify(e)))
-            << "Non-everflowing expression should have simplified: " << e << "\n";
-    }
-}
-
-void check_ind_expr(Expr e, bool expect_error) {
-    Expr e2 = simplify(e);
-    const Call *call = e2.as<Call>();
-    bool is_error = call && call->is_intrinsic(Call::indeterminate_expression);
-    if (expect_error && !is_error)
-        internal_error << "Expression should be indeterminate: " << e << " but saw: " << e2 << "\n";
-    else if (!expect_error && is_error)
-        internal_error << "Expression should not be indeterminate: " << e << " but saw: " << e2 << "\n";
-}
-
-void check_indeterminate_ops(Expr e, bool e_is_zero, bool e_is_indeterminate) {
-    Expr b = cast<bool>(e);
-    Expr t = const_true(), f = const_false();
-    Expr one = cast(e.type(), 1);
-    Expr zero = cast(e.type(), 0);
-
-    check_ind_expr(e, e_is_indeterminate);
-    check_ind_expr(e + e, e_is_indeterminate);
-    check_ind_expr(e - e, e_is_indeterminate);
-    check_ind_expr(e * e, e_is_indeterminate);
-    check_ind_expr(e / e, e_is_zero || e_is_indeterminate);
-    check_ind_expr((1 / e) / e, e_is_zero || e_is_indeterminate);
-    // Expr::operator% asserts if denom is constant zero.
-    if (!is_zero(e)) {
-        check_ind_expr(e % e, e_is_zero || e_is_indeterminate);
-        check_ind_expr((1 / e) % e, e_is_zero || e_is_indeterminate);
-    }
-    check_ind_expr(min(e, one), e_is_indeterminate);
-    check_ind_expr(max(e, one), e_is_indeterminate);
-    check_ind_expr(e == one, e_is_indeterminate);
-    check_ind_expr(one == e, e_is_indeterminate);
-    check_ind_expr(e < one, e_is_indeterminate);
-    check_ind_expr(one < e, e_is_indeterminate);
-    check_ind_expr(!(e == one), e_is_indeterminate);
-    check_ind_expr(!(one == e), e_is_indeterminate);
-    check_ind_expr(!(e < one), e_is_indeterminate);
-    check_ind_expr(!(one < e), e_is_indeterminate);
-    check_ind_expr(b && t, e_is_indeterminate);
-    check_ind_expr(t && b, e_is_indeterminate);
-    check_ind_expr(b || t, e_is_indeterminate);
-    check_ind_expr(t || b, e_is_indeterminate);
-    check_ind_expr(!b, e_is_indeterminate);
-    check_ind_expr(select(b, one, zero), e_is_indeterminate);
-    check_ind_expr(select(t, e, zero), e_is_indeterminate);
-    check_ind_expr(select(f, zero, e), e_is_indeterminate);
-    check_ind_expr(e << one, e_is_indeterminate);
-    check_ind_expr(e >> one, e_is_indeterminate);
-    // Avoid warnings for things like (1 << 2147483647)
-    if (e_is_indeterminate) {
-        check_ind_expr(one << e, e_is_indeterminate);
-        check_ind_expr(one >> e, e_is_indeterminate);
-    }
-    check_ind_expr(one & e, e_is_indeterminate);
-    check_ind_expr(e & one, e_is_indeterminate);
-    check_ind_expr(one | e, e_is_indeterminate);
-    check_ind_expr(e | one, e_is_indeterminate);
-    if (!e.type().is_uint()) {
-        // Avoid warnings
-        check_ind_expr(abs(e), e_is_indeterminate);
-    }
-    check_ind_expr(log(e), e_is_indeterminate);
-    check_ind_expr(sqrt(e), e_is_indeterminate);
-    check_ind_expr(exp(e), e_is_indeterminate);
-    check_ind_expr(pow(e, one), e_is_indeterminate);
-    // pow(x, y) explodes for huge integer y (Issue #1441)
-    if (e_is_indeterminate) {
-        check_ind_expr(pow(one, e), e_is_indeterminate);
-    }
-    check_ind_expr(floor(e), e_is_indeterminate);
-    check_ind_expr(ceil(e), e_is_indeterminate);
-    check_ind_expr(round(e), e_is_indeterminate);
-    check_ind_expr(trunc(e), e_is_indeterminate);
-}
-
-void check_indeterminate() {
-    const int32_t values[] = {
-        int32_t(0x80000000),
-        -2147483647,
-        -2,
-        -1,
-        0,
-        1,
-        2,
-        2147483647,
-    };
-
-    for (int32_t i1 : values) {
-        // reality-check for never-indeterminate values.
-        check_indeterminate_ops(Expr(i1), !i1, false);
-        for (int32_t i2 : values) {
-            {
-                Expr e1(i1), e2(i2);
-                Expr r = (e1 / e2);
-                bool r_is_zero = !i1 || (i2 != 0 && !div_imp((int64_t)i1, (int64_t)i2));  // avoid trap for -2147483648/-1
-                bool r_is_ind = !i2;
-                check_indeterminate_ops(r, r_is_zero, r_is_ind);
-
-                // Expr::operator% asserts if denom is constant zero.
-                if (!is_zero(e2)) {
-                    Expr m = (e1 % e2);
-                    bool m_is_zero = !i1 || (i2 != 0 && !mod_imp((int64_t)i1, (int64_t)i2));  // avoid trap for -2147483648/-1
-                    bool m_is_ind = !i2;
-                    check_indeterminate_ops(m, m_is_zero, m_is_ind);
-                }
-            }
-            {
-                uint32_t u1 = (uint32_t)i1;
-                uint32_t u2 = (uint32_t)i2;
-                Expr e1(u1), e2(u2);
-                Expr r = (e1 / e2);
-                bool r_is_zero = !u1 || (u2 != 0 && !div_imp(u1, u2));
-                bool r_is_ind = !u2;
-                check_indeterminate_ops(r, r_is_zero, r_is_ind);
-
-                // Expr::operator% asserts if denom is constant zero.
-                if (!is_zero(e2)) {
-                    Expr m = (e1 % e2);
-                    bool m_is_zero = !u1 || (u2 != 0 && !mod_imp(u1, u2));
-                    bool m_is_ind = !u2;
-                    check_indeterminate_ops(m, m_is_zero, m_is_ind);
-                }
-            }
-        }
-    }
-}
-
-}  // namespace
-
-void simplify_test() {
-    Expr x = Var("x"), y = Var("y"), z = Var("z"), w = Var("w"), v = Var("v");
-    Expr xf = cast<float>(x);
-    Expr yf = cast<float>(y);
-    Expr t = const_true(), f = const_false();
-
-    check_indeterminate();
-    check_casts();
-    check_algebra();
-    check_vectors();
-    check_bounds();
-    check_math();
-    check_boolean();
-    check_overflow();
-
-    // Check bitshift operations
-    check(cast(Int(16), x) << 10, cast(Int(16), x) * 1024);
-    check(cast(Int(16), x) >> 10, cast(Int(16), x) / 1024);
-    check(cast(Int(16), x) << -10, cast(Int(16), x) / 1024);
-    // Correctly triggers a warning:
-    //check(cast(Int(16), x) << 20, cast(Int(16), x) << 20);
-
-    // Check bitwise_and. (Added as result of a bug.)
-    // TODO: more coverage of bitwise_and and bitwise_or.
-    check(cast(UInt(32), x) & Expr((uint32_t)0xaaaaaaaa),
-          cast(UInt(32), x) & Expr((uint32_t)0xaaaaaaaa));
-
-    // Check constant-folding of bitwise ops (and indirectly, reinterpret)
-    check(Let::make(x.as<Variable>()->name, 5, ((~x) & 3) | 16), (~5 & 3) | 16);
-    check(Let::make(x.as<Variable>()->name, 5, ((~cast<uint8_t>(x)) & 3) | 16), make_const(UInt(8), (~5 & 3) | 16));
-
-    // Check that chains of widening casts don't lose the distinction
-    // between zero-extending and sign-extending.
-    check(cast(UInt(64), cast(UInt(32), cast(Int(8), -1))),
-          UIntImm::make(UInt(64), 0xffffffffULL));
-
-    v = Variable::make(Int(32, 4), "v");
-    // Check constants get pushed inwards
-    check(Let::make("x", 3, x+4), 7);
-
-    // Check ramps in lets get pushed inwards
-    check(Let::make("v", ramp(x*2+7, 3, 4), v + Expr(broadcast(2, 4))),
-          ramp(x*2+9, 3, 4));
-
-    // Check broadcasts in lets get pushed inwards
-    check(Let::make("v", broadcast(x, 4), v + Expr(broadcast(2, 4))),
-          broadcast(x+2, 4));
-
-    // Check that dead lets get stripped
-    check(Let::make("x", 3*y*y*y, 4), 4);
-    check(Let::make("x", 0, 0), 0);
-
-    // Check that lets inside an evaluate node get lifted
-    check(Evaluate::make(Let::make("x", Call::make(Int(32), "dummy", {3, x, 4}, Call::Extern), Let::make("y", 10, x + y + 2))),
-          LetStmt::make("x", Call::make(Int(32), "dummy", {3, x, 4}, Call::Extern), Evaluate::make(x + 12)));
-
-    // Test case with most negative 32-bit number, as constant to check that it is not negated.
-    check(((x * (int32_t)0x80000000) + (y + z * (int32_t)0x80000000)),
-          ((x * (int32_t)0x80000000) + (y + z * (int32_t)0x80000000)));
-
-    // Check that constant args to a stringify get combined
-    check(Call::make(type_of<const char *>(), Call::stringify, {3, string(" "), 4}, Call::Intrinsic),
-          string("3 4"));
-
-    check(Call::make(type_of<const char *>(), Call::stringify, {3, x, 4, string(", "), 3.4f}, Call::Intrinsic),
-          Call::make(type_of<const char *>(), Call::stringify, {string("3"), x, string("4, 3.400000")}, Call::Intrinsic));
-
-    {
-        // Check that contiguous prefetch call get collapsed
-        Expr base = Variable::make(Handle(), "buf");
-        check(Call::make(Int(32), Call::prefetch, {base, x, 4, 1, 64, 4, min(x + y, 128), 256}, Call::Intrinsic),
-              Call::make(Int(32), Call::prefetch, {base, x, min(x + y, 128) * 256, 1}, Call::Intrinsic));
-    }
-
-    // Check min(x, y)*max(x, y) gets simplified into x*y
-    check(min(x, y)*max(x, y), x*y);
-    check(min(x, y)*max(y, x), x*y);
-    check(max(x, y)*min(x, y), x*y);
-    check(max(y, x)*min(x, y), x*y);
-
-    // Check min(x, y) + max(x, y) gets simplified into x + y
-    check(min(x, y) + max(x, y), x + y);
-    check(min(x, y) + max(y, x), x + y);
-    check(max(x, y) + min(x, y), x + y);
-    check(max(y, x) + min(x, y), x + y);
-
-    // Check max(min(x, y), max(x, y)) gets simplified into max(x, y)
-    check(max(min(x, y), max(x, y)), max(x, y));
-    check(max(min(x, y), max(y, x)), max(x, y));
-    check(max(max(x, y), min(x, y)), max(x, y));
-    check(max(max(y, x), min(x, y)), max(x, y));
-
-    // Check min(max(x, y), min(x, y)) gets simplified into min(x, y)
-    check(min(max(x, y), min(x, y)), min(x, y));
-    check(min(max(x, y), min(y, x)), min(x, y));
-    check(min(min(x, y), max(x, y)), min(x, y));
-    check(min(min(y, x), max(x, y)), min(x, y));
-
-    // Check if we can simplify away comparison on vector types considering bounds.
-    Scope<Interval> bounds_info;
-    bounds_info.push("x", Interval(0,4));
-    check_in_bounds(ramp(x,  1, 4) < broadcast( 0, 4), const_false(4), bounds_info);
-    check_in_bounds(ramp(x,  1, 4) < broadcast( 8, 4), const_true(4),  bounds_info);
-    check_in_bounds(ramp(x, -1, 4) < broadcast(-4, 4), const_false(4), bounds_info);
-    check_in_bounds(ramp(x, -1, 4) < broadcast( 5, 4), const_true(4),  bounds_info);
-    check_in_bounds(min(ramp(x,  1, 4), broadcast( 0, 4)), broadcast(0, 4),  bounds_info);
-    check_in_bounds(min(ramp(x,  1, 4), broadcast( 8, 4)), ramp(x, 1, 4),    bounds_info);
-    check_in_bounds(min(ramp(x, -1, 4), broadcast(-4, 4)), broadcast(-4, 4), bounds_info);
-    check_in_bounds(min(ramp(x, -1, 4), broadcast( 5, 4)), ramp(x, -1, 4),   bounds_info);
-    check_in_bounds(max(ramp(x,  1, 4), broadcast( 0, 4)), ramp(x, 1, 4),    bounds_info);
-    check_in_bounds(max(ramp(x,  1, 4), broadcast( 8, 4)), broadcast(8, 4),  bounds_info);
-    check_in_bounds(max(ramp(x, -1, 4), broadcast(-4, 4)), ramp(x, -1, 4),   bounds_info);
-    check_in_bounds(max(ramp(x, -1, 4), broadcast( 5, 4)), broadcast(5, 4),  bounds_info);
-
-    // Collapse some vector interleaves
-    check(interleave_vectors({ramp(x, 2, 4), ramp(x+1, 2, 4)}), ramp(x, 1, 8));
-    check(interleave_vectors({ramp(x, 4, 4), ramp(x+2, 4, 4)}), ramp(x, 2, 8));
-    check(interleave_vectors({ramp(x-y, 2*y, 4), ramp(x, 2*y, 4)}), ramp(x-y, y, 8));
-    check(interleave_vectors({ramp(x, 3, 4), ramp(x+1, 3, 4), ramp(x+2, 3, 4)}), ramp(x, 1, 12));
-    {
-        Expr vec = ramp(x, 1, 16);
-        check(interleave_vectors({slice(vec, 0, 2, 8), slice(vec, 1, 2, 8)}), vec);
-        check(interleave_vectors({slice(vec, 0, 4, 4), slice(vec, 1, 4, 4), slice(vec, 2, 4, 4), slice(vec, 3, 4, 4)}), vec);
-    }
-
-    // Collapse some vector concats
-    check(concat_vectors({ramp(x, 2, 4), ramp(x+8, 2, 4)}), ramp(x, 2, 8));
-    check(concat_vectors({ramp(x, 3, 2), ramp(x+6, 3, 2), ramp(x+12, 3, 2)}), ramp(x, 3, 6));
-
-    // Now some ones that can't work
-    {
-        Expr e = interleave_vectors({ramp(x, 2, 4), ramp(x, 2, 4)});
-        check(e, e);
-        e = interleave_vectors({ramp(x, 2, 4), ramp(x+2, 2, 4)});
-        check(e, e);
-        e = interleave_vectors({ramp(x, 3, 4), ramp(x+1, 3, 4)});
-        check(e, e);
-        e = interleave_vectors({ramp(x, 2, 4), ramp(y+1, 2, 4)});
-        check(e, e);
-        e = interleave_vectors({ramp(x, 2, 4), ramp(x+1, 3, 4)});
-        check(e, e);
-
-        e = concat_vectors({ramp(x, 1, 4), ramp(x+4, 2, 4)});
-        check(e, e);
-        e = concat_vectors({ramp(x, 1, 4), ramp(x+8, 1, 4)});
-        check(e, e);
-        e = concat_vectors({ramp(x, 1, 4), ramp(y+4, 1, 4)});
-        check(e, e);
-    }
-
-    // Now check that an interleave of some collapsible loads collapses into a single dense load
-    {
-        Expr load1 = Load::make(Float(32, 4), "buf", ramp(x, 2, 4), Buffer<>(), Parameter(), const_true(4));
-        Expr load2 = Load::make(Float(32, 4), "buf", ramp(x+1, 2, 4), Buffer<>(), Parameter(), const_true(4));
-        Expr load12 = Load::make(Float(32, 8), "buf", ramp(x, 1, 8), Buffer<>(), Parameter(), const_true(8));
-        check(interleave_vectors({load1, load2}), load12);
-
-        // They don't collapse in the other order
-        Expr e = interleave_vectors({load2, load1});
-        check(e, e);
-
-        // Or if the buffers are different
-        Expr load3 = Load::make(Float(32, 4), "buf2", ramp(x+1, 2, 4), Buffer<>(), Parameter(), const_true(4));
-        e = interleave_vectors({load1, load3});
-        check(e, e);
-    }
-
-    // Check that concatenated loads of adjacent scalars collapse into a vector load.
-    {
-        int lanes = 4;
-        std::vector<Expr> loads;
-        for (int i = 0; i < lanes; i++) {
-            loads.push_back(Load::make(Float(32), "buf", x+i, Buffer<>(), Parameter(), const_true()));
-        }
-
-        check(concat_vectors(loads), Load::make(Float(32, lanes), "buf", ramp(x, 1, lanes), Buffer<>(), Parameter(), const_true(lanes)));
-    }
-
-    // This expression doesn't simplify, but it did cause exponential
-    // slowdown at one stage.
-    {
-        Expr e = x;
-        for (int i = 0; i < 100; i++) {
-            e = max(e, 1)/2;
-        }
-        check(e, e);
-    }
-
-    // These expressions are used to cause infinite recursion.
-    check(Broadcast::make(-16, 2) < (ramp(Cast::make(UInt(16), 7), Cast::make(UInt(16), 11), 2) - Broadcast::make(1, 2)),
-          Broadcast::make(-16, 2) < (ramp(make_const(UInt(16), 7), make_const(UInt(16), 11), 2) - Broadcast::make(1, 2)));
-    check((ramp(-71, 39, 2)/Cast::make(Int(32).with_lanes(2), ramp(Expr((uint16_t)1), Expr((uint16_t)1), 2))) >= Broadcast::make(23, 2),
-          (Cast::make(Int(32).with_lanes(2), ramp(Expr((uint16_t)1), Expr((uint16_t)1), 2)) * Broadcast::make(23, 2)) <= ramp(-71, 39, 2));
-
-    {
-        Expr pred = ramp(x*y + x*z, 2, 8) > 2;
-        Expr index = ramp(x + y, 1, 8);
-        Expr value = Load::make(index.type(), "f", index, Buffer<>(), Parameter(), const_true(index.type().lanes()));
-        Stmt stmt = Store::make("f", value, index, Parameter(), pred);
-        check(stmt, Evaluate::make(0));
-    }
-
-    {
-        // Verify that integer types passed to min() and max() are coerced to match
-        // Exprs, rather than being promoted to int first. (TODO: This doesn't really
-        // belong in the test for Simplify, but IROperator has no test unit of its own.)
-        Expr one = cast<uint16_t>(1);
-        const int two = 2;  // note that type is int, not uint16_t
-        Expr r1, r2, r3;
-
-        r1 = min(one, two);
-        internal_assert(r1.type() == halide_type_of<uint16_t>());
-        r2 = min(one, two, one);
-        internal_assert(r2.type() == halide_type_of<uint16_t>());
-        // Explicitly passing 'two' as an Expr, rather than an int, will defeat this logic.
-        r3 = min(one, Expr(two), one);
-        internal_assert(r3.type() == halide_type_of<int>());
-
-        r1 = max(one, two);
-        internal_assert(r1.type() == halide_type_of<uint16_t>());
-        r2 = max(one, two, one);
-        internal_assert(r2.type() == halide_type_of<uint16_t>());
-        // Explicitly passing 'two' as an Expr, rather than an int, will defeat this logic.
-        r3 = max(one, Expr(two), one);
-        internal_assert(r3.type() == halide_type_of<int>());
-    }
-
-    {
-        Expr x = Variable::make(UInt(32), "x");
-        Expr y = Variable::make(UInt(32), "y");
-        // This is used to get simplified into broadcast(x - y, 2) which is
-        // incorrect when there is overflow.
-        Expr e = simplify(max(ramp(x, y, 2), broadcast(x, 2)) - max(broadcast(y, 2), ramp(y, y, 2)));
-        Expr expected = max(ramp(x, y, 2), broadcast(x, 2)) - max(ramp(y, y, 2), broadcast(y, 2));
-        check(e, expected);
-    }
-
-    check(min(x, 63) - min(x, 3), clamp(x, 3, 63) + (-3));
-    check(min(x, 3) - min(x, 63), 3 - clamp(x, 3, 63));
-    check(min(63, x) - min(x, 3), clamp(x, 3, 63) + (-3));
-    check(min(x, 3) - min(63, x), 3 - clamp(x, 3, 63));
-
-    // This used to throw the simplifier into a loop
-    simplify((min((min(((x*64) + y), (z + -63)) + 31), min((((x*64) + y) + 63), z)) -
-              min((min((((x*64) + y) + 63), z) + -31), (min(((x*64) + y), (z + -63)) + 32))));
-
-    check(min(x * 4 + 63, y) - min(x * 4, y - 3), clamp(y - x * 4 + (-63), -60, 0) + 63);
-    check(min(x * 4, y - 3) - min(x * 4 + 63, y), -3 - clamp(y - x * 4 + (-3), 0, 60));
-    check(min(y, x * 4 + 63) - min(x * 4, y - 3), 63 - clamp(x * 4 - y + 63, 0, 60));
-    check(min(x * 4, y - 3) - min(y, x * 4 + 63), -3 - clamp(y - x * 4 + (-3), 0, 60));
-
-    check(max(x, 63) - max(x, 3), 63 - clamp(x, 3, 63));
-    check(max(x, 3) - max(x, 63), clamp(x, 3, 63) + (-63));
-    check(max(63, x) - max(3, x), 63 - clamp(x, 3, 63));
-    check(max(3, x) - max(x, 63), clamp(x, 3, 63) + (-63));
-
-    check(max(x * 4 + 63, y) - max(x * 4, y - 3), 3 - clamp(y - x * 4 + (-63), -60, 0));
-    check(max(x * 4, y - 3) - max(x * 4 + 63, y), clamp(y - x * 4 + (-3), 0, 60) + (-63));
-    check(max(x * 4 + 63, y) - max(y - 3, x * 4), 3 - clamp(y - x * 4 + (-63), -60, 0));
-    check(max(y - 3, x * 4) - max(y, x * 4 + 63), -63 - clamp(x * 4 - y + 3, -60, 0));
-
-    // Check that provably-true require() expressions are simplified away
-    {
-        Expr result(42);
-
-        check(require(Expr(1) > Expr(0), result, "error"), result);
-        check(require(x == x, result, "error"), result);
-    }
-
-    std::cout << "Simplify test passed" << std::endl;
-}
-=======
->>>>>>> 31b564f8
 }
 }