open Ir
open Llvm
open Cg_llvm_util
open Util
open Analysis

type state = int (* dummy - this Arch carries no extra state around during codegen *)
type context = state cg_context
let start_state () = 0

let pointer_size = 8
(* limit static mallocs to 32k before pushing them into the heap *)
let stack_alloc_max = 1024*32

(* The target triple is different on os x and linux, so we'd better
   just let it use the native host. This makes it hard to generate x86
   code from ARM. What a shame. *)
(* "x86_64-unknown-linux-gnu" *)
let target_triple = "" 

let cg_entry c m codegen_entry _ e opts =
  (* set up module *)
  if List.mem "avx" opts then
    Stdlib.init_module_x86_avx m
  else
    Stdlib.init_module_x86 m;

  (* build the inner kernel, which takes raw byte*s *)
  let inner = codegen_entry opts c m e in

  (* return the wrapper which takes buffer_t*s *)
  cg_wrapper c m e inner

let rec cg_expr (con:context) (expr:expr) =
  let c = con.c and m = con.m and b = con.b in
  let use_avx = List.mem "avx" con.arch_opts in
  let cg_expr = cg_expr con in

  let ptr_t = pointer_type (i8_type c) in
  let i16x8_t = vector_type (i16_type c) 8 in
  let i8x16_t = vector_type (i8_type c) 16 in
  let i8x32_t = vector_type (i8_type c) 32 in
  let i32_t = i32_type c in

  let call_intrin name args = 
    let t x = type_of_val_type c (val_type_of_expr x) in
    let intrin = declare_function ("llvm.x86." ^ name) (function_type (t expr) (Array.map t args)) m in
    build_call intrin (Array.map cg_expr args) "" b
  in

  let cg_unsigned_integer_division x y intrin table bits elts =
    begin match Array.get table (y-2) with
      | (meth, mul, shift) -> 
          (* Codegen the argument *)
          let t0 = cg_expr x in 
        
          (* Possibly do a multiply-keep-high-half (methods 1 and 2) *)
          let t1 = if meth > 0 then 
              let mul = cg_expr (Broadcast (Cast (UInt bits, IntImm mul), elts)) in
              build_call intrin [|t0; mul|] "" b
            else 
              t0
          in
          
          (* Possibly add a correcting factor of (t0-t1)/2 (method 2 only) *)
          let t2 = if meth > 1 then           
              let sh = cg_expr (Broadcast (Cast (Int bits, IntImm 1), elts)) in
              let y = build_sub t0 t1 "" b in
              let y = build_lshr y sh "" b in
              build_add t1 y "" b
            else 
              t1 
          in

          (* Perform a final shift if necessary (all methods) *)
          let sh = cg_expr (Broadcast (Cast (Int bits, IntImm shift), elts)) in
          if shift != 0 then build_lshr t2 sh "" b else t2
    end
  in

  let cg_signed_integer_division x y intrin table bits elts =
    begin match Array.get table (y-2) with
      | (meth, mul, shift) -> 
          (* Codegen the argument *)
          let t0 = cg_expr x in 
        
          (* Do a multiply-keep-high-half *)
          let mul = cg_expr (Broadcast (Cast (Int bits, IntImm mul), elts)) in
          let t1 = build_call intrin [|t0; mul|] "" b in
          
          (* Possibly add a correcting factor of t0 (method 1 only) *)
          let t2 = if meth > 0 then           
              build_add t0 t1 "" b
            else 
              t1 
          in

          (* Perform a shift if necessary (all methods) *)
          let sh = cg_expr (Broadcast (Cast (Int bits, IntImm shift), elts)) in
          let t3 = if shift != 0 then build_ashr t2 sh "" b else t2 in

          (* Add one for negative numbers *)
          let sh = cg_expr (Broadcast (Cast (Int bits, IntImm (bits-1)), elts)) in
          let sign_bit = build_lshr t0 sh "" b in
          build_add sign_bit t3 "" b

    end
  in

  (* Peephole optimizations for x86. 

     We either produce specially-crafted ll that we know will codegen
     cleanly, call intrinsics directly, or call wrappers around
     intrinsics that we've put in the stdlib for x86 *)
  match expr with 

    (* Averaging unsigned bytes or words *)
    | Cast (UIntVector(narrow, elts), 
            Bop (Div, 
                 Bop (Add, 
                      Bop (Add, 
                           Cast(UIntVector(wide, _), l), 
                           Cast(UIntVector(_, _), r)),
                      one),
                 two))
        when (wide > narrow) && 
          (narrow = 8 || narrow = 16) &&
          (elts * narrow = 128) &&
          one = make_const (UIntVector (wide, elts)) 1 && 
          two = make_const (UIntVector (wide, elts)) 2 -> 
      let intrin = if narrow = 8 then "sse2.pavg.b" else "sse2.pavg.w" in
      call_intrin intrin [|l; r|]

    (* x86 doesn't do 16 bit vector division, but for small constants you can do multiplication instead. *)
    | Bop (Div, x, Broadcast (Cast (Int 16, IntImm y), 8)) when y > 1 && y < 64 ->
        let intrin = declare_function "llvm.x86.sse2.pmulh.w" (function_type i16x8_t [|i16x8_t; i16x8_t|]) m in 
        let table = Integer_division.table_s16 in
        cg_signed_integer_division x y intrin table 16 8  
        
    | Bop (Div, x, Broadcast (Cast (UInt 16, IntImm y), 8)) when y > 1 && y < 64 ->
        let intrin = declare_function "llvm.x86.sse2.pmulhu.w" (function_type i16x8_t [|i16x8_t; i16x8_t|]) m in 
        let table = Integer_division.table_u16 in
        cg_unsigned_integer_division x y intrin table 16 8
        
    (* Also use mulh.w and mulhu.w when explicity requested using a widening mul followed by a shift *)
    | Cast (IntVector (16, 8), 
            Bop (Div, 
                 Bop (Mul, 
                      Cast (IntVector (32, 8), l),
                      Cast (IntVector (32, 8), r)), 
                 Broadcast (IntImm 65536, 8))) ->
      call_intrin "sse2.pmulh.w" [|l; r|]

    | Cast (UIntVector (16, 8), 
            Bop (Div, 
                 Bop (Mul, 
                      Cast (UIntVector (32, 8), l),
                      Cast (UIntVector (32, 8), r)), 
                 Broadcast (Cast (UInt 32, IntImm 65536), 8))) ->
      call_intrin "sse2.pmulhu.w" [|l; r|]

    (* unaligned dense 128-bit loads use movups *)
    | Load (t, buf, Ramp(base, IntImm 1, n)) when (bit_width t = 128) ->
        begin match (Analysis.reduce_expr_modulo base n) with 
          | Some _ -> con.cg_expr expr
          | _ ->            
            let unaligned_load_128 = declare_function "unaligned_load_128"
              (function_type (i8x16_t) [|ptr_t|]) m in
            let addr = build_pointercast (con.cg_memref t buf base) ptr_t "" b in
            let value = build_call unaligned_load_128 [|addr|] "" b in
            build_bitcast value (type_of_val_type c t) "" b        
        end

    (* unaligned dense 256-bit loads use vmovups if available *)
    | Load (t, buf, Ramp(base, IntImm 1, n)) when (bit_width t = 256) ->
        begin match (Analysis.reduce_expr_modulo base n) with 
          | Some _ -> con.cg_expr expr
          | _ ->              
              let unaligned_load_256 = declare_function "unaligned_load_256"
                (function_type (i8x32_t) [|ptr_t|]) m in
              let addr = build_pointercast (con.cg_memref t buf base) ptr_t "" b in
              let value = build_call unaligned_load_256 [|addr|] "" b in
              build_bitcast value (type_of_val_type c t) "" b        
        end

    (* Strided loads with stride 2 should load two vectors and then shuffle *)
    | Load (t, buf, Ramp(base, IntImm 2, n)) when (bit_width t = 128 or bit_width t = 256) ->
        let v1 = cg_expr (Load (t, buf, Ramp(base, IntImm 1, n))) in
        let v2 = cg_expr (Load (t, buf, Ramp(base +~ IntImm n, IntImm 1, n))) in
        let mask = List.map (fun x -> const_int i32_t (x*2)) (0 -- n) in
        build_shufflevector v1 v2 (const_vector (Array.of_list mask)) "" b

    (* Mins and maxes *)
    | Bop (op, l, r) when op = Min or op = Max ->
        let t = val_type_of_expr l in
        let intrin = match (op, t) with
          | (Min, IntVector   (8, 16)) -> "sse41.pminsb"
          | (Min, UIntVector  (8, 16)) -> "sse2.pminu.b"
          | (Min, IntVector   (16, 8)) -> "sse2.pmins.w"
          | (Min, UIntVector  (16, 8)) -> "sse41.pminuw"
          | (Min, IntVector   (32, 4)) -> "sse41.pminsd"
          | (Min, UIntVector  (32, 4)) -> "sse41.pminud"
          | (Min, FloatVector (32, 4)) -> "sse.min.ps"
          | (Min, FloatVector (64, 2)) -> "sse2.min.pd"
          | (Max, IntVector   (8, 16)) -> "sse41.pmaxsb"
          | (Max, UIntVector  (8, 16)) -> "sse2.pmaxu.b"
          | (Max, IntVector   (16, 8)) -> "sse2.pmaxs.w"
          | (Max, UIntVector  (16, 8)) -> "sse41.pmaxuw"
          | (Max, IntVector   (32, 4)) -> "sse41.pmaxsd"
          | (Max, UIntVector  (32, 4)) -> "sse41.pmaxud"
          | (Max, FloatVector (32, 4)) -> "sse.max.ps"
          | (Max, FloatVector (64, 2)) -> "sse2.max.pd"
          | _ -> ""
        in
        begin match intrin with
          | "" -> con.cg_expr expr (* there's no intrinsic for this *)
          | _ -> call_intrin intrin [|l; r|]
        end

    (* Saturating adds and subs for 8 and 16 bit ints *)
    | Cast (IntVector(8, 16), 
           Bop (Max, 
                Bop (Min, 
                     Bop (op, Cast(IntVector(wide, _), l), Cast(IntVector(_, _), r)),
                     Broadcast (Cast (_, IntImm 127), _)),
                Broadcast (Cast (_, IntImm (-128)), _)))
        when (wide > 8) && (op = Add or op = Sub) -> 
      begin match op with
        | Add -> call_intrin "sse2.padds.b" [|l; r|]
        | Sub -> call_intrin "sse2.psubs.b" [|l; r|]
        | _ -> failwith "How did I get here?"
      end
    | Cast (UIntVector(8, 16), 
            Bop (Min, 
                 Bop (op, Cast(UIntVector(wide, _), l), Cast(UIntVector(_, _), r)),
                 Broadcast (Cast (_, IntImm 255), _)))
        when (wide > 8) && (op = Add or op = Sub) -> 
      begin match op with
        | Add -> call_intrin "sse2.paddus.b" [|l; r|]
        | Sub -> call_intrin "sse2.psubus.b" [|l; r|]
        | _ -> failwith "How did I get here?"
      end
    | Cast (IntVector(16, 8), 
           Bop (Max, 
                Bop (Min, 
                     Bop (op, Cast(IntVector(wide, _), l), Cast(IntVector(_, _), r)),
                     Broadcast (IntImm 32767, _)),
                Broadcast (IntImm (-32768), _)))
        when (wide > 16) && (op = Add or op = Sub) -> 
      begin match op with
        | Add -> call_intrin "sse2.padds.w" [|l; r|]
        | Sub -> call_intrin "sse2.psubs.w" [|l; r|]
        | _ -> failwith "How did I get here?"
      end
    | Cast (UIntVector(16, 8), 
            Bop (Min, 
                 Bop (op, Cast(UIntVector(wide, _), l), Cast(UIntVector(_, _), r)),
                 Broadcast (Cast (_, IntImm 65535), _)))
        when (wide > 16) && (op = Add or op = Sub) -> 
      begin match op with
        | Add -> call_intrin "sse2.paddus.w" [|l; r|]
        | Sub -> call_intrin "sse2.psubus.w" [|l; r|]
        | _ -> failwith "How did I get here?"
      end

    (* Saturating narrowing casts. We recognize them here, and implement them in architecture.x86.stdlib.ll *)
    | Cast (IntVector(8, 16),
            Bop (Max, 
                 Bop (Min, arg, 
                      Broadcast (Cast (_, IntImm 127), _)),
                 Broadcast (Cast (_, IntImm (-128)), _))) 
        when val_type_of_expr arg = IntVector(16, 16) ->
      con.cg_expr (Call (Extern, IntVector(8, 16), "packsswb", [arg]))
    | Cast (UIntVector(8, 16),
            Bop (Max, 
                 Bop (Min, arg, 
                      Broadcast (Cast (_, IntImm 255), _)),
                 Broadcast (Cast (_, IntImm 0), _))) 
        when val_type_of_expr arg = IntVector(16, 16) ->
      con.cg_expr (Call (Extern, UIntVector(8, 16), "packuswb", [arg]))
    | Cast (IntVector(16, 8),
            Bop (Max, 
                 Bop (Min, arg, 
                      Broadcast (IntImm 32767, _)),
                 Broadcast (IntImm (-32768), _))) 
        when val_type_of_expr arg = IntVector(32, 8) ->
      con.cg_expr (Call (Extern, IntVector(16, 8), "packssdw", [arg]))
    | Cast (UIntVector(16, 8),
            Bop (Max, 
                 Bop (Min, arg, 
                      Broadcast (IntImm 65535, _)),
                 Broadcast (IntImm 0, _))) 
        when val_type_of_expr arg = IntVector(32, 8) ->
      con.cg_expr (Call (Extern, UIntVector(16, 8), "packusdw", [arg]))

    (* Inverse square root *)
    | Bop (Div, Broadcast(FloatImm 1.0, 4), Call (Extern, FloatVector(32, 4), ".sqrt_f32", [arg])) ->
      call_intrin "sse.rsqrt.ps" [|arg|]

    | Bop (Div, Broadcast(FloatImm 1.0, 8), Call (Extern, FloatVector(32, 8), ".sqrt_f32", [arg])) when use_avx ->
      call_intrin "avx.rsqrt.ps.256" [|arg|]

    (* Inverse *)
    | Bop (Div, Broadcast(FloatImm 1.0, 4), arg) ->
      call_intrin "sse.rcp.ps" [|arg|]  
        
    | Bop (Div, Broadcast(FloatImm 1.0, 8), arg) when use_avx ->
      call_intrin "avx.rcp.ps.256" [|arg|]

    (* Loads with stride one half should do one load and then shuffle *)
    (* TODO: this is buggy 
    | Load (t, buf, idx) when 
        (bit_width t = 128 && duplicated_lanes idx && false) ->
        let newidx = Constant_fold.constant_fold_expr (deduplicate_lanes idx) in
        let vec = match newidx with
          | Ramp (base, IntImm 1, w) ->
              cg_expr (Load (t, buf, Ramp (base, IntImm 1, w*2)))
          | _ -> 
              cg_expr (Load (t, buf, newidx))
        in
        (* Duplicate each lane *)
        let w = vector_elements (val_type_of_expr newidx) in
        let mask = List.map (fun x -> const_int i32_t (x/2)) (0 -- (w*2)) in
        build_shufflevector vec vec (const_vector (Array.of_list mask)) "" b
    *)

    (* We don't have any special tricks up our sleeve for this case, just use the default cg_expr *)
    | _ -> con.cg_expr expr 
        
let rec cg_stmt (con:context) (stmt:stmt) =
  let c = con.c and m = con.m and b = con.b in
  let cg_expr = cg_expr con in
  (* let cg_stmt = cg_stmt con in *)
  let ptr_t = pointer_type (i8_type c) in
  let i8x16_t = vector_type (i8_type c) 16 in
  let i8x32_t = vector_type (i8_type c) 32 in

  (* Peephole optimizations for x86 *)
  match stmt with
    (* unaligned 128-bit dense stores use movups *)
    | Store (e, buf, Ramp(base, IntImm 1, n)) when (bit_width (val_type_of_expr e)) = 128 ->
        begin match (Analysis.reduce_expr_modulo base n) with
          | Some 0 -> con.cg_stmt stmt
          | _ ->
              let t = val_type_of_expr e in
              let unaligned_store_128 = declare_function "unaligned_store_128"
                (function_type (void_type c) [|i8x16_t; ptr_t|]) m in
              let addr = build_pointercast (con.cg_memref t buf base) ptr_t "" b in
              let value = build_bitcast (cg_expr e) i8x16_t "" b in
              build_call unaligned_store_128 [|value; addr|] "" b        
        end
    (* unaligned 256-bit dense stores use vmovups *)
    | Store (e, buf, Ramp(base, IntImm 1, n)) when (bit_width (val_type_of_expr e)) = 256 ->
        begin match (Analysis.reduce_expr_modulo base n) with
          | Some 0 -> con.cg_stmt stmt
          | _ ->
              let t = val_type_of_expr e in
              let unaligned_store_256 = declare_function "unaligned_store_256"
                (function_type (void_type c) [|i8x32_t; ptr_t|]) m in
              let addr = build_pointercast (con.cg_memref t buf base) ptr_t "" b in
              let value = build_bitcast (cg_expr e) i8x32_t "" b in
              build_call unaligned_store_256 [|value; addr|] "" b        
        end
    (* Fall back to the default cg_stmt *)
    | _ -> con.cg_stmt stmt

(* Free some memory. Not called directly, but rather malloc below uses
   this to build a cleanup closure *)
let free (con:context) (name:string) (address:llvalue) =
  let c = con.c and m = con.m and b = con.b in
  let safe_malloc = try
    Sys.getenv "HL_SAFE_MALLOC"
  with Not_found -> "0" in
  let free_fn = if safe_malloc = "1" then "safe_free" else "fast_free" in
  let free = declare_function free_fn (function_type (void_type c) [|pointer_type (i8_type c)|]) m in
  ignore (build_call free [|address|] "" b)

let raw_malloc (con:context) name size =
  let c = con.c and b = con.b and m = con.m in
  let safe_malloc = try
    Sys.getenv "HL_SAFE_MALLOC"
  with Not_found -> "0" in
  let malloc_fn = if safe_malloc = "1" then "safe_malloc" else "fast_malloc" in
  let malloc = declare_function malloc_fn (function_type (pointer_type (i8_type c)) [|i64_type c|]) m in
  dump_value malloc;
  let size = build_zext size (i64_type c) "malloc_size_64" b in
  dump_value size;
  let addr = build_call malloc [|size|] name b in
  dump_value addr;
  (addr, fun con -> free con name addr)

(* Allocate some memory. Returns an llval representing the address,
   and also a closure that emits the cleanup code when you call it given
   a context *)
let malloc ?force_heap:(force_heap=false) (con:context) (name:string) (elems:expr) (elem_size:expr) =
  let c = con.c and b = con.b and m = con.m in
  let size = Constant_fold.constant_fold_expr (Cast (Int 32, elems *~ elem_size)) in
  match size with
    (* Constant-sized allocations go on the stack *)
<<<<<<< HEAD
    | IntImm bytes when bytes < stack_alloc_max && not force_heap ->
        dbg 1 "Stack allocating %s (%d bytes)!\n%!" name bytes;
=======
    | IntImm bytes when bytes < stack_alloc_max ->
        if verbosity > 2 then dbg "Stack allocating %s (%d bytes)!\n%!" name bytes;
>>>>>>> c9f9bd2a
        let chunks = ((bytes + 15)/16) in (* 16-byte aligned stack *)
        (* Get the position at the top of the function *)
        let pos = instr_begin (entry_block (block_parent (insertion_block b))) in
        (* Make a builder at the start of the entry block *)
        let b = builder_at c pos in
        (* Inject an alloca *)
        let ptr = build_array_alloca (vector_type (i32_type c) 4) (const_int (i32_type c) chunks) "" b in
        let ptr = build_pointercast ptr (pointer_type (i8_type c)) "" b in
        (ptr, fun _ -> ())
    | _ ->
        let size = Constant_fold.constant_fold_expr (Cast (Int 32, elems *~ elem_size)) in
        raw_malloc con name (con.cg_expr size)

let env = Environment.empty
  <|MERGE_RESOLUTION|>--- conflicted
+++ resolved
@@ -397,13 +397,8 @@
   let size = Constant_fold.constant_fold_expr (Cast (Int 32, elems *~ elem_size)) in
   match size with
     (* Constant-sized allocations go on the stack *)
-<<<<<<< HEAD
     | IntImm bytes when bytes < stack_alloc_max && not force_heap ->
-        dbg 1 "Stack allocating %s (%d bytes)!\n%!" name bytes;
-=======
-    | IntImm bytes when bytes < stack_alloc_max ->
         if verbosity > 2 then dbg "Stack allocating %s (%d bytes)!\n%!" name bytes;
->>>>>>> c9f9bd2a
         let chunks = ((bytes + 15)/16) in (* 16-byte aligned stack *)
         (* Get the position at the top of the function *)
         let pos = instr_begin (entry_block (block_parent (insertion_block b))) in
