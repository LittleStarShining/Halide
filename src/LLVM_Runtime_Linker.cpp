#include "LLVM_Runtime_Linker.h"
#include "Error.h"
#include "LLVM_Headers.h"
#include "Target.h"

namespace Halide {

using std::string;
using std::vector;

namespace {

std::unique_ptr<llvm::Module> parse_bitcode_file(llvm::StringRef buf, llvm::LLVMContext *context, const char *id) {

    llvm::MemoryBufferRef bitcode_buffer = llvm::MemoryBufferRef(buf, id);

    auto ret_val = llvm::expectedToErrorOr(
        llvm::parseBitcodeFile(bitcode_buffer, *context));
    if (!ret_val) {
        internal_error << "Could not parse built-in bitcode file " << id
                       << " llvm error is " << ret_val.getError() << "\n";
    }

    std::unique_ptr<llvm::Module> result(std::move(*ret_val));
    result->setModuleIdentifier(id);

    return result;
}

#define DECLARE_INITMOD(mod)                                                              \
    extern "C" unsigned char halide_internal_initmod_##mod[];                             \
    extern "C" int halide_internal_initmod_##mod##_length;                                \
    std::unique_ptr<llvm::Module> get_initmod_##mod(llvm::LLVMContext *context) {         \
        llvm::StringRef sb = llvm::StringRef((const char *)halide_internal_initmod_##mod, \
                                             halide_internal_initmod_##mod##_length);     \
        return parse_bitcode_file(sb, context, #mod);                                     \
    }

#define DECLARE_NO_INITMOD(mod)                                                                                         \
    [[maybe_unused]] std::unique_ptr<llvm::Module> get_initmod_##mod(llvm::LLVMContext *, bool = false, bool = false) { \
        user_error << "Halide was compiled without support for this target\n";                                          \
        return std::unique_ptr<llvm::Module>();                                                                         \
    }                                                                                                                   \
    [[maybe_unused]] std::unique_ptr<llvm::Module> get_initmod_##mod##_ll(llvm::LLVMContext *) {                        \
        user_error << "Halide was compiled without support for this target\n";                                          \
        return std::unique_ptr<llvm::Module>();                                                                         \
    }

#define DECLARE_CPP_INITMOD_LOOKUP(mod)                                                                     \
    std::unique_ptr<llvm::Module> get_initmod_##mod(llvm::LLVMContext *context, bool bits_64, bool debug) { \
        if (bits_64) {                                                                                      \
            if (debug) {                                                                                    \
                return get_initmod_##mod##_64_debug(context);                                               \
            } else {                                                                                        \
                return get_initmod_##mod##_64(context);                                                     \
            }                                                                                               \
        } else {                                                                                            \
            if (debug) {                                                                                    \
                return get_initmod_##mod##_32_debug(context);                                               \
            } else {                                                                                        \
                return get_initmod_##mod##_32(context);                                                     \
            }                                                                                               \
        }                                                                                                   \
    }

#define DECLARE_CPP_INITMOD(mod)    \
    DECLARE_INITMOD(mod##_32_debug) \
    DECLARE_INITMOD(mod##_64_debug) \
    DECLARE_INITMOD(mod##_32)       \
    DECLARE_INITMOD(mod##_64)       \
    DECLARE_CPP_INITMOD_LOOKUP(mod)

#define DECLARE_LL_INITMOD(mod) \
    DECLARE_INITMOD(mod##_ll)

// Universal CPP Initmods. Please keep sorted alphabetically.
DECLARE_CPP_INITMOD(alignment_128)
DECLARE_CPP_INITMOD(alignment_32)
DECLARE_CPP_INITMOD(alignment_64)
DECLARE_CPP_INITMOD(allocation_cache)
DECLARE_CPP_INITMOD(android_clock)
DECLARE_CPP_INITMOD(android_host_cpu_count)
DECLARE_CPP_INITMOD(android_io)
DECLARE_CPP_INITMOD(cache)
DECLARE_CPP_INITMOD(can_use_target)
DECLARE_CPP_INITMOD(cuda)
DECLARE_CPP_INITMOD(destructors)
DECLARE_CPP_INITMOD(device_interface)
DECLARE_CPP_INITMOD(errors)
DECLARE_CPP_INITMOD(fake_get_symbol)
DECLARE_CPP_INITMOD(fake_thread_pool)
DECLARE_CPP_INITMOD(float16_t)
DECLARE_CPP_INITMOD(fopen)
DECLARE_CPP_INITMOD(fopen_lfs)
DECLARE_CPP_INITMOD(force_include_types)
DECLARE_CPP_INITMOD(fuchsia_clock)
DECLARE_CPP_INITMOD(fuchsia_host_cpu_count)
DECLARE_CPP_INITMOD(fuchsia_yield)
DECLARE_CPP_INITMOD(gpu_device_selection)
DECLARE_CPP_INITMOD(halide_buffer_t)
DECLARE_CPP_INITMOD(hexagon_cache_allocator)
DECLARE_CPP_INITMOD(hexagon_dma)
DECLARE_CPP_INITMOD(hexagon_dma_pool)
DECLARE_CPP_INITMOD(hexagon_host)
DECLARE_CPP_INITMOD(ios_io)
DECLARE_CPP_INITMOD(linux_clock)
DECLARE_CPP_INITMOD(linux_host_cpu_count)
DECLARE_CPP_INITMOD(linux_yield)
DECLARE_CPP_INITMOD(module_aot_ref_count)
DECLARE_CPP_INITMOD(module_jit_ref_count)
DECLARE_CPP_INITMOD(msan)
DECLARE_CPP_INITMOD(msan_stubs)
DECLARE_CPP_INITMOD(opencl)
DECLARE_CPP_INITMOD(opengl_egl_context)
DECLARE_CPP_INITMOD(opengl_glx_context)
DECLARE_CPP_INITMOD(openglcompute)
DECLARE_CPP_INITMOD(osx_clock)
DECLARE_CPP_INITMOD(osx_get_symbol)
DECLARE_CPP_INITMOD(osx_host_cpu_count)
DECLARE_CPP_INITMOD(osx_opengl_context)
DECLARE_CPP_INITMOD(osx_yield)
DECLARE_CPP_INITMOD(posix_aligned_alloc)
DECLARE_CPP_INITMOD(posix_allocator)
DECLARE_CPP_INITMOD(posix_clock)
DECLARE_CPP_INITMOD(posix_error_handler)
DECLARE_CPP_INITMOD(posix_get_symbol)
DECLARE_CPP_INITMOD(posix_io)
DECLARE_CPP_INITMOD(posix_print)
DECLARE_CPP_INITMOD(posix_threads)
DECLARE_CPP_INITMOD(posix_threads_tsan)
DECLARE_CPP_INITMOD(posix_timer_profiler)
DECLARE_CPP_INITMOD(prefetch)
DECLARE_CPP_INITMOD(profiler)
DECLARE_CPP_INITMOD(profiler_inlined)
DECLARE_CPP_INITMOD(pseudostack)
DECLARE_CPP_INITMOD(qurt_allocator)
DECLARE_CPP_INITMOD(qurt_hvx)
DECLARE_CPP_INITMOD(qurt_hvx_vtcm)
DECLARE_CPP_INITMOD(qurt_threads)
DECLARE_CPP_INITMOD(qurt_threads_tsan)
DECLARE_CPP_INITMOD(qurt_yield)
DECLARE_CPP_INITMOD(runtime_api)
DECLARE_CPP_INITMOD(timer_profiler)
DECLARE_CPP_INITMOD(to_string)
DECLARE_CPP_INITMOD(trace_helper)
DECLARE_CPP_INITMOD(tracing)
// TODO(https://github.com/halide/Halide/issues/7248)
// DECLARE_CPP_INITMOD(webgpu)
DECLARE_CPP_INITMOD(webgpu_dawn)
DECLARE_CPP_INITMOD(webgpu_emscripten)
DECLARE_CPP_INITMOD(windows_clock)
DECLARE_CPP_INITMOD(windows_cuda)
DECLARE_CPP_INITMOD(windows_get_symbol)
DECLARE_CPP_INITMOD(windows_io)
DECLARE_CPP_INITMOD(windows_opencl)
DECLARE_CPP_INITMOD(windows_profiler)
DECLARE_CPP_INITMOD(windows_threads)
DECLARE_CPP_INITMOD(windows_threads_tsan)
DECLARE_CPP_INITMOD(windows_yield)
DECLARE_CPP_INITMOD(write_debug_image)

// Universal LL Initmods. Please keep sorted alphabetically.
DECLARE_LL_INITMOD(posix_math)
DECLARE_LL_INITMOD(win32_math)
DECLARE_LL_INITMOD(ptx_dev)

// Various conditional initmods follow (both LL and CPP).
#ifdef WITH_METAL
DECLARE_CPP_INITMOD(metal)
#ifdef WITH_AARCH64
DECLARE_CPP_INITMOD(metal_objc_arm)
#else
DECLARE_NO_INITMOD(metal_objc_arm)
#endif
#ifdef WITH_X86
DECLARE_CPP_INITMOD(metal_objc_x86)
#else
DECLARE_NO_INITMOD(metal_objc_x86)
#endif
#else
DECLARE_NO_INITMOD(metal)
DECLARE_NO_INITMOD(metal_objc_arm)
DECLARE_NO_INITMOD(metal_objc_x86)
#endif  // WITH_METAL

#ifdef WITH_ARM
DECLARE_LL_INITMOD(arm)
DECLARE_LL_INITMOD(arm_no_neon)
DECLARE_CPP_INITMOD(arm_cpu_features)
#else
DECLARE_NO_INITMOD(arm)
DECLARE_NO_INITMOD(arm_no_neon)
DECLARE_NO_INITMOD(arm_cpu_features)
#endif  // WITH_ARM

#ifdef WITH_AARCH64
DECLARE_LL_INITMOD(aarch64)
DECLARE_CPP_INITMOD(aarch64_cpu_features)
#else
DECLARE_NO_INITMOD(aarch64)
DECLARE_NO_INITMOD(aarch64_cpu_features)
#endif  // WITH_AARCH64

#ifdef WITH_NVPTX
DECLARE_LL_INITMOD(ptx_compute_20)
DECLARE_LL_INITMOD(ptx_compute_30)
DECLARE_LL_INITMOD(ptx_compute_35)
#endif  // WITH_NVPTX

#if defined(WITH_D3D12) && defined(WITH_X86)
DECLARE_CPP_INITMOD(windows_d3d12compute_x86)
#else
DECLARE_NO_INITMOD(windows_d3d12compute_x86)
#endif

#ifdef WITH_D3D12
#ifdef WITH_ARM
DECLARE_INITMOD(windows_d3d12compute_arm_32)
DECLARE_INITMOD(windows_d3d12compute_arm_32_debug)
#else
DECLARE_NO_INITMOD(windows_d3d12compute_arm_32)
DECLARE_NO_INITMOD(windows_d3d12compute_arm_32_debug)
#endif

#ifdef WITH_AARCH64
DECLARE_INITMOD(windows_d3d12compute_arm_64)
DECLARE_INITMOD(windows_d3d12compute_arm_64_debug)
#else
DECLARE_NO_INITMOD(windows_d3d12compute_arm_64)
DECLARE_NO_INITMOD(windows_d3d12compute_arm_64_debug)
#endif

DECLARE_CPP_INITMOD_LOOKUP(windows_d3d12compute_arm)
#else
DECLARE_NO_INITMOD(windows_d3d12compute_arm)
#endif  // WITH_D3D12

#ifdef WITH_VULKAN
DECLARE_CPP_INITMOD(vulkan)
DECLARE_CPP_INITMOD(windows_vulkan)
#else
DECLARE_NO_INITMOD(vulkan)
DECLARE_NO_INITMOD(windows_vulkan)
#endif  // WITH_VULKAN

#ifdef WITH_X86
DECLARE_LL_INITMOD(x86_amx)
DECLARE_LL_INITMOD(x86_avx512)
DECLARE_LL_INITMOD(x86_avx2)
DECLARE_LL_INITMOD(x86_avx)
DECLARE_LL_INITMOD(x86)
DECLARE_LL_INITMOD(x86_sse41)
DECLARE_CPP_INITMOD(x86_cpu_features)
#else
DECLARE_NO_INITMOD(x86_amx)
DECLARE_NO_INITMOD(x86_avx512)
DECLARE_NO_INITMOD(x86_avx2)
DECLARE_NO_INITMOD(x86_avx)
DECLARE_NO_INITMOD(x86)
DECLARE_NO_INITMOD(x86_sse41)
DECLARE_NO_INITMOD(x86_cpu_features)
#endif  // WITH_X86

#ifdef WITH_POWERPC
DECLARE_LL_INITMOD(powerpc)
DECLARE_CPP_INITMOD(powerpc_cpu_features)
#else
DECLARE_NO_INITMOD(powerpc)
DECLARE_NO_INITMOD(powerpc_cpu_features)
#endif  // WITH_POWERPC

#ifdef WITH_HEXAGON
DECLARE_LL_INITMOD(hvx_128)
DECLARE_CPP_INITMOD(hexagon_cpu_features)
#else
DECLARE_NO_INITMOD(hvx_128)
DECLARE_NO_INITMOD(hexagon_cpu_features)
#endif  // WITH_HEXAGON

#ifdef WITH_WEBASSEMBLY
DECLARE_CPP_INITMOD(wasm_cpu_features)
DECLARE_LL_INITMOD(wasm_math)
#else
DECLARE_NO_INITMOD(wasm_cpu_features)
DECLARE_NO_INITMOD(wasm_math)
#endif  // WITH_WEBASSEMBLY

#ifdef WITH_RISCV
// DECLARE_LL_INITMOD(riscv)
DECLARE_CPP_INITMOD(riscv_cpu_features)
#else
// DECLARE_NO_INITMOD(riscv)
DECLARE_NO_INITMOD(riscv_cpu_features)
#endif  // WITH_RISCV

llvm::DataLayout get_data_layout_for_target(Target target) {
    if (target.arch == Target::X86) {
        if (target.bits == 32) {
            if (target.os == Target::OSX) {
                return llvm::DataLayout("e-m:o-p:32:32-p270:32:32-p271:32:32-p272:64:64-f64:32:64-f80:128-n8:16:32-S128");
            } else if (target.os == Target::IOS) {
                return llvm::DataLayout("e-m:o-p:32:32-p270:32:32-p271:32:32-p272:64:64-f64:32:64-f80:128-n8:16:32-S128");
            } else if (target.os == Target::Windows) {
                // For 32-bit MSVC targets, alignment of f80 values is 16 bytes (see https://reviews.llvm.org/D115942)
                if (!target.has_feature(Target::JIT)) {
                    return llvm::DataLayout("e-m:x-p:32:32-p270:32:32-p271:32:32-p272:64:64-i64:64-f80:128-n8:16:32-a:0:32-S32");
                } else {
                    return llvm::DataLayout("e-m:e-p:32:32-p270:32:32-p271:32:32-p272:64:64-i64:64-f80:128-n8:16:32-a:0:32-S32");
                }
            } else {
                // Linux/Android
                return llvm::DataLayout("e-m:e-p:32:32-p270:32:32-p271:32:32-p272:64:64-f64:32:64-f80:32-n8:16:32-S128");
            }
        } else {  // 64-bit
            if (target.os == Target::OSX) {
                return llvm::DataLayout("e-m:o-p270:32:32-p271:32:32-p272:64:64-i64:64-f80:128-n8:16:32:64-S128");
            } else if (target.os == Target::IOS) {
                return llvm::DataLayout("e-m:o-p270:32:32-p271:32:32-p272:64:64-i64:64-f80:128-n8:16:32:64-S128");
            } else if (target.os == Target::Windows && !target.has_feature(Target::JIT)) {
                return llvm::DataLayout("e-m:w-p270:32:32-p271:32:32-p272:64:64-i64:64-f80:128-n8:16:32:64-S128");
            } else if (target.os == Target::Windows) {
                return llvm::DataLayout("e-m:e-p270:32:32-p271:32:32-p272:64:64-i64:64-f80:128-n8:16:32:64-S128");
            } else {
                return llvm::DataLayout("e-m:e-p270:32:32-p271:32:32-p272:64:64-i64:64-f80:128-n8:16:32:64-S128");
            }
        }
    } else if (target.arch == Target::ARM) {
        if (target.bits == 32) {
            if (target.os == Target::IOS) {
                return llvm::DataLayout("e-m:o-p:32:32-Fi8-f64:32:64-v64:32:64-v128:32:128-a:0:32-n32-S32");
            } else {
                return llvm::DataLayout("e-m:e-p:32:32-Fi8-i64:64-v128:64:128-a:0:32-n32-S64");
            }
        } else {  // 64-bit
            if (target.os == Target::IOS) {
                return llvm::DataLayout("e-m:o-i64:64-i128:128-n32:64-S128");
            } else if (target.os == Target::OSX) {
                return llvm::DataLayout("e-m:o-i64:64-i128:128-n32:64-S128");
            } else if (target.os == Target::Windows) {
                return llvm::DataLayout("e-m:w-p:64:64-i32:32-i64:64-i128:128-n32:64-S128");
            } else {
                return llvm::DataLayout("e-m:e-i8:8:32-i16:16:32-i64:64-i128:128-n32:64-S128");
            }
        }
    } else if (target.arch == Target::POWERPC) {
        if (target.bits == 32) {
            return llvm::DataLayout("E-m:e-p:32:32-i64:64-n32");
        } else {
            return llvm::DataLayout("e-m:e-i64:64-n32:64-S128-v256:256:256-v512:512:512");
        }
    } else if (target.arch == Target::Hexagon) {
        return llvm::DataLayout(
            "e-m:e-p:32:32:32-a:0-n16:32-i64:64:64-i32:32:32-i16:16:16-i1:8:8"
            "-f32:32:32-f64:64:64-v32:32:32-v64:64:64-v512:512:512-v1024:1024:1024-v2048:2048:2048");
    } else if (target.arch == Target::WebAssembly) {
        if (target.bits == 32) {
            return llvm::DataLayout("e-m:e-p:32:32-p10:8:8-p20:8:8-i64:64-n32:64-S128-ni:1:10:20");
        } else {
            return llvm::DataLayout("e-m:e-p:64:64-p10:8:8-p20:8:8-i64:64-n32:64-S128-ni:1:10:20");
        }
    } else if (target.arch == Target::RISCV) {
        if (target.bits == 32) {
            return llvm::DataLayout("e-m:e-p:32:32-i64:64-n32-S128");
        } else {
#if LLVM_VERSION >= 160
            return llvm::DataLayout("e-m:e-p:64:64-i64:64-i128:128-n32:64-S128");
#else
            return llvm::DataLayout("e-m:e-p:64:64-i64:64-i128:128-n64-S128");
#endif
        }
    } else {
        internal_error << "Bad target arch: " << target.arch << "\n";
        return llvm::DataLayout("unreachable");
    }
}

}  // namespace

namespace Internal {

llvm::Triple get_triple_for_target(const Target &target) {
    llvm::Triple triple;

    if (target.arch == Target::X86) {
        if (target.bits == 32) {
            triple.setArch(llvm::Triple::x86);
        } else {
            user_assert(target.bits == 64) << "Target must be 32- or 64-bit.\n";
            triple.setArch(llvm::Triple::x86_64);
        }

        if (target.os == Target::Linux) {
            triple.setOS(llvm::Triple::Linux);
            triple.setEnvironment(llvm::Triple::GNU);
        } else if (target.os == Target::OSX) {
            triple.setVendor(llvm::Triple::Apple);
            triple.setOS(llvm::Triple::MacOSX);
        } else if (target.os == Target::Windows) {
            triple.setVendor(llvm::Triple::PC);
            triple.setOS(llvm::Triple::Win32);
            triple.setEnvironment(llvm::Triple::MSVC);
            if (target.has_feature(Target::JIT)) {
                // Use ELF for jitting
                triple.setObjectFormat(llvm::Triple::ELF);
            }
        } else if (target.os == Target::Android) {
            triple.setOS(llvm::Triple::Linux);
            triple.setEnvironment(llvm::Triple::Android);
        } else if (target.os == Target::IOS) {
            // X86 on iOS for the simulator
            triple.setVendor(llvm::Triple::Apple);
            triple.setOS(llvm::Triple::IOS);
        } else if (target.os == Target::Fuchsia) {
            triple.setOS(llvm::Triple::Fuchsia);
        }
    } else if (target.arch == Target::ARM) {
        if (target.bits == 32) {
            if (target.has_feature(Target::ARMv7s)) {
                triple.setArchName("armv7s");
            } else {
                triple.setArch(llvm::Triple::arm);
            }
        } else {
            user_assert(target.bits == 64) << "Target bits must be 32 or 64\n";
#ifdef WITH_AARCH64
            triple.setArch(llvm::Triple::aarch64);
#else
            user_error << "AArch64 llvm target not enabled in this build of Halide\n";
#endif
        }

        if (target.os == Target::Android) {
            triple.setOS(llvm::Triple::Linux);
            triple.setEnvironment(llvm::Triple::EABI);
        } else if (target.os == Target::IOS) {
            triple.setOS(llvm::Triple::IOS);
            triple.setVendor(llvm::Triple::Apple);
        } else if (target.os == Target::Linux) {
            triple.setOS(llvm::Triple::Linux);
            triple.setEnvironment(llvm::Triple::GNUEABIHF);
        } else if (target.os == Target::Windows) {
            user_assert(target.bits == 64) << "Windows ARM targets must be 64-bit.\n";
            triple.setVendor(llvm::Triple::PC);
            triple.setOS(llvm::Triple::Win32);
            triple.setEnvironment(llvm::Triple::MSVC);
            if (target.has_feature(Target::JIT)) {
                // TODO(shoaibkamil): figure out a way to test this.
                // Currently blocked by https://github.com/halide/Halide/issues/5040
                user_error << "No JIT support for this OS/CPU combination yet.\n";
            }
        } else if (target.os == Target::Fuchsia) {
            triple.setOS(llvm::Triple::Fuchsia);
        } else if (target.os == Target::OSX) {
            triple.setVendor(llvm::Triple::Apple);
            triple.setOS(llvm::Triple::MacOSX);
            triple.setArchName("arm64");
        } else if (target.os == Target::NoOS) {
            // For bare-metal environments

        } else {
            user_error << "No arm support for this OS\n";
        }
    } else if (target.arch == Target::POWERPC) {
#ifdef WITH_POWERPC
        // Only ppc*-unknown-linux-gnu are supported for the time being.
        user_assert(target.os == Target::Linux) << "PowerPC target is Linux-only.\n";
        triple.setVendor(llvm::Triple::UnknownVendor);
        triple.setOS(llvm::Triple::Linux);
        triple.setEnvironment(llvm::Triple::GNU);
        if (target.bits == 32) {
            triple.setArch(llvm::Triple::ppc);
        } else {
            // Currently POWERPC64 support is only little-endian.
            user_assert(target.bits == 64) << "Target must be 32- or 64-bit.\n";
            triple.setArch(llvm::Triple::ppc64le);
        }
#else
        user_error << "PowerPC llvm target not enabled in this build of Halide\n";
#endif
    } else if (target.arch == Target::Hexagon) {
        triple.setVendor(llvm::Triple::UnknownVendor);
        triple.setArch(llvm::Triple::hexagon);
        triple.setObjectFormat(llvm::Triple::ELF);
    } else if (target.arch == Target::WebAssembly) {
        triple.setVendor(llvm::Triple::UnknownVendor);
        if (target.bits == 32) {
            triple.setArch(llvm::Triple::wasm32);
        } else {
            triple.setArch(llvm::Triple::wasm64);
        }
        triple.setObjectFormat(llvm::Triple::Wasm);
    } else if (target.arch == Target::RISCV) {
        if (target.bits == 32) {
            triple.setArch(llvm::Triple::riscv32);
        } else {
            user_assert(target.bits == 64) << "Target must be 32- or 64-bit.\n";
            triple.setArch(llvm::Triple::riscv64);
        }

        if (target.os == Target::Linux) {
            triple.setOS(llvm::Triple::Linux);
        } else if (target.os == Target::NoOS) {
            // for baremetal environment
        } else {
            user_error << "No RISCV support for this OS\n";
        }
    } else {
        internal_error << "Bad target arch: " << target.arch << "\n";
    }

    return triple;
}

}  // namespace Internal

namespace {

void convert_weak_to_linkonce(llvm::GlobalValue &gv) {
    llvm::GlobalValue::LinkageTypes linkage = gv.getLinkage();
    if (linkage == llvm::GlobalValue::WeakAnyLinkage) {
        gv.setLinkage(llvm::GlobalValue::LinkOnceAnyLinkage);
    } else if (linkage == llvm::GlobalValue::WeakODRLinkage) {
        gv.setLinkage(llvm::GlobalValue::LinkOnceODRLinkage);
    } else if (linkage == llvm::GlobalValue::ExternalWeakLinkage) {
        gv.setLinkage(llvm::GlobalValue::ExternalLinkage);
    }
}

// Link all modules together and with the result in modules[0], all
// other input modules are destroyed. Sets the datalayout and target
// triple appropriately for the target.
void link_modules(std::vector<std::unique_ptr<llvm::Module>> &modules, Target t,
                  bool allow_stripping_all_weak_functions = false) {
    llvm::DataLayout data_layout = get_data_layout_for_target(t);
    llvm::Triple triple = Internal::get_triple_for_target(t);

    // Set the layout and triple on the modules before linking, so
    // llvm doesn't complain while combining them.
    for (auto &module : modules) {
        if (t.os == Target::Windows &&
            !Internal::starts_with(module->getName().str(), "windows_")) {
            // When compiling for windows, all wchars are
            // 16-bit. Generic modules may have it set to 32-bit. Drop
            // any module flags on the generic modules and use the
            // more correct ones on the windows-specific modules to
            // avoid a conflict. This is safe as long as the generic
            // modules never actually use a wchar.
            if (auto *module_flags = module->getModuleFlagsMetadata()) {
                module->eraseNamedMetadata(module_flags);
            }
        }
        module->setDataLayout(data_layout);
        module->setTargetTriple(triple.str());
    }

    // Link them all together
    for (size_t i = 1; i < modules.size(); i++) {
        bool failed = llvm::Linker::linkModules(*modules[0],
                                                std::move(modules[i]));
        if (failed) {
            internal_error << "Failure linking initial modules\n";
        }
    }

    // Now re-mark most weak symbols as linkonce. They are only weak to
    // prevent llvm from stripping them during initial module
    // assembly. This means they can be stripped later.

    // The symbols that we might want to call as a user even if not
    // used in the Halide-generated code must remain weak. This is
    // handled automatically by assuming any symbol starting with
    // "halide_" that is weak will be retained.

    // COMDAT is not supported in MachO object files, hence it does
    // not work on Mac OS or iOS. These sometimes show up in the
    // runtime since we compile for an abstract target that is based
    // on ELF. This code removes all Comdat items and leaves the
    // symbols they were attached to as regular definitions, which
    // only works if there is a single instance, which is generally
    // the case for the runtime. Presumably if this isn't true,
    // linking the module will fail.
    //
    // Comdats are left in for other platforms as they are required
    // for certain things on Windows and they are useful in general in
    // ELF based formats.
    if (t.os == Target::IOS || t.os == Target::OSX) {
        for (auto &global_obj : modules[0]->global_objects()) {
            global_obj.setComdat(nullptr);
        }
        modules[0]->getComdatSymbolTable().clear();
    }

    // Enumerate the global variables.
    for (auto &gv : modules[0]->globals()) {
        // No variables are part of the public interface (even the ones labelled halide_)
        convert_weak_to_linkonce(gv);
    }

    // Enumerate the functions.
    for (auto &f : *modules[0]) {
        const std::string f_name = Internal::get_llvm_function_name(f);
        assert(f_name != "__stack_chk_guard" && f_name != "__stack_chk_fail");

        bool is_halide_extern_c_sym = Internal::starts_with(f_name, "halide_");
        internal_assert(!is_halide_extern_c_sym || f.isWeakForLinker() || f.isDeclaration())
            << " for function " << f_name << "\n";

        // We never want *any* Function marked as external-weak here;
        // convert all of those to plain external.
        if (f.getLinkage() == llvm::GlobalValue::ExternalWeakLinkage) {
            f.setLinkage(llvm::GlobalValue::ExternalLinkage);
        } else {
            const bool can_strip = !is_halide_extern_c_sym;
            if (can_strip || allow_stripping_all_weak_functions) {
                convert_weak_to_linkonce(f);
            }
        }

        // Windows requires every symbol that's going to get merged
        // has a comdat that specifies how. The linkage type alone
        // isn't enough.
        if (t.os == Target::Windows && f.isWeakForLinker()) {
            llvm::Comdat *comdat = modules[0]->getOrInsertComdat(f_name);
            comdat->setSelectionKind(llvm::Comdat::Any);
            f.setComdat(comdat);
        }
    }

    // Now remove the force-usage global that prevented clang from
    // dropping functions from the initial module.
    llvm::GlobalValue *llvm_used = modules[0]->getNamedGlobal("llvm.used");
    if (llvm_used) {
        llvm_used->eraseFromParent();
    }

    llvm::GlobalValue *llvm_compiler_used =
        modules[0]->getNamedGlobal("llvm.compiler.used");
    if (llvm_compiler_used) {
        llvm_compiler_used->eraseFromParent();
    }

    // Also drop the dummy runtime api usage. We only needed it so
    // that the declarations are retained in the module during the
    // linking procedure above.
    llvm::GlobalValue *runtime_api =
        modules[0]->getNamedGlobal("halide_runtime_api_functions");
    if (runtime_api) {
        runtime_api->eraseFromParent();
    }
}

}  // namespace

namespace Internal {

/** When JIT-compiling on 32-bit windows, we need to rewrite calls
 *  to name-mangled win32 api calls to non-name-mangled versions.
 */
void undo_win32_name_mangling(llvm::Module *m) {
    llvm::IRBuilder<> builder(m->getContext());
    // For every function prototype...
    for (llvm::Module::iterator iter = m->begin(); iter != m->end(); ++iter) {
        llvm::Function &f = *iter;
        string n = get_llvm_function_name(f);
        // if it's a __stdcall call that starts with \01_, then we're making a win32 api call
        if (f.getCallingConv() == llvm::CallingConv::X86_StdCall &&
            f.empty() &&
            n.size() > 2 && n[0] == 1 && n[1] == '_') {

            // Unmangle the name.
            string unmangled_name = n.substr(2);
            size_t at = unmangled_name.rfind('@');
            unmangled_name = unmangled_name.substr(0, at);

            // Extern declare the unmangled version.
            llvm::Function *unmangled = llvm::Function::Create(f.getFunctionType(), f.getLinkage(), unmangled_name, m);
            unmangled->setCallingConv(f.getCallingConv());

            // Add a body to the mangled version that calls the unmangled version.
            llvm::BasicBlock *block = llvm::BasicBlock::Create(m->getContext(), "entry", &f);
            builder.SetInsertPoint(block);

            vector<llvm::Value *> args;
            for (auto &arg : f.args()) {
                args.push_back(&arg);
            }

            llvm::CallInst *c = builder.CreateCall(unmangled, args);
            c->setCallingConv(f.getCallingConv());

            if (f.getReturnType()->isVoidTy()) {
                builder.CreateRetVoid();
            } else {
                builder.CreateRet(c);
            }
        }
    }
}

void add_underscore_to_posix_call(llvm::CallInst *call, llvm::Function *fn, llvm::Module *m) {
    string new_name = "_" + fn->getName().str();
    llvm::Function *alt = m->getFunction(new_name);
    if (!alt) {
        alt = llvm::Function::Create(fn->getFunctionType(),
                                     llvm::GlobalValue::ExternalLinkage,
                                     new_name, m);
    }
    internal_assert(alt->getName() == new_name);
    call->setCalledFunction(alt);
}

/** Windows uses _close, _open, _write, etc instead of the posix
 * names. Defining stubs that redirect causes mis-compilations inside
 * of mcjit, so we just rewrite uses of these functions to include an
 * underscore. */
void add_underscores_to_posix_calls_on_windows(llvm::Module *m) {
    string posix_fns[] = {"vsnprintf", "open", "close", "write", "fileno"};

    string *posix_fns_begin = posix_fns;
    string *posix_fns_end = posix_fns + sizeof(posix_fns) / sizeof(posix_fns[0]);

    for (auto &fn : *m) {
        for (auto &basic_block : fn) {
            for (auto &instruction : basic_block) {
                if (llvm::CallInst *call = llvm::dyn_cast<llvm::CallInst>(&instruction)) {
                    if (llvm::Function *called_fn = call->getCalledFunction()) {
                        if (std::find(posix_fns_begin, posix_fns_end, called_fn->getName()) != posix_fns_end) {
                            add_underscore_to_posix_call(call, called_fn, m);
                        }
                    }
                }
            }
        }
    }
}

std::unique_ptr<llvm::Module> link_with_wasm_jit_runtime(llvm::LLVMContext *c, const Target &t,
                                                         std::unique_ptr<llvm::Module> extra_module) {
    bool bits_64 = (t.bits == 64);
    bool debug = t.has_feature(Target::Debug);

    // We only need to include things that must be linked in as callable entrypoints;
    // things that are 'alwaysinline' can be included here but are unnecessary.
    vector<std::unique_ptr<llvm::Module>> modules;
    modules.push_back(std::move(extra_module));
    modules.push_back(get_initmod_fake_thread_pool(c, bits_64, debug));
    modules.push_back(get_initmod_posix_aligned_alloc(c, bits_64, debug));
    modules.push_back(get_initmod_posix_allocator(c, bits_64, debug));
    modules.push_back(get_initmod_halide_buffer_t(c, bits_64, debug));
    modules.push_back(get_initmod_destructors(c, bits_64, debug));
    // These two aren't necessary, since they are 100% alwaysinline
    // modules.push_back(get_initmod_posix_math_ll(c));
    // modules.push_back(get_initmod_wasm_math_ll(c));
    modules.push_back(get_initmod_tracing(c, bits_64, debug));
    modules.push_back(get_initmod_cache(c, bits_64, debug));
    modules.push_back(get_initmod_to_string(c, bits_64, debug));
    modules.push_back(get_initmod_alignment_32(c, bits_64, debug));
    modules.push_back(get_initmod_fopen(c, bits_64, debug));
    modules.push_back(get_initmod_device_interface(c, bits_64, debug));
    modules.push_back(get_initmod_force_include_types(c, bits_64, debug));
    modules.push_back(get_initmod_float16_t(c, bits_64, debug));
    modules.push_back(get_initmod_errors(c, bits_64, debug));
    modules.push_back(get_initmod_msan_stubs(c, bits_64, debug));

    // We don't want anything marked as weak for the wasm-jit runtime,
    // so convert all of them to linkonce
    constexpr bool allow_stripping_all_weak_functions = true;
    link_modules(modules, t, allow_stripping_all_weak_functions);

    return std::move(modules[0]);
}

/** Create an llvm module containing the support code for a given target. */
std::unique_ptr<llvm::Module> get_initial_module_for_target(Target t, llvm::LLVMContext *c, bool for_shared_jit_runtime, bool just_gpu) {
    enum InitialModuleType {
        ModuleAOT,
        ModuleAOTNoRuntime,
        ModuleJITShared,
        ModuleJITInlined,
        ModuleGPU
    } module_type;

    if (t.has_feature(Target::JIT)) {
        if (just_gpu) {
            module_type = ModuleGPU;
        } else if (for_shared_jit_runtime) {
            module_type = ModuleJITShared;
        } else {
            module_type = ModuleJITInlined;
        }
    } else if (t.has_feature(Target::NoRuntime)) {
        module_type = ModuleAOTNoRuntime;
    } else {
        module_type = ModuleAOT;
    }

    //    Halide::Internal::debug(0) << "Getting initial module type " << (int)module_type << "\n";

    internal_assert(t.bits == 32 || t.bits == 64)
        << "Bad target: " << t.to_string();
    bool bits_64 = (t.bits == 64);
    bool debug = t.has_feature(Target::Debug);
    bool tsan = t.has_feature(Target::TSAN);

    vector<std::unique_ptr<llvm::Module>> modules;

    const auto add_allocator = [&]() {
        modules.push_back(get_initmod_posix_aligned_alloc(c, bits_64, debug));
        modules.push_back(get_initmod_posix_allocator(c, bits_64, debug));
    };

    if (module_type != ModuleGPU) {
        if (module_type != ModuleJITInlined && module_type != ModuleAOTNoRuntime) {
            // OS-dependent modules
            if (t.os == Target::Linux) {
                add_allocator();
                modules.push_back(get_initmod_posix_allocator(c, bits_64, debug));
                modules.push_back(get_initmod_posix_error_handler(c, bits_64, debug));
                modules.push_back(get_initmod_posix_print(c, bits_64, debug));
                if (t.arch == Target::X86) {
                    modules.push_back(get_initmod_linux_clock(c, bits_64, debug));
                } else {
                    modules.push_back(get_initmod_posix_clock(c, bits_64, debug));
                }
                modules.push_back(get_initmod_posix_io(c, bits_64, debug));
                modules.push_back(get_initmod_linux_host_cpu_count(c, bits_64, debug));
                modules.push_back(get_initmod_linux_yield(c, bits_64, debug));
                if (tsan) {
                    modules.push_back(get_initmod_posix_threads_tsan(c, bits_64, debug));
                } else {
                    modules.push_back(get_initmod_posix_threads(c, bits_64, debug));
                }
                modules.push_back(get_initmod_posix_get_symbol(c, bits_64, debug));
            } else if (t.os == Target::WebAssemblyRuntime) {
                add_allocator();
                modules.push_back(get_initmod_posix_error_handler(c, bits_64, debug));
                modules.push_back(get_initmod_posix_print(c, bits_64, debug));
                modules.push_back(get_initmod_posix_clock(c, bits_64, debug));
                modules.push_back(get_initmod_posix_io(c, bits_64, debug));
                modules.push_back(get_initmod_linux_host_cpu_count(c, bits_64, debug));
                modules.push_back(get_initmod_linux_yield(c, bits_64, debug));
                if (t.has_feature(Target::WasmThreads)) {
                    // Assume that the wasm libc will be providing pthreads
                    modules.push_back(get_initmod_posix_threads(c, bits_64, debug));
                } else {
                    modules.push_back(get_initmod_fake_thread_pool(c, bits_64, debug));
                }
                modules.push_back(get_initmod_fake_get_symbol(c, bits_64, debug));
            } else if (t.os == Target::OSX) {
                add_allocator();
                modules.push_back(get_initmod_posix_error_handler(c, bits_64, debug));
                modules.push_back(get_initmod_posix_print(c, bits_64, debug));
                modules.push_back(get_initmod_osx_clock(c, bits_64, debug));
                modules.push_back(get_initmod_posix_io(c, bits_64, debug));
                modules.push_back(get_initmod_osx_host_cpu_count(c, bits_64, debug));
                modules.push_back(get_initmod_osx_yield(c, bits_64, debug));
                if (tsan) {
                    modules.push_back(get_initmod_posix_threads_tsan(c, bits_64, debug));
                } else {
                    modules.push_back(get_initmod_posix_threads(c, bits_64, debug));
                }
                modules.push_back(get_initmod_osx_get_symbol(c, bits_64, debug));
                modules.push_back(get_initmod_osx_host_cpu_count(c, bits_64, debug));
            } else if (t.os == Target::Android) {
                add_allocator();
                modules.push_back(get_initmod_posix_error_handler(c, bits_64, debug));
                modules.push_back(get_initmod_posix_print(c, bits_64, debug));
                if (t.arch == Target::ARM) {
                    modules.push_back(get_initmod_android_clock(c, bits_64, debug));
                } else {
                    modules.push_back(get_initmod_posix_clock(c, bits_64, debug));
                }
                modules.push_back(get_initmod_android_io(c, bits_64, debug));
                modules.push_back(get_initmod_android_host_cpu_count(c, bits_64, debug));
                modules.push_back(get_initmod_linux_yield(c, bits_64, debug));  // TODO: verify
                if (tsan) {
                    modules.push_back(get_initmod_posix_threads_tsan(c, bits_64, debug));
                } else {
                    modules.push_back(get_initmod_posix_threads(c, bits_64, debug));
                }
                modules.push_back(get_initmod_posix_get_symbol(c, bits_64, debug));
            } else if (t.os == Target::Windows) {
                modules.push_back(get_initmod_posix_aligned_alloc(c, bits_64, debug));
                modules.push_back(get_initmod_posix_allocator(c, bits_64, debug));
                modules.push_back(get_initmod_posix_error_handler(c, bits_64, debug));
                modules.push_back(get_initmod_posix_print(c, bits_64, debug));
                modules.push_back(get_initmod_windows_clock(c, bits_64, debug));
                modules.push_back(get_initmod_windows_io(c, bits_64, debug));
                modules.push_back(get_initmod_windows_yield(c, bits_64, debug));
                if (tsan) {
                    modules.push_back(get_initmod_windows_threads_tsan(c, bits_64, debug));
                } else {
                    modules.push_back(get_initmod_windows_threads(c, bits_64, debug));
                }
                modules.push_back(get_initmod_windows_get_symbol(c, bits_64, debug));
            } else if (t.os == Target::IOS) {
                add_allocator();
                modules.push_back(get_initmod_posix_error_handler(c, bits_64, debug));
                modules.push_back(get_initmod_posix_print(c, bits_64, debug));
                modules.push_back(get_initmod_posix_clock(c, bits_64, debug));
                modules.push_back(get_initmod_ios_io(c, bits_64, debug));
                modules.push_back(get_initmod_osx_host_cpu_count(c, bits_64, debug));
                modules.push_back(get_initmod_osx_yield(c, bits_64, debug));
                if (tsan) {
                    modules.push_back(get_initmod_posix_threads_tsan(c, bits_64, debug));
                } else {
                    modules.push_back(get_initmod_posix_threads(c, bits_64, debug));
                }
            } else if (t.os == Target::QuRT) {
                modules.push_back(get_initmod_posix_aligned_alloc(c, bits_64, debug));
                modules.push_back(get_initmod_qurt_allocator(c, bits_64, debug));
                modules.push_back(get_initmod_qurt_yield(c, bits_64, debug));
                if (tsan) {
                    modules.push_back(get_initmod_qurt_threads_tsan(c, bits_64, debug));
                } else {
                    modules.push_back(get_initmod_qurt_threads(c, bits_64, debug));
                }
            } else if (t.os == Target::NoOS) {
                // The OS-specific symbols provided by the modules
                // above are expected to be provided by the containing
                // process instead at link time. Less aggressive than
                // NoRuntime, as OS-agnostic modules like tracing are
                // still included below.
                if (t.arch == Target::Hexagon) {
                    modules.push_back(get_initmod_posix_aligned_alloc(c, bits_64, debug));
                    modules.push_back(get_initmod_qurt_allocator(c, bits_64, debug));
                } else if (t.arch == Target::ARM && t.has_feature(Target::Semihosting)) {
                    add_allocator();
                    modules.push_back(get_initmod_alignment_32(c, bits_64, debug));
                    modules.push_back(get_initmod_posix_error_handler(c, bits_64, debug));
                    modules.push_back(get_initmod_posix_print(c, bits_64, debug));
                    modules.push_back(get_initmod_posix_io(c, bits_64, debug));
                }
                modules.push_back(get_initmod_fake_thread_pool(c, bits_64, debug));
            } else if (t.os == Target::Fuchsia) {
                add_allocator();
                modules.push_back(get_initmod_posix_error_handler(c, bits_64, debug));
                modules.push_back(get_initmod_posix_print(c, bits_64, debug));
                modules.push_back(get_initmod_fuchsia_clock(c, bits_64, debug));
                modules.push_back(get_initmod_posix_io(c, bits_64, debug));
                modules.push_back(get_initmod_fuchsia_host_cpu_count(c, bits_64, debug));
                modules.push_back(get_initmod_fuchsia_yield(c, bits_64, debug));
                if (tsan) {
                    modules.push_back(get_initmod_posix_threads_tsan(c, bits_64, debug));
                } else {
                    modules.push_back(get_initmod_posix_threads(c, bits_64, debug));
                }
                modules.push_back(get_initmod_posix_get_symbol(c, bits_64, debug));
            }
        }

        if (module_type != ModuleJITShared) {
            // The first module for inline only case has to be C/C++ compiled otherwise the
            // datalayout is not properly setup.
            modules.push_back(get_initmod_halide_buffer_t(c, bits_64, debug));
            modules.push_back(get_initmod_destructors(c, bits_64, debug));
            modules.push_back(get_initmod_pseudostack(c, bits_64, debug));
            // Math intrinsics vary slightly across platforms
            if (t.os == Target::Windows) {
                if (t.bits == 32) {
                    modules.push_back(get_initmod_win32_math_ll(c));
                } else {
                    modules.push_back(get_initmod_posix_math_ll(c));
                }
            } else {
                modules.push_back(get_initmod_posix_math_ll(c));
            }
        }

        if (module_type != ModuleJITInlined && module_type != ModuleAOTNoRuntime) {
            // These modules are always used and shared
            modules.push_back(get_initmod_gpu_device_selection(c, bits_64, debug));
            if (t.arch != Target::Hexagon) {
                // These modules don't behave correctly on a real
                // Hexagon device (they do work in the simulator
                // though...).
                modules.push_back(get_initmod_tracing(c, bits_64, debug));
                modules.push_back(get_initmod_trace_helper(c, bits_64, debug));
                modules.push_back(get_initmod_write_debug_image(c, bits_64, debug));

                // TODO: Support this module in the Hexagon backend,
                // currently generates assert at src/HexagonOffload.cpp:279
                modules.push_back(get_initmod_cache(c, bits_64, debug));
            }
            modules.push_back(get_initmod_to_string(c, bits_64, debug));

            if (t.arch == Target::Hexagon ||
                t.has_feature(Target::HVX)) {
                modules.push_back(get_initmod_alignment_128(c, bits_64, debug));
            } else if (t.arch == Target::X86) {
                // AVX-512 requires 64-byte alignment. Could only increase alignment
                // if AVX-512 is in the target, but that falls afoul of linking
                // multiple versions of a filter for different levels of x86 -- weak
                // linking will pick one of the alignment modules unpredictably.
                // Another way to go is to query the CPU features and align by
                // 64 oonly if the procesor has AVX-512.
                // The choice to go 64 all the time is for simplicity and on the idea
                // that it won't be a noticeable cost in the majority of x86 usage.
                modules.push_back(get_initmod_alignment_64(c, bits_64, debug));
            } else {
                modules.push_back(get_initmod_alignment_32(c, bits_64, debug));
            }

            // Prefer using fopen_lfs on Linux systems, which calls fopen64() to ensure LFS support.
            if (t.os == Target::Linux) {
                modules.push_back(get_initmod_fopen_lfs(c, bits_64, debug));
            } else {
                modules.push_back(get_initmod_fopen(c, bits_64, debug));
            }

            modules.push_back(get_initmod_allocation_cache(c, bits_64, debug));
            modules.push_back(get_initmod_device_interface(c, bits_64, debug));
            modules.push_back(get_initmod_float16_t(c, bits_64, debug));
            modules.push_back(get_initmod_errors(c, bits_64, debug));

            // Some environments don't support the atomics the profiler requires.
            if (t.os != Target::NoOS && t.os != Target::QuRT) {
                if (t.has_feature(Target::ProfileByTimer)) {
                    user_assert(!t.has_feature(Target::Profile)) << "Can only use one of Target::Profile and Target::ProfileByTimer.";
                    // TODO(zvookin): This should work on all Posix like systems, but needs to be tested.
                    user_assert(t.os == Target::Linux) << "The timer based profiler currently can only be used on Linux.";
                    modules.push_back(get_initmod_profiler_inlined(c, bits_64, debug));
                    modules.push_back(get_initmod_timer_profiler(c, bits_64, debug));
                    modules.push_back(get_initmod_posix_timer_profiler(c, bits_64, debug));
                } else {
                    if (t.os == Target::Windows) {
                        modules.push_back(get_initmod_windows_profiler(c, bits_64, debug));
                    } else {
                        modules.push_back(get_initmod_profiler(c, bits_64, debug));
                    }
                }
            }

#ifdef HALIDE_INTERNAL_USING_MSAN
            // If we are building a JIT shared runtime (ie, we are jitting),
            // and we are compiling with MSAN enabled (detected via preprocessor),
            // we should always use the real MSAN stubs, even if the Target::MSan
            // feature has been cleared (because JITModule::make_module() clears it).
            const bool use_real_msan_runtime = t.has_feature(Target::MSAN) ||
                                               module_type == ModuleJITShared;
#else
            const bool use_real_msan_runtime = t.has_feature(Target::MSAN);
#endif

            if (use_real_msan_runtime) {
                modules.push_back(get_initmod_msan(c, bits_64, debug));
            } else {
                modules.push_back(get_initmod_msan_stubs(c, bits_64, debug));
            }
        }

        if (module_type != ModuleJITShared) {
            // These modules are optional
            if (t.arch == Target::X86) {
                modules.push_back(get_initmod_x86_ll(c));
            }
            if (t.arch == Target::ARM) {
                if (t.bits == 64) {
                    modules.push_back(get_initmod_aarch64_ll(c));
                } else if (t.has_feature(Target::ARMv7s)) {
                    modules.push_back(get_initmod_arm_ll(c));
                } else if (!t.has_feature(Target::NoNEON)) {
                    modules.push_back(get_initmod_arm_ll(c));
                } else {
                    modules.push_back(get_initmod_arm_no_neon_ll(c));
                }
            }
            if (t.arch == Target::POWERPC) {
                modules.push_back(get_initmod_powerpc_ll(c));
            }
            if (t.arch == Target::Hexagon) {
                modules.push_back(get_initmod_qurt_hvx(c, bits_64, debug));
                modules.push_back(get_initmod_hvx_128_ll(c));
                if (t.features_any_of({Target::HVX_v65, Target::HVX_v66})) {
                    modules.push_back(get_initmod_qurt_hvx_vtcm(c, bits_64,
                                                                debug));
                }

            } else {
                modules.push_back(get_initmod_prefetch(c, bits_64, debug));
            }
            if (t.has_feature(Target::SSE41)) {
                modules.push_back(get_initmod_x86_sse41_ll(c));
            }
            if (t.has_feature(Target::AVX)) {
                modules.push_back(get_initmod_x86_avx_ll(c));
            }
            if (t.has_feature(Target::AVX2)) {
                modules.push_back(get_initmod_x86_avx2_ll(c));
            }
            if (t.has_feature(Target::AVX512)) {
                modules.push_back(get_initmod_x86_avx512_ll(c));
            }
            if (t.has_feature(Target::AVX512_SapphireRapids)) {
                modules.push_back(get_initmod_x86_amx_ll(c));
            }
            if (t.has_feature(Target::Profile)) {
                if (t.os == Target::WebAssemblyRuntime) {
                    user_assert(t.has_feature(Target::WasmThreads))
                        << "The profiler requires threads to operate; enable wasm_threads to use this under WebAssembly.";
                }
                modules.push_back(get_initmod_profiler_inlined(c, bits_64, debug));
            }
            if (t.has_feature(Target::ProfileByTimer)) {
                user_assert(!t.has_feature(Target::Profile)) << "Can only use one of Target::Profile and Target::ProfileByTimer.";
                // TODO(zvookin): This should work on all Posix like systems, but needs to be tested.
                user_assert(t.os == Target::Linux) << "The timer based profiler currently can only be used on Linux.";
                modules.push_back(get_initmod_profiler_inlined(c, bits_64, debug));
            }
            if (t.arch == Target::WebAssembly) {
                modules.push_back(get_initmod_wasm_math_ll(c));
            }
        }

        if (module_type == ModuleAOT) {
            // These modules are only used for AOT compilation
            modules.push_back(get_initmod_can_use_target(c, bits_64, debug));
            if (t.arch == Target::X86) {
                modules.push_back(get_initmod_x86_cpu_features(c, bits_64, debug));
            }
            if (t.arch == Target::ARM) {
                if (t.bits == 64) {
                    modules.push_back(get_initmod_aarch64_cpu_features(c, bits_64, debug));
                } else {
                    modules.push_back(get_initmod_arm_cpu_features(c, bits_64, debug));
                }
            }
            if (t.arch == Target::POWERPC) {
                modules.push_back(get_initmod_powerpc_cpu_features(c, bits_64, debug));
            }
            if (t.arch == Target::Hexagon) {
                modules.push_back(get_initmod_hexagon_cpu_features(c, bits_64, debug));
            }
            if (t.arch == Target::RISCV) {
                modules.push_back(get_initmod_riscv_cpu_features(c, bits_64, debug));
            }
            if (t.arch == Target::WebAssembly) {
                modules.push_back(get_initmod_wasm_cpu_features(c, bits_64, debug));
            }
        }
    }

    if (module_type == ModuleJITShared || module_type == ModuleGPU) {
        modules.push_back(get_initmod_module_jit_ref_count(c, bits_64, debug));
    } else if (module_type == ModuleAOT) {
        modules.push_back(get_initmod_module_aot_ref_count(c, bits_64, debug));
    }

    if (module_type == ModuleAOT || module_type == ModuleGPU) {
        if (t.has_feature(Target::CUDA)) {
            if (t.os == Target::Windows) {
                modules.push_back(get_initmod_windows_cuda(c, bits_64, debug));
            } else {
                modules.push_back(get_initmod_cuda(c, bits_64, debug));
            }
        }
        if (t.has_feature(Target::OpenCL)) {
            if (t.os == Target::Windows) {
                modules.push_back(get_initmod_windows_opencl(c, bits_64, debug));
            } else {
                modules.push_back(get_initmod_opencl(c, bits_64, debug));
            }
        }
        if (t.has_feature(Target::OpenGLCompute)) {
            modules.push_back(get_initmod_openglcompute(c, bits_64, debug));
            if (t.os == Target::Android) {
                // Only platform that supports OpenGL Compute for now.
                modules.push_back(get_initmod_opengl_egl_context(c, bits_64, debug));
            } else if (t.os == Target::Linux) {
                if (t.has_feature(Target::EGL)) {
                    modules.push_back(get_initmod_opengl_egl_context(c, bits_64, debug));
                } else {
                    modules.push_back(get_initmod_opengl_glx_context(c, bits_64, debug));
                }
            } else if (t.os == Target::OSX) {
                modules.push_back(get_initmod_osx_opengl_context(c, bits_64, debug));
            } else {
                // You're on your own to provide definitions of halide_opengl_get_proc_address and halide_opengl_create_context
            }
        }
        if (t.has_feature(Target::Metal)) {
            modules.push_back(get_initmod_metal(c, bits_64, debug));
            if (t.arch == Target::ARM) {
                modules.push_back(get_initmod_metal_objc_arm(c, bits_64, debug));
            } else if (t.arch == Target::X86) {
                modules.push_back(get_initmod_metal_objc_x86(c, bits_64, debug));
            } else {
                user_error << "Metal can only be used on ARM or X86 architectures.\n";
            }
        }
        if (t.has_feature(Target::D3D12Compute)) {
            user_assert(bits_64) << "D3D12Compute target only available on 64-bit targets for now.\n";
            user_assert(t.os == Target::Windows) << "D3D12Compute target only available on Windows targets.\n";
            if (t.arch == Target::X86) {
                modules.push_back(get_initmod_windows_d3d12compute_x86(c, bits_64, debug));
            } else if (t.arch == Target::ARM) {
                modules.push_back(get_initmod_windows_d3d12compute_arm(c, bits_64, debug));
            } else {
                user_error << "Direct3D 12 can only be used on ARM or X86 architectures.\n";
            }
        }
<<<<<<< HEAD
        if (t.has_feature(Target::Vulkan)) {
            if (t.os == Target::Windows) {
                modules.push_back(get_initmod_windows_vulkan(c, bits_64, debug));
            } else {
                modules.push_back(get_initmod_vulkan(c, bits_64, debug));
=======
        if (t.has_feature(Target::WebGPU)) {
            if (t.os == Target::Windows) {
                // TOOD: Test on Windows and enable this.
                // See https://github.com/halide/Halide/issues/7249
                user_error << "WebGPU runtime not yet supported on Windows.\n";
            } else {
                // Select the right WebGPU runtime variant based on the Target's OS:
                // if we are targeting wasm, use the Emscripten variant; in all other cases, use Dawn variant.
                if (t.os == Target::WebAssemblyRuntime) {
                    modules.push_back(get_initmod_webgpu_emscripten(c, bits_64, debug));
                } else {
                    modules.push_back(get_initmod_webgpu_dawn(c, bits_64, debug));
                }
>>>>>>> 4cb6dba4
            }
        }
        if (t.arch != Target::Hexagon && t.has_feature(Target::HVX)) {
            modules.push_back(get_initmod_module_jit_ref_count(c, bits_64, debug));
            modules.push_back(get_initmod_hexagon_host(c, bits_64, debug));
        }
        if (t.has_feature(Target::HexagonDma)) {
            modules.push_back(get_initmod_hexagon_cache_allocator(c, bits_64, debug));
            modules.push_back(get_initmod_hexagon_dma(c, bits_64, debug));
            modules.push_back(get_initmod_hexagon_dma_pool(c, bits_64, debug));
        }
    }

    if (module_type == ModuleAOTNoRuntime ||
        module_type == ModuleJITInlined ||
        t.os == Target::NoOS) {
        modules.push_back(get_initmod_runtime_api(c, bits_64, debug));
    }

    modules.push_back(get_initmod_force_include_types(c, bits_64, debug));

    link_modules(modules, t);

    if (t.os == Target::Windows &&
        t.bits == 32 &&
        (t.has_feature(Target::JIT))) {
        undo_win32_name_mangling(modules[0].get());
    }

    if (t.os == Target::Windows) {
        add_underscores_to_posix_calls_on_windows(modules[0].get());
    }

    return std::move(modules[0]);
}

#ifdef WITH_NVPTX
std::unique_ptr<llvm::Module> get_initial_module_for_ptx_device(Target target, llvm::LLVMContext *c) {
    std::vector<std::unique_ptr<llvm::Module>> modules;
    modules.push_back(get_initmod_ptx_dev_ll(c));

    std::unique_ptr<llvm::Module> module;

    // This table is based on the guidance at:
    // http://docs.nvidia.com/cuda/libdevice-users-guide/basic-usage.html#linking-with-libdevice
    if (target.has_feature(Target::CUDACapability35)) {
        module = get_initmod_ptx_compute_35_ll(c);
    } else if (target.features_any_of({Target::CUDACapability32,
                                       Target::CUDACapability50})) {
        // For some reason sm_32 and sm_50 use libdevice 20
        module = get_initmod_ptx_compute_20_ll(c);
    } else if (target.has_feature(Target::CUDACapability30)) {
        module = get_initmod_ptx_compute_30_ll(c);
    } else {
        module = get_initmod_ptx_compute_20_ll(c);
    }
    modules.push_back(std::move(module));

    link_modules(modules, target);

    // For now, the PTX backend does not handle calling functions. So mark all functions
    // AvailableExternally to ensure they are inlined or deleted.
    for (auto &f : *modules[0]) {
        // This is intended to set all definitions (not extern declarations)
        // to "available externally" which should guarantee they do not exist
        // after the resulting module is finalized to code. That is they must
        // be inlined to be used.
        //
        // However libdevice has a few routines that are marked
        // "noinline" which must either be changed to alow inlining or
        // preserved in generated code. This preserves the intent of
        // keeping these routines out-of-line and hence called by
        // not marking them AvailableExternally.

        if (!f.isDeclaration() && !f.hasFnAttribute(llvm::Attribute::NoInline)) {
            f.setLinkage(llvm::GlobalValue::AvailableExternallyLinkage);
        }
    }

    llvm::Triple triple("nvptx64--");
    modules[0]->setTargetTriple(triple.str());

    llvm::DataLayout dl("e-i64:64-v16:16-v32:32-n16:32:64");
    modules[0]->setDataLayout(dl);

    return std::move(modules[0]);
}
#endif

void add_bitcode_to_module(llvm::LLVMContext *context, llvm::Module &module,
                           const std::vector<uint8_t> &bitcode, const std::string &name) {
    llvm::StringRef sb = llvm::StringRef((const char *)&bitcode[0], bitcode.size());
    std::unique_ptr<llvm::Module> add_in = parse_bitcode_file(sb, context, name.c_str());

    bool failed = llvm::Linker::linkModules(module, std::move(add_in));
    if (failed) {
        internal_error << "Failure linking in additional module: " << name << "\n";
    }
}

}  // namespace Internal
}  // namespace Halide<|MERGE_RESOLUTION|>--- conflicted
+++ resolved
@@ -1199,13 +1199,13 @@
                 user_error << "Direct3D 12 can only be used on ARM or X86 architectures.\n";
             }
         }
-<<<<<<< HEAD
         if (t.has_feature(Target::Vulkan)) {
             if (t.os == Target::Windows) {
                 modules.push_back(get_initmod_windows_vulkan(c, bits_64, debug));
             } else {
                 modules.push_back(get_initmod_vulkan(c, bits_64, debug));
-=======
+            }
+        }
         if (t.has_feature(Target::WebGPU)) {
             if (t.os == Target::Windows) {
                 // TOOD: Test on Windows and enable this.
@@ -1219,7 +1219,6 @@
                 } else {
                     modules.push_back(get_initmod_webgpu_dawn(c, bits_64, debug));
                 }
->>>>>>> 4cb6dba4
             }
         }
         if (t.arch != Target::Hexagon && t.has_feature(Target::HVX)) {
