# 'make' builds libHalide.a, the internal test suite, and runs the internal test suite
# 'make run_tests' builds and runs all the end-to-end tests in the test subdirectory
# 'make {error,performance}_foo' builds and runs test/{...}/foo.cpp for any
#     c_source file in the corresponding subdirectory of the test folder
# 'make correctness_foo' builds and runs test/correctness/foo.cpp for any
#     c_source file in the correctness/ subdirectory of the test folder
# 'make test_apps' checks some of the apps build and run (but does not check their output)
# 'make time_compilation_tests' records the compile time for each test module into a csv file.
#     For correctness and performance tests this include halide build time and run time. For
#     the tests in test/generator/ this times only the halide build time.

# Halide project version
HALIDE_VERSION_MAJOR ?= 15
HALIDE_VERSION_MINOR ?= 0
HALIDE_VERSION_PATCH ?= 0
HALIDE_VERSION=$(HALIDE_VERSION_MAJOR).$(HALIDE_VERSION_MINOR).$(HALIDE_VERSION_PATCH)

# Disable built-in makefile rules for all apps to avoid pointless file-system
# scanning and general weirdness resulting from implicit rules.
MAKEFLAGS += --no-builtin-rules
.SUFFIXES:

UNAME = $(shell uname)

ifeq ($(OS), Windows_NT)
    $(error Halide no longer supports the MinGW environment. Please use MSVC through CMake instead.)
else
    # let's assume "normal" UNIX such as linux
    COMMON_LD_FLAGS=$(LDFLAGS) -ldl -lpthread -lz
    FPIC=-fPIC
ifeq ($(UNAME), Darwin)
    SHARED_EXT=dylib
else
    SHARED_EXT=so
endif
endif

# We want to build Halide plugins as .so on all posixy systems, including OSX.
# This is called out as a named var to make it clear that the use
# is deliberate, not an accident.
PLUGIN_EXT=so

ifeq ($(UNAME), Darwin)
  # Anything that we us install_name_tool on needs these linker flags
  # to ensure there is enough padding for install_name_tool to use
  INSTALL_NAME_TOOL_LD_FLAGS=-Wl,-headerpad_max_install_names
else
  INSTALL_NAME_TOOL_LD_FLAGS=
endif

ifeq ($(UNAME), Darwin)
define alwayslink
	-Wl,-force_load,$(1)
endef
else
define alwayslink
	-Wl,--whole-archive $(1) -Wl,-no-whole-archive
endef
endif

SHELL = bash
CXX ?= g++
PREFIX ?= /usr/local
LLVM_CONFIG ?= llvm-config
LLVM_COMPONENTS= $(shell $(LLVM_CONFIG) --components)
LLVM_VERSION = $(shell $(LLVM_CONFIG) --version | sed 's/\([0-9][0-9]*\)\.\([0-9]\).*/\1.\2/')

LLVM_FULL_VERSION = $(shell $(LLVM_CONFIG) --version)
LLVM_BINDIR = $(shell $(LLVM_CONFIG) --bindir | sed -e 's/\\/\//g' -e 's/\([a-zA-Z]\):/\/\1/g')
LLVM_LIBDIR = $(shell $(LLVM_CONFIG) --libdir | sed -e 's/\\/\//g' -e 's/\([a-zA-Z]\):/\/\1/g')
# Apparently there is no llvm_config flag to get canonical paths to tools,
# so we'll just construct one relative to --src-root and hope that is stable everywhere.
LLVM_GIT_LLD_INCLUDE_DIR = $(shell $(LLVM_CONFIG) --src-root | sed -e 's/\\/\//g' -e 's/\([a-zA-Z]\):/\/\1/g')/../lld/include
LLVM_SYSTEM_LIBS=$(shell ${LLVM_CONFIG} --system-libs --link-static | sed -e 's/[\/&]/\\&/g' | sed 's/-llibxml2.tbd/-lxml2/')
LLVM_AS = $(LLVM_BINDIR)/llvm-as
LLVM_NM = $(LLVM_BINDIR)/llvm-nm
LLVM_CXX_FLAGS = -std=c++17  $(filter-out -O% -g -fomit-frame-pointer -pedantic -W% -W, $(shell $(LLVM_CONFIG) --cxxflags | sed -e 's/\\/\//g' -e 's/\([a-zA-Z]\):/\/\1/g;s/-D/ -D/g;s/-O/ -O/;s/c++14/c++17/g')) -I$(LLVM_GIT_LLD_INCLUDE_DIR)
OPTIMIZE ?= -O3
OPTIMIZE_FOR_BUILD_TIME ?= -O0

CLANG ?= $(LLVM_BINDIR)/clang
CLANG_VERSION = $(shell $(CLANG) --version)

SANITIZER_FLAGS ?=

# TODO: this is suboptimal hackery; we should really add the relevant
# support libs for the sanitizer(s) as weak symbols in Codegen_LLVM.
# (Note also that, in general, most Sanitizers work most reliably with an all-Clang
# build system.)

ifneq (,$(findstring tsan,$(HL_TARGET)$(HL_JIT_TARGET)))

# Note that attempting to use TSAN with the JIT can produce false positives
# if libHalide is not also compiled with TSAN enabled; we tack the relevant
# flag onto OPTIMIZE here, but that's really only effective if you ensure
# to do a clean build before testing. (In general, most of the Sanitizers
# only work well when used in a completely clean environment.)
OPTIMIZE += -fsanitize=thread
SANITIZER_FLAGS += -fsanitize=thread

endif

ifneq (,$(findstring asan,$(HL_TARGET)$(HL_JIT_TARGET)))
OPTIMIZE += -fsanitize=address
SANITIZER_FLAGS += -fsanitize=address
endif

COMMON_LD_FLAGS += $(SANITIZER_FLAGS)

LLVM_VERSION_TIMES_10 = $(shell $(LLVM_CONFIG) --version | sed 's/\([0-9][0-9]*\)\.\([0-9]\).*/\1\2/')

LLVM_CXX_FLAGS += -DLLVM_VERSION=$(LLVM_VERSION_TIMES_10)

# All WITH_* flags are either empty or not-empty. They do not behave
# like true/false values in most languages.  To turn one off, either
# edit this file, add "WITH_FOO=" (no assigned value) to the make
# line, or define an environment variable WITH_FOO that has an empty
# value.
WITH_X86 ?= $(findstring x86, $(LLVM_COMPONENTS))
WITH_ARM ?= $(findstring arm, $(LLVM_COMPONENTS))
WITH_HEXAGON ?= $(findstring hexagon, $(LLVM_COMPONENTS))
WITH_MIPS ?= $(findstring mips, $(LLVM_COMPONENTS))
WITH_RISCV ?= $(findstring riscv, $(LLVM_COMPONENTS))
WITH_AARCH64 ?= $(findstring aarch64, $(LLVM_COMPONENTS))
WITH_POWERPC ?= $(findstring powerpc, $(LLVM_COMPONENTS))
WITH_NVPTX ?= $(findstring nvptx, $(LLVM_COMPONENTS))
WITH_WEBASSEMBLY ?= $(findstring webassembly, $(LLVM_COMPONENTS))
# AMDGPU target is WIP
WITH_AMDGPU ?= $(findstring amdgpu, $(LLVM_COMPONENTS))
WITH_OPENCL ?= not-empty
WITH_METAL ?= not-empty
WITH_OPENGLCOMPUTE ?= not-empty
WITH_D3D12 ?= not-empty
WITH_VULKAN ?= not-empty
WITH_SPIRV ?= not-empty
WITH_INTROSPECTION ?= not-empty
WITH_EXCEPTIONS ?=
WITH_LLVM_INSIDE_SHARED_LIBHALIDE ?= not-empty


# If HL_TARGET or HL_JIT_TARGET aren't set, use host
HL_TARGET ?= host
HL_JIT_TARGET ?= host

HL_VERSION_FLAGS=-DHALIDE_VERSION="$(HALIDE_VERSION)" -DHALIDE_VERSION_MAJOR=$(HALIDE_VERSION_MAJOR) -DHALIDE_VERSION_MINOR=$(HALIDE_VERSION_MINOR) -DHALIDE_VERSION_PATCH=$(HALIDE_VERSION_PATCH) 

X86_CXX_FLAGS=$(if $(WITH_X86), -DWITH_X86, )
X86_LLVM_CONFIG_LIB=$(if $(WITH_X86), x86, )

ARM_CXX_FLAGS=$(if $(WITH_ARM), -DWITH_ARM, )
ARM_LLVM_CONFIG_LIB=$(if $(WITH_ARM), arm, )

MIPS_CXX_FLAGS=$(if $(WITH_MIPS), -DWITH_MIPS, )
MIPS_LLVM_CONFIG_LIB=$(if $(WITH_MIPS), mips, )

POWERPC_CXX_FLAGS=$(if $(WITH_POWERPC), -DWITH_POWERPC, )
POWERPC_LLVM_CONFIG_LIB=$(if $(WITH_POWERPC), powerpc, )

PTX_CXX_FLAGS=$(if $(WITH_NVPTX), -DWITH_NVPTX, )
PTX_LLVM_CONFIG_LIB=$(if $(WITH_NVPTX), nvptx, )
PTX_DEVICE_INITIAL_MODULES=$(if $(WITH_NVPTX), libdevice.compute_20.10.bc libdevice.compute_30.10.bc libdevice.compute_35.10.bc, )

AMDGPU_CXX_FLAGS=$(if $(WITH_AMDGPU), -DWITH_AMDGPU, )
AMDGPU_LLVM_CONFIG_LIB=$(if $(WITH_AMDGPU), amdgpu, )
# TODO add bitcode files

OPENCL_CXX_FLAGS=$(if $(WITH_OPENCL), -DWITH_OPENCL, )
OPENCL_LLVM_CONFIG_LIB=$(if $(WITH_OPENCL), , )

METAL_CXX_FLAGS=$(if $(WITH_METAL), -DWITH_METAL, )
METAL_LLVM_CONFIG_LIB=$(if $(WITH_METAL), , )

OPENGLCOMPUTE_CXX_FLAGS=$(if $(WITH_OPENGLCOMPUTE), -DWITH_OPENGLCOMPUTE, )

D3D12_CXX_FLAGS=$(if $(WITH_D3D12), -DWITH_D3D12, )
D3D12_LLVM_CONFIG_LIB=$(if $(WITH_D3D12), , )

AARCH64_CXX_FLAGS=$(if $(WITH_AARCH64), -DWITH_AARCH64, )
AARCH64_LLVM_CONFIG_LIB=$(if $(WITH_AARCH64), aarch64, )

RISCV_CXX_FLAGS=$(if $(WITH_RISCV), -DWITH_RISCV, )
RISCV_LLVM_CONFIG_LIB=$(if $(WITH_RISCV), riscv, )

INTROSPECTION_CXX_FLAGS=$(if $(WITH_INTROSPECTION), -DWITH_INTROSPECTION, )
EXCEPTIONS_CXX_FLAGS=$(if $(WITH_EXCEPTIONS), -DHALIDE_WITH_EXCEPTIONS -fexceptions, )

HEXAGON_CXX_FLAGS=$(if $(WITH_HEXAGON), -DWITH_HEXAGON, )
HEXAGON_LLVM_CONFIG_LIB=$(if $(WITH_HEXAGON), hexagon, )

SPIRV_CXX_FLAGS=$(if $(WITH_SPIRV), -DWITH_SPIRV -isystem $(ROOT_DIR)/dependencies/spirv/include, )
SPIRV_LLVM_CONFIG_LIB=$(if $(WITH_SPIRV), , )

VULKAN_CXX_FLAGS=$(if $(WITH_VULKAN), -DWITH_VULKAN, )
VULKAN_LLVM_CONFIG_LIB=$(if $(WITH_VULKAN), , )

WEBASSEMBLY_CXX_FLAGS=$(if $(WITH_WEBASSEMBLY), -DWITH_WEBASSEMBLY, )
WEBASSEMBLY_LLVM_CONFIG_LIB=$(if $(WITH_WEBASSEMBLY), webassembly, )

LLVM_HAS_NO_RTTI = $(findstring -fno-rtti, $(LLVM_CXX_FLAGS))
WITH_RTTI ?= $(if $(LLVM_HAS_NO_RTTI),, not-empty)
RTTI_CXX_FLAGS=$(if $(WITH_RTTI), , -fno-rtti )

CXX_VERSION = $(shell $(CXX) --version | head -n1)
CXX_WARNING_FLAGS = -Wall -Werror -Wno-unused-function -Wcast-qual -Wignored-qualifiers -Wno-comment -Wsign-compare -Wno-unknown-warning-option -Wno-psabi
ifneq (,$(findstring g++,$(CXX_VERSION)))
GCC_MAJOR_VERSION := $(shell $(CXX) -dumpfullversion -dumpversion | cut -f1 -d.)
GCC_MINOR_VERSION := $(shell $(CXX) -dumpfullversion -dumpversion | cut -f2 -d.)
ifeq (1,$(shell expr $(GCC_MAJOR_VERSION) \> 5 \| $(GCC_MAJOR_VERSION) = 5 \& $(GCC_MINOR_VERSION) \>= 1))
CXX_WARNING_FLAGS += -Wsuggest-override
endif
endif

ifneq (,$(findstring clang,$(CXX_VERSION)))
LLVM_CXX_FLAGS_LIBCPP := $(findstring -stdlib=libc++, $(LLVM_CXX_FLAGS))
endif

CXX_FLAGS = $(CXXFLAGS) $(CXX_WARNING_FLAGS) $(RTTI_CXX_FLAGS) -Woverloaded-virtual $(FPIC) $(OPTIMIZE) -fno-omit-frame-pointer -DCOMPILING_HALIDE
CXX_FLAGS += $(HL_VERSION_FLAGS)
CXX_FLAGS += $(LLVM_CXX_FLAGS)
CXX_FLAGS += $(PTX_CXX_FLAGS)
CXX_FLAGS += $(ARM_CXX_FLAGS)
CXX_FLAGS += $(HEXAGON_CXX_FLAGS)
CXX_FLAGS += $(AARCH64_CXX_FLAGS)
CXX_FLAGS += $(X86_CXX_FLAGS)
CXX_FLAGS += $(OPENCL_CXX_FLAGS)
CXX_FLAGS += $(METAL_CXX_FLAGS)
CXX_FLAGS += $(OPENGLCOMPUTE_CXX_FLAGS)
CXX_FLAGS += $(D3D12_CXX_FLAGS)
CXX_FLAGS += $(MIPS_CXX_FLAGS)
CXX_FLAGS += $(POWERPC_CXX_FLAGS)
CXX_FLAGS += $(INTROSPECTION_CXX_FLAGS)
CXX_FLAGS += $(EXCEPTIONS_CXX_FLAGS)
CXX_FLAGS += $(AMDGPU_CXX_FLAGS)
CXX_FLAGS += $(RISCV_CXX_FLAGS)
CXX_FLAGS += $(SPIRV_CXX_FLAGS)
CXX_FLAGS += $(VULKAN_CXX_FLAGS)
CXX_FLAGS += $(WEBASSEMBLY_CXX_FLAGS)

# This is required on some hosts like powerpc64le-linux-gnu because we may build
# everything with -fno-exceptions.  Without -funwind-tables, libHalide.so fails
# to propagate exceptions and causes a test failure.
CXX_FLAGS += -funwind-tables

print-%:
	@echo '$*=$($*)'

LLVM_STATIC_LIBFILES = \
	bitwriter \
	bitreader \
	linker \
	ipo \
	passes \
	mcjit \
	$(X86_LLVM_CONFIG_LIB) \
	$(ARM_LLVM_CONFIG_LIB) \
	$(OPENCL_LLVM_CONFIG_LIB) \
	$(METAL_LLVM_CONFIG_LIB) \
	$(PTX_LLVM_CONFIG_LIB) \
	$(AARCH64_LLVM_CONFIG_LIB) \
	$(MIPS_LLVM_CONFIG_LIB) \
	$(POWERPC_LLVM_CONFIG_LIB) \
	$(HEXAGON_LLVM_CONFIG_LIB) \
	$(AMDGPU_LLVM_CONFIG_LIB) \
	$(SPIRV_LLVM_CONFIG_LIB) \
	$(VULKAN_LLVM_CONFIG_LIB) \
	$(WEBASSEMBLY_LLVM_CONFIG_LIB) \
	$(RISCV_LLVM_CONFIG_LIB)

LLVM_STATIC_LIBS = -L $(LLVM_LIBDIR) $(shell $(LLVM_CONFIG) --link-static --libfiles $(LLVM_STATIC_LIBFILES) | sed -e 's/\\/\//g' -e 's/\([a-zA-Z]\):/\/\1/g')

# Add a rpath to the llvm used for linking, in case multiple llvms are
# installed. Bakes a path on the build system into the .so, so don't
# use this config for distributions.
LLVM_SHARED_LIBS = -Wl,-rpath=$(LLVM_LIBDIR) -L $(LLVM_LIBDIR) -lLLVM

LLVM_LIBS_FOR_SHARED_LIBHALIDE=$(if $(WITH_LLVM_INSIDE_SHARED_LIBHALIDE),$(LLVM_STATIC_LIBS),$(LLVM_SHARED_LIBS))

TUTORIAL_CXX_FLAGS ?= -std=c++17 -g -fno-omit-frame-pointer $(RTTI_CXX_FLAGS) -I $(ROOT_DIR)/tools $(SANITIZER_FLAGS) $(LLVM_CXX_FLAGS_LIBCPP)
# The tutorials contain example code with warnings that we don't want
# to be flagged as errors, so the test flags are the tutorial flags
# plus our warning flags.
# Also allow tests, via conditional compilation, to use the entire
# capability of the CPU being compiled on via -march=native. This
# presumes tests are run on the same machine they are compiled on.
TEST_CXX_FLAGS ?= $(TUTORIAL_CXX_FLAGS) $(CXX_WARNING_FLAGS)
TEST_LD_FLAGS = -L$(BIN_DIR) -lHalide $(COMMON_LD_FLAGS)

# In the tests, some of our expectations change depending on the llvm version
TEST_CXX_FLAGS += -DLLVM_VERSION=$(LLVM_VERSION_TIMES_10)
TEST_CXX_FLAGS += $(HL_VERSION_FLAGS)

# In the tests, default to exporting no symbols that aren't explicitly exported
TEST_CXX_FLAGS += -fvisibility=hidden -fvisibility-inlines-hidden

# gcc 4.8 fires a bogus warning on old versions of png.h
ifneq (,$(findstring g++,$(CXX_VERSION)))
ifneq (,$(findstring 4.8,$(CXX_VERSION)))
TEST_CXX_FLAGS += -Wno-literal-suffix
endif
endif

ifeq ($(UNAME), Linux)
TEST_LD_FLAGS += -rdynamic -Wl,--rpath=$(CURDIR)/$(BIN_DIR)
endif

ifeq ($(WITH_LLVM_INSIDE_SHARED_LIBHALIDE), )
TEST_LD_FLAGS += -Wl,--rpath=$(LLVM_LIBDIR)
endif

ifneq ($(WITH_NVPTX), )
ifneq (,$(findstring ptx,$(HL_TARGET)))
TEST_CUDA = 1
endif
ifneq (,$(findstring cuda,$(HL_TARGET)))
TEST_CUDA = 1
endif
endif

ifneq ($(WITH_OPENCL), )
ifneq (,$(findstring opencl,$(HL_TARGET)))
TEST_OPENCL = 1
endif
endif

ifneq ($(WITH_METAL), )
ifneq (,$(findstring metal,$(HL_TARGET)))
TEST_METAL = 1
endif
endif

ifneq ($(WITH_VULKAN), )
ifneq (,$(findstring vulkan,$(HL_TARGET)))
TEST_VULKAN = 1
endif
endif

ifeq ($(UNAME), Linux)
ifneq ($(TEST_CUDA), )
CUDA_LD_FLAGS ?= -L/usr/lib/nvidia-current -lcuda
endif
ifneq ($(TEST_OPENCL), )
OPENCL_LD_FLAGS ?= -lOpenCL
endif
ifneq ($(TEST_VULKAN), )
VULKAN_LD_FLAGS ?= -lvulkan
endif
OPENGL_LD_FLAGS ?= -lGL
HOST_OS=linux
endif

ifeq ($(UNAME), Darwin)
# Someone with an osx box with cuda installed please fix the line below
ifneq ($(TEST_CUDA), )
CUDA_LD_FLAGS ?= -L/usr/local/cuda/lib -lcuda
endif
ifneq ($(TEST_OPENCL), )
OPENCL_LD_FLAGS ?= -framework OpenCL
endif
ifneq ($(TEST_VULKAN), )
# The Vulkan loader is distributed as a dylib on OSX (not a framework)
VULKAN_LD_FLAGS ?= -lvulkan
endif
ifneq ($(TEST_METAL), )
METAL_LD_FLAGS ?= -framework Metal -framework Foundation
endif
OPENGL_LD_FLAGS ?= -framework OpenGL
HOST_OS=os_x
endif

ifneq ($(TEST_OPENCL), )
TEST_CXX_FLAGS += -DTEST_OPENCL
endif

ifneq ($(TEST_VULKAN), )
TEST_CXX_FLAGS += -DTEST_VULKAN
endif

ifneq ($(TEST_METAL), )
# Using Metal APIs requires writing Objective-C++ (or Swift). Add ObjC++
# to allow tests to create and destroy Metal contexts, etc. This requires
# tests to be valid Objective-C++, e.g. avoiding using the identifier "id"
# in certain ways. In practice this is not enough of a problem to justify
# the work to limit which files are compiled this way.
TEST_CXX_FLAGS += -DTEST_METAL -ObjC++ -Werror,-Wunused-command-line-argument
endif

ifneq ($(TEST_CUDA), )
TEST_CXX_FLAGS += -DTEST_CUDA
TEST_CXX_FLAGS += -I/usr/local/cuda/include
endif

# Compiling the tutorials requires libpng
LIBPNG_LIBS_DEFAULT = $(shell libpng-config --ldflags)
LIBPNG_CXX_FLAGS ?= $(shell libpng-config --cflags)
# Workaround for libpng-config pointing to 64-bit versions on linux even when we're building for 32-bit
ifneq (,$(findstring -m32,$(CXX)))
ifneq (,$(findstring x86_64,$(LIBPNG_LIBS_DEFAULT)))
LIBPNG_LIBS ?= -lpng
endif
endif
LIBPNG_LIBS ?= $(LIBPNG_LIBS_DEFAULT)

# Workaround brew Cellar path for libpng-config output.
LIBJPEG_LINKER_PATH ?= $(shell echo $(LIBPNG_LIBS_DEFAULT) | sed -e'/-L.*[/][Cc]ellar[/]libpng/!d;s=\(.*\)/[Cc]ellar/libpng/.*=\1/lib=')
LIBJPEG_LIBS ?= $(LIBJPEG_LINKER_PATH) -ljpeg

# There's no libjpeg-config, unfortunately. We should look for
# jpeglib.h one directory level up from png.h . Also handle
# Mac OS brew installs where libpng-config returns paths
# into the PNG cellar.
LIBPNG_INCLUDE_DIRS = $(filter -I%,$(LIBPNG_CXX_FLAGS))
LIBJPEG_CXX_FLAGS ?= $(shell echo $(LIBPNG_INCLUDE_DIRS) | sed -e'/[Cc]ellar[/]libpng/!s=\(.*\)=\1/..=;s=\(.*\)/[Cc]ellar/libpng/.*=\1/include=')

IMAGE_IO_LIBS = $(LIBPNG_LIBS) $(LIBJPEG_LIBS)
IMAGE_IO_CXX_FLAGS = $(LIBPNG_CXX_FLAGS) $(LIBJPEG_CXX_FLAGS)

# We're building into the current directory $(CURDIR). Find the Halide
# repo root directory (the location of the makefile)
THIS_MAKEFILE = $(realpath $(filter %Makefile, $(MAKEFILE_LIST)))
ROOT_DIR = $(strip $(shell dirname $(THIS_MAKEFILE)))
SRC_DIR  = $(ROOT_DIR)/src

TARGET=$(if $(HL_TARGET),$(HL_TARGET),host)

# The following directories are all relative to the output directory (i.e. $(CURDIR), not $(SRC_DIR))
LIB_DIR     = lib
BIN_DIR     = bin
DISTRIB_DIR = distrib
INCLUDE_DIR = include
SHARE_DIR   = share
DOC_DIR     = $(SHARE_DIR)/doc/Halide
BUILD_DIR   = $(BIN_DIR)/build
FILTERS_DIR = $(BIN_DIR)/$(TARGET)/build
TMP_DIR     = $(BUILD_DIR)/tmp
HEXAGON_RUNTIME_LIBS_DIR = src/runtime/hexagon_remote/bin
HEXAGON_RUNTIME_LIBS = \
  $(HEXAGON_RUNTIME_LIBS_DIR)/arm-32-android/libhalide_hexagon_host.so \
  $(HEXAGON_RUNTIME_LIBS_DIR)/arm-64-android/libhalide_hexagon_host.so \
  $(HEXAGON_RUNTIME_LIBS_DIR)/host/libhalide_hexagon_host.so \
  $(HEXAGON_RUNTIME_LIBS_DIR)/v65/hexagon_sim_remote \
  $(HEXAGON_RUNTIME_LIBS_DIR)/v65/libhalide_hexagon_remote_skel.so \
  $(HEXAGON_RUNTIME_LIBS_DIR)/v65/signed_by_debug/libhalide_hexagon_remote_skel.so

# Keep this list sorted in alphabetical order.
SOURCE_FILES = \
  AbstractGenerator.cpp \
  AddAtomicMutex.cpp \
  AddImageChecks.cpp \
  AddParameterChecks.cpp \
  AlignLoads.cpp \
  AllocationBoundsInference.cpp \
  ApplySplit.cpp \
  Argument.cpp \
  AssociativeOpsTable.cpp \
  Associativity.cpp \
  AsyncProducers.cpp \
  AutoScheduleUtils.cpp \
  BoundaryConditions.cpp \
  Bounds.cpp \
  BoundsInference.cpp \
  BoundSmallAllocations.cpp \
  Buffer.cpp \
  Callable.cpp \
  CanonicalizeGPUVars.cpp \
  Closure.cpp \
  ClampUnsafeAccesses.cpp \
  CodeGen_ARM.cpp \
  CodeGen_C.cpp \
  CodeGen_D3D12Compute_Dev.cpp \
  CodeGen_GPU_Dev.cpp \
  CodeGen_Hexagon.cpp \
  CodeGen_Internal.cpp \
  CodeGen_LLVM.cpp \
  CodeGen_Metal_Dev.cpp \
  CodeGen_MIPS.cpp \
  CodeGen_OpenCL_Dev.cpp \
  CodeGen_Vulkan_Dev.cpp \
  CodeGen_OpenGLCompute_Dev.cpp \
  CodeGen_Posix.cpp \
  CodeGen_PowerPC.cpp \
  CodeGen_PTX_Dev.cpp \
  CodeGen_PyTorch.cpp \
  CodeGen_RISCV.cpp \
  CodeGen_WebAssembly.cpp \
  CodeGen_X86.cpp \
  CompilerLogger.cpp \
  CPlusPlusMangle.cpp \
  CSE.cpp \
  Debug.cpp \
  DebugArguments.cpp \
  DebugToFile.cpp \
  Definition.cpp \
  Deinterleave.cpp \
  Derivative.cpp \
  DerivativeUtils.cpp \
  DeviceArgument.cpp \
  DeviceInterface.cpp \
  Dimension.cpp \
  EarlyFree.cpp \
  Elf.cpp \
  EliminateBoolVectors.cpp \
  EmulateFloat16Math.cpp \
  Error.cpp \
  Expr.cpp \
  ExtractTileOperations.cpp \
  FastIntegerDivide.cpp \
  FindCalls.cpp \
  FindIntrinsics.cpp \
  FlattenNestedRamps.cpp \
  Float16.cpp \
  Func.cpp \
  Function.cpp \
  FuseGPUThreadLoops.cpp \
  FuzzFloatStores.cpp \
  Generator.cpp \
  HexagonOffload.cpp \
  HexagonOptimize.cpp \
  ImageParam.cpp \
  InferArguments.cpp \
  InjectHostDevBufferCopies.cpp \
  Inline.cpp \
  InlineReductions.cpp \
  IntegerDivisionTable.cpp \
  Interval.cpp \
  Introspection.cpp \
  IR.cpp \
  IREquality.cpp \
  IRMatch.cpp \
  IRMutator.cpp \
  IROperator.cpp \
  IRPrinter.cpp \
  IRVisitor.cpp \
  JITModule.cpp \
  Lambda.cpp \
  Lerp.cpp \
  LICM.cpp \
  LLVM_Output.cpp \
  LLVM_Runtime_Linker.cpp \
  LoopCarry.cpp \
  Lower.cpp \
  LowerParallelTasks.cpp \
  LowerWarpShuffles.cpp \
  Memoization.cpp \
  Module.cpp \
  ModulusRemainder.cpp \
  Monotonic.cpp \
  ObjectInstanceRegistry.cpp \
  OffloadGPULoops.cpp \
  OutputImageParam.cpp \
  ParallelRVar.cpp \
  Parameter.cpp \
  ParamMap.cpp \
  PartitionLoops.cpp \
  Pipeline.cpp \
  Prefetch.cpp \
  PrintLoopNest.cpp \
  Profiling.cpp \
  PurifyIndexMath.cpp \
  PythonExtensionGen.cpp \
  Qualify.cpp \
  Random.cpp \
  RDom.cpp \
  Realization.cpp \
  RealizationOrder.cpp \
  RebaseLoopsToZero.cpp \
  Reduction.cpp \
  RegionCosts.cpp \
  RemoveDeadAllocations.cpp \
  RemoveExternLoops.cpp \
  RemoveUndef.cpp \
  Schedule.cpp \
  ScheduleFunctions.cpp \
  SelectGPUAPI.cpp \
  Simplify.cpp \
  Simplify_Add.cpp \
  Simplify_And.cpp \
  Simplify_Call.cpp \
  Simplify_Cast.cpp \
  Simplify_Reinterpret.cpp \
  Simplify_Div.cpp \
  Simplify_EQ.cpp \
  Simplify_Exprs.cpp \
  Simplify_Let.cpp \
  Simplify_LT.cpp \
  Simplify_Max.cpp \
  Simplify_Min.cpp \
  Simplify_Mod.cpp \
  Simplify_Mul.cpp \
  Simplify_Not.cpp \
  Simplify_Or.cpp \
  Simplify_Select.cpp \
  Simplify_Shuffle.cpp \
  Simplify_Stmts.cpp \
  Simplify_Sub.cpp \
  SimplifyCorrelatedDifferences.cpp \
  SimplifySpecializations.cpp \
  SkipStages.cpp \
  SlidingWindow.cpp \
  Solve.cpp \
  SpirvIR.cpp \
  SplitTuples.cpp \
  StmtToHtml.cpp \
  StorageFlattening.cpp \
  StorageFolding.cpp \
  StrictifyFloat.cpp \
  Substitute.cpp \
  Target.cpp \
  Tracing.cpp \
  TrimNoOps.cpp \
  Tuple.cpp \
  Type.cpp \
  UnifyDuplicateLets.cpp \
  UniquifyVariableNames.cpp \
  UnpackBuffers.cpp \
  UnrollLoops.cpp \
  UnsafePromises.cpp \
  Util.cpp \
  Var.cpp \
  VectorizeLoops.cpp \
  WasmExecutor.cpp \
  WrapCalls.cpp

# The externally-visible header files that go into making Halide.h.
# Don't include anything here that includes llvm headers.
# Also *don't* include anything that's only used internally (eg SpirvIR.h).
# Keep this list sorted in alphabetical order.
HEADER_FILES = \
  AbstractGenerator.h \
  AddAtomicMutex.h \
  AddImageChecks.h \
  AddParameterChecks.h \
  AlignLoads.h \
  AllocationBoundsInference.h \
  ApplySplit.h \
  Argument.h \
  AssociativeOpsTable.h \
  Associativity.h \
  AsyncProducers.h \
  AutoScheduleUtils.h \
  BoundaryConditions.h \
  Bounds.h \
  BoundsInference.h \
  BoundSmallAllocations.h \
  Buffer.h \
  Callable.h \
  CanonicalizeGPUVars.h \
  ClampUnsafeAccesses.h \
  Closure.h \
  CodeGen_C.h \
  CodeGen_D3D12Compute_Dev.h \
  CodeGen_GPU_Dev.h \
  CodeGen_Internal.h \
  CodeGen_LLVM.h \
  CodeGen_Metal_Dev.h \
  CodeGen_OpenCL_Dev.h \
  CodeGen_Vulkan_Dev.h \
  CodeGen_OpenGLCompute_Dev.h \
  CodeGen_Posix.h \
  CodeGen_PTX_Dev.h \
  CodeGen_PyTorch.h \
  CodeGen_Targets.h \
  CompilerLogger.h \
  ConciseCasts.h \
  CPlusPlusMangle.h \
  CSE.h \
  Debug.h \
  DebugArguments.h \
  DebugToFile.h \
  Definition.h \
  Deinterleave.h \
  Derivative.h \
  DerivativeUtils.h \
  DeviceAPI.h \
  DeviceArgument.h \
  DeviceInterface.h \
  Dimension.h \
  EarlyFree.h \
  Elf.h \
  EliminateBoolVectors.h \
  EmulateFloat16Math.h \
  Error.h \
  Expr.h \
  ExprUsesVar.h \
  Extern.h \
  ExternFuncArgument.h \
  ExtractTileOperations.h \
  FastIntegerDivide.h \
  FindCalls.h \
  FindIntrinsics.h \
  FlattenNestedRamps.h \
  Float16.h \
  Func.h \
  Function.h \
  FunctionPtr.h \
  FuseGPUThreadLoops.h \
  FuzzFloatStores.h \
  Generator.h \
  HexagonOffload.h \
  HexagonOptimize.h \
  ImageParam.h \
  InferArguments.h \
  InjectHostDevBufferCopies.h \
  Inline.h \
  InlineReductions.h \
  IntegerDivisionTable.h \
  Interval.h \
  Introspection.h \
  IntrusivePtr.h \
  IR.h \
  IREquality.h \
  IRMatch.h \
  IRMutator.h \
  IROperator.h \
  IRPrinter.h \
  IRVisitor.h \
  WasmExecutor.h \
  JITModule.h \
  Lambda.h \
  Lerp.h \
  LICM.h \
  LLVM_Output.h \
  LLVM_Runtime_Linker.h \
  LoopCarry.h \
  Lower.h \
  LowerParallelTasks.h \
  LowerWarpShuffles.h \
  MainPage.h \
  Memoization.h \
  Module.h \
  ModulusRemainder.h \
  Monotonic.h \
  ObjectInstanceRegistry.h \
  OffloadGPULoops.h \
  OutputImageParam.h \
  ParallelRVar.h \
  Param.h \
  Parameter.h \
  ParamMap.h \
  PartitionLoops.h \
  Pipeline.h \
  Prefetch.h \
  Profiling.h \
  PurifyIndexMath.h \
  PythonExtensionGen.h \
  Qualify.h \
  Random.h \
  Realization.h \
  RDom.h \
  RealizationOrder.h \
  RebaseLoopsToZero.h \
  Reduction.h \
  RegionCosts.h \
  RemoveDeadAllocations.h \
  RemoveExternLoops.h \
  RemoveUndef.h \
  runtime/HalideBuffer.h \
  runtime/HalideRuntime.h \
  Schedule.h \
  ScheduleFunctions.h \
  Scope.h \
  SelectGPUAPI.h \
  Simplify.h \
  SimplifyCorrelatedDifferences.h \
  SimplifySpecializations.h \
  SkipStages.h \
  SlidingWindow.h \
  Solve.h \
  SplitTuples.h \
  StmtToHtml.h \
  StorageFlattening.h \
  StorageFolding.h \
  StrictifyFloat.h \
  Substitute.h \
  Target.h \
  ThreadPool.h \
  Tracing.h \
  TrimNoOps.h \
  Tuple.h \
  Type.h \
  UnifyDuplicateLets.h \
  UniquifyVariableNames.h \
  UnpackBuffers.h \
  UnrollLoops.h \
  UnsafePromises.h \
  Util.h \
  Var.h \
  VectorizeLoops.h \
  WrapCalls.h

OBJECTS = $(SOURCE_FILES:%.cpp=$(BUILD_DIR)/%.o)
HEADERS = $(HEADER_FILES:%.h=$(SRC_DIR)/%.h)

RUNTIME_CPP_COMPONENTS = \
  aarch64_cpu_features \
  alignment_128 \
  alignment_32 \
  allocation_cache \
  alignment_64 \
  android_clock \
  android_host_cpu_count \
  android_io \
  arm_cpu_features \
  cache \
  can_use_target \
  cuda \
  destructors \
  device_interface \
  errors \
  fake_get_symbol \
  fake_thread_pool \
  float16_t \
  force_include_types \
  fuchsia_clock \
  fuchsia_host_cpu_count \
  fuchsia_yield \
  gpu_device_selection \
  halide_buffer_t \
  hexagon_cache_allocator \
  hexagon_cpu_features \
  hexagon_dma_pool \
  hexagon_dma \
  hexagon_host \
  ios_io \
  linux_clock \
  linux_host_cpu_count \
  linux_yield \
  metal \
  metal_objc_arm \
  metal_objc_x86 \
  mips_cpu_features \
  module_aot_ref_count \
  module_jit_ref_count \
  msan \
  msan_stubs \
  opencl \
  openglcompute \
  opengl_egl_context \
  opengl_glx_context \
  osx_clock \
  osx_get_symbol \
  osx_host_cpu_count \
  osx_opengl_context \
  osx_yield \
  posix_allocator \
  posix_clock \
  posix_error_handler \
  posix_get_symbol \
  posix_io \
  posix_print \
  posix_threads \
  posix_threads_tsan \
  posix_timer_profiler \
  powerpc_cpu_features \
  prefetch \
  profiler \
  profiler_inlined \
  pseudostack \
  qurt_allocator \
  qurt_hvx \
  qurt_hvx_vtcm \
  qurt_threads \
  qurt_threads_tsan \
  qurt_yield \
  riscv_cpu_features \
  runtime_api \
  timer_profiler \
  to_string \
  trace_helper \
  tracing \
  wasm_cpu_features \
  windows_clock \
  windows_cuda \
  windows_d3d12compute_arm \
  windows_d3d12compute_x86 \
  windows_get_symbol \
  windows_io \
  windows_opencl \
  windows_profiler \
  windows_threads \
  windows_threads_tsan \
  windows_vulkan \
  windows_yield \
  write_debug_image \
  vulkan \
  x86_cpu_features \

RUNTIME_LL_COMPONENTS = \
  aarch64 \
  arm \
  arm_no_neon \
  hvx_128 \
  mips \
  posix_math \
  powerpc \
  ptx_dev \
  wasm_math \
  win32_math \
  x86 \
  x86_amx \
  x86_avx \
  x86_avx2 \
  x86_avx512 \
  x86_sse41

RUNTIME_EXPORTED_INCLUDES = $(INCLUDE_DIR)/HalideRuntime.h \
                            $(INCLUDE_DIR)/HalideRuntimeD3D12Compute.h \
                            $(INCLUDE_DIR)/HalideRuntimeCuda.h \
                            $(INCLUDE_DIR)/HalideRuntimeHexagonDma.h \
                            $(INCLUDE_DIR)/HalideRuntimeHexagonHost.h \
                            $(INCLUDE_DIR)/HalideRuntimeOpenCL.h \
                            $(INCLUDE_DIR)/HalideRuntimeOpenGLCompute.h \
                            $(INCLUDE_DIR)/HalideRuntimeMetal.h	\
                            $(INCLUDE_DIR)/HalideRuntimeQurt.h \
                            $(INCLUDE_DIR)/HalideRuntimeVulkan.h \
                            $(INCLUDE_DIR)/HalideBuffer.h \
                            $(INCLUDE_DIR)/HalidePyTorchHelpers.h \
                            $(INCLUDE_DIR)/HalidePyTorchCudaHelpers.h

INITIAL_MODULES = $(RUNTIME_CPP_COMPONENTS:%=$(BUILD_DIR)/initmod.%_32.o) \
                  $(RUNTIME_CPP_COMPONENTS:%=$(BUILD_DIR)/initmod.%_64.o) \
                  $(RUNTIME_CPP_COMPONENTS:%=$(BUILD_DIR)/initmod.%_32_debug.o) \
                  $(RUNTIME_CPP_COMPONENTS:%=$(BUILD_DIR)/initmod.%_64_debug.o) \
                  $(RUNTIME_EXPORTED_INCLUDES:$(INCLUDE_DIR)/%.h=$(BUILD_DIR)/initmod.%_h.o) \
                  $(BUILD_DIR)/initmod.inlined_c.o \
                  $(RUNTIME_LL_COMPONENTS:%=$(BUILD_DIR)/initmod.%_ll.o) \
                  $(PTX_DEVICE_INITIAL_MODULES:libdevice.%.bc=$(BUILD_DIR)/initmod_ptx.%_ll.o)

# Add the Hexagon simulator to the rpath on Linux. (Not supported elsewhere, so no else cases.)
ifeq ($(UNAME), Linux)
ifneq (,$(WITH_HEXAGON))
ifneq (,$(HL_HEXAGON_TOOLS))
TEST_LD_FLAGS += -Wl,--rpath=$(ROOT_DIR)/src/runtime/hexagon_remote/bin/host
TEST_LD_FLAGS += -Wl,--rpath=$(HL_HEXAGON_TOOLS)/lib/iss
endif
endif
endif

.PHONY: all
all: distrib test_internal

# Depending on which linker we're using,
# we need a different invocation to get the
# linker map file.
ifeq ($(UNAME), Darwin)
    MAP_FLAGS= -Wl,-map -Wl,$(BUILD_DIR)/llvm_objects/list.all
else
    MAP_FLAGS= -Wl,-Map=$(BUILD_DIR)/llvm_objects/list.all
endif

$(BUILD_DIR)/llvm_objects/list: $(OBJECTS) $(INITIAL_MODULES)
	# Determine the relevant object files from llvm with a dummy
	# compilation. Passing -map to the linker gets it to list, as
	# part of the linker map file, the object files in which archives it uses to
	# resolve symbols. We only care about the libLLVM ones, which we will filter below.
	@mkdir -p $(@D)
	$(CXX) -o /dev/null -shared $(MAP_FLAGS) $(OBJECTS) $(INITIAL_MODULES) $(LLVM_STATIC_LIBS) $(LLVM_SYSTEM_LIBS) $(COMMON_LD_FLAGS) > /dev/null
	# if the list has changed since the previous build, or there
	# is no list from a previous build, then delete any old object
	# files and re-extract the required object files
	cd $(BUILD_DIR)/llvm_objects; \
	cat list.all | LANG=C sed -n 's/^[^\/]*\(\/[^ ()]*libLLVM.*[.]a\)[^a-zA-Z]*\([^ ()]*[.]o\).*$$/\1 \2/p' | sort | uniq > list.new; \
	rm list.all; \
	if cmp -s list.new list; \
	then \
	echo "No changes in LLVM deps"; \
	touch list; \
	else \
	rm -f llvm_*.o*; \
	cat list.new | sed = | sed "N;s/\n /\n/;s/\([0-9]*\)\n\([^ ]*\) \([^ ]*\)/ar x \2 \3; mv \3 llvm_\1_\3/" | bash - ; \
	mv list.new list; \
	fi

$(LIB_DIR)/libHalide.a: $(OBJECTS) $(INITIAL_MODULES) $(BUILD_DIR)/llvm_objects/list
	# Archive together all the halide and llvm object files
	@mkdir -p $(@D)
	@rm -f $(LIB_DIR)/libHalide.a
	ar q $(LIB_DIR)/libHalide.a $(OBJECTS) $(INITIAL_MODULES) $(BUILD_DIR)/llvm_objects/llvm_*.o*
	ranlib $(LIB_DIR)/libHalide.a

ifeq ($(UNAME), Linux)
LIBHALIDE_SONAME_FLAGS=-Wl,-soname,libHalide.so
else
LIBHALIDE_SONAME_FLAGS=
endif

ifeq ($(UNAME), Linux)
LIBHALIDE_EXPORTS=-Wl,--version-script=$(ROOT_DIR)/src/exported_symbols.ldscript
else
LIBHALIDE_EXPORTS=-Wl,-exported_symbols_list $(ROOT_DIR)/src/exported_symbols.osx
endif

$(BIN_DIR)/libHalide.$(SHARED_EXT): $(OBJECTS) $(INITIAL_MODULES)
	@mkdir -p $(@D)
	$(CXX) -shared $(LIBHALIDE_EXPORTS) $(OBJECTS) $(INITIAL_MODULES) $(LLVM_LIBS_FOR_SHARED_LIBHALIDE) $(LLVM_SYSTEM_LIBS) $(COMMON_LD_FLAGS) $(INSTALL_NAME_TOOL_LD_FLAGS) $(LIBHALIDE_SONAME_FLAGS) -o $(BIN_DIR)/libHalide.$(SHARED_EXT)
ifeq ($(UNAME), Darwin)
	install_name_tool -id $(CURDIR)/$(BIN_DIR)/libHalide.$(SHARED_EXT) $(BIN_DIR)/libHalide.$(SHARED_EXT)
endif

$(INCLUDE_DIR)/Halide.h: $(SRC_DIR)/../LICENSE.txt $(HEADERS) $(BIN_DIR)/build_halide_h
	@mkdir -p $(@D)
	$(BIN_DIR)/build_halide_h $(SRC_DIR)/../LICENSE.txt $(HEADERS) > $(INCLUDE_DIR)/Halide.h
	# Also generate a precompiled version in the same folder so that anything compiled with a compatible set of flags can use it
	@mkdir -p $(INCLUDE_DIR)/Halide.h.gch
	$(CXX) -std=c++17 $(TEST_CXX_FLAGS) -I$(ROOT_DIR) $(OPTIMIZE) -x c++-header $(INCLUDE_DIR)/Halide.h -o $(INCLUDE_DIR)/Halide.h.gch/Halide.default.gch
	$(CXX) -std=c++17 $(TEST_CXX_FLAGS) -I$(ROOT_DIR) $(OPTIMIZE_FOR_BUILD_TIME) -x c++-header $(INCLUDE_DIR)/Halide.h -o $(INCLUDE_DIR)/Halide.h.gch/Halide.test.gch

$(INCLUDE_DIR)/HalideRuntime%: $(SRC_DIR)/runtime/HalideRuntime%
	echo Copying $<
	@mkdir -p $(@D)
	cp $< $(INCLUDE_DIR)/

$(INCLUDE_DIR)/HalideBuffer.h: $(SRC_DIR)/runtime/HalideBuffer.h
	echo Copying $<
	@mkdir -p $(@D)
	cp $< $(INCLUDE_DIR)/

$(INCLUDE_DIR)/HalidePyTorchHelpers.h: $(SRC_DIR)/runtime/HalidePyTorchHelpers.h
	echo Copying $<
	@mkdir -p $(@D)
	cp $< $(INCLUDE_DIR)/

$(INCLUDE_DIR)/HalidePyTorchCudaHelpers.h: $(SRC_DIR)/runtime/HalidePyTorchCudaHelpers.h
	echo Copying $<
	@mkdir -p $(@D)
	cp $< $(INCLUDE_DIR)/

$(BIN_DIR)/build_halide_h: $(ROOT_DIR)/tools/build_halide_h.cpp
	@-mkdir -p $(@D)
	$(CXX) -std=c++17 $< -o $@

-include $(OBJECTS:.o=.d)
-include $(INITIAL_MODULES:.o=.d)

.SECONDARY:

# Compile generic 32- or 64-bit code
# (The 'nacl' is a red herring. This is just a generic 32-bit little-endian target.)
RUNTIME_TRIPLE_32 = "le32-unknown-nacl-unknown"
RUNTIME_TRIPLE_64 = "le64-unknown-unknown-unknown"

# Windows requires special handling.  The generic windows_* modules must have -fpic elided
# and (for 64 bit) must set wchar to be 2 bytes.  The windows_*_x86 and windows_*_arm
# modules need to interact with specific calling conventions related to D3D12.
#
# TODO(marcos): generic code won't hold for ARM32... If ARM32 support becomes necessary,
# all windows-related runtime modules will have to be wrapped in windows_*_arm.cpp files
# for now, generic Windows 32bit code just assumes x86 (i386)
RUNTIME_TRIPLE_WIN_X86_32 = "i386-unknown-windows-unknown"
RUNTIME_TRIPLE_WIN_X86_64 = "x86_64-unknown-windows-unknown"
RUNTIME_TRIPLE_WIN_ARM_32 = "arm-unknown-windows-unknown"
RUNTIME_TRIPLE_WIN_ARM_64 = "aarch64-unknown-windows-unknown"
RUNTIME_TRIPLE_WIN_GENERIC_64 = "le64-unknown-windows-unknown"

# `-fno-threadsafe-statics` is very important here (note that it allows us to use a 'modern' C++
# standard but still skip threadsafe guards for static initialization in our runtime code)
#
# `-fno-rtti` is necessary to allow us to use classes with virtual functions in the runtime code
<<<<<<< HEAD
RUNTIME_CXX_FLAGS = -std=c++17 -O3 -fno-vectorize -ffreestanding -fno-blocks -fno-exceptions -fno-unwind-tables -fno-threadsafe-statics -fno-rtti
RUNTIME_CXX_FLAGS += $(HL_VERSION_FLAGS)
=======
RUNTIME_CXX_FLAGS = \
    -O3 \
    -std=c++17 \
    -ffreestanding \
    -fno-blocks \
    -fno-exceptions \
    -fno-unwind-tables \
    -fno-vectorize \
    -fno-threadsafe-statics \
    -fno-rtti \
    -Wall \
    -Wcast-qual \
    -Werror \
    -Wignored-qualifiers \
    -Wno-comment \
    -Wno-psabi \
    -Wno-unknown-warning-option \
    -Wno-unused-function \
    -Wvla \
    -Wsign-compare
>>>>>>> b4b27b27

$(BUILD_DIR)/initmod.windows_%_x86_32.ll: $(SRC_DIR)/runtime/windows_%_x86.cpp $(BUILD_DIR)/clang_ok
	@mkdir -p $(@D)
	$(CLANG) $(CXX_WARNING_FLAGS) $(RUNTIME_CXX_FLAGS) -m32 -target $(RUNTIME_TRIPLE_WIN_X86_32) -DCOMPILING_HALIDE_RUNTIME -DBITS_32 -emit-llvm -S $(SRC_DIR)/runtime/windows_$*_x86.cpp -o $@ -MMD -MP -MF $(BUILD_DIR)/initmod.windows_$*_x86_32.d

$(BUILD_DIR)/initmod.windows_%_x86_64.ll: $(SRC_DIR)/runtime/windows_%_x86.cpp $(BUILD_DIR)/clang_ok
	@mkdir -p $(@D)
	$(CLANG) $(CXX_WARNING_FLAGS) $(RUNTIME_CXX_FLAGS) -m64 -target $(RUNTIME_TRIPLE_WIN_X86_64) -DCOMPILING_HALIDE_RUNTIME -DBITS_64 -emit-llvm -S $(SRC_DIR)/runtime/windows_$*_x86.cpp -o $@ -MMD -MP -MF $(BUILD_DIR)/initmod.windows_$*_x86_64.d

$(BUILD_DIR)/initmod.windows_%_arm_32.ll: $(SRC_DIR)/runtime/windows_%_arm.cpp $(BUILD_DIR)/clang_ok
	@mkdir -p $(@D)
	$(CLANG) $(CXX_WARNING_FLAGS) $(RUNTIME_CXX_FLAGS) -m32 -target $(RUNTIME_TRIPLE_WIN_ARM_32) -DCOMPILING_HALIDE_RUNTIME -DBITS_32 -emit-llvm -S $(SRC_DIR)/runtime/windows_$*_arm.cpp -o $@ -MMD -MP -MF $(BUILD_DIR)/initmod.windows_$*_arm_32.d

$(BUILD_DIR)/initmod.windows_%_arm_64.ll: $(SRC_DIR)/runtime/windows_%_arm.cpp $(BUILD_DIR)/clang_ok
	@mkdir -p $(@D)
	$(CLANG) $(CXX_WARNING_FLAGS) $(RUNTIME_CXX_FLAGS) -m64 -target $(RUNTIME_TRIPLE_WIN_ARM_64) -DCOMPILING_HALIDE_RUNTIME -DBITS_64 -emit-llvm -S $(SRC_DIR)/runtime/windows_$*_arm.cpp -o $@ -MMD -MP -MF $(BUILD_DIR)/initmod.windows_$*_arm_64.d

$(BUILD_DIR)/initmod.windows_%_32.ll: $(SRC_DIR)/runtime/windows_%.cpp $(BUILD_DIR)/clang_ok
	@mkdir -p $(@D)
	$(CLANG) $(CXX_WARNING_FLAGS) $(RUNTIME_CXX_FLAGS) -m32 -target $(RUNTIME_TRIPLE_WIN_X86_32) -DCOMPILING_HALIDE_RUNTIME -DBITS_32 -emit-llvm -S $(SRC_DIR)/runtime/windows_$*.cpp -o $@ -MMD -MP -MF $(BUILD_DIR)/initmod.windows_$*_32.d

$(BUILD_DIR)/initmod.windows_%_64.ll: $(SRC_DIR)/runtime/windows_%.cpp $(BUILD_DIR)/clang_ok
	@mkdir -p $(@D)
	$(CLANG) $(CXX_WARNING_FLAGS) $(RUNTIME_CXX_FLAGS) -m64 -target $(RUNTIME_TRIPLE_WIN_GENERIC_64) -fshort-wchar -DCOMPILING_HALIDE_RUNTIME -DBITS_64 -emit-llvm -S $(SRC_DIR)/runtime/windows_$*.cpp -o $@ -MMD -MP -MF $(BUILD_DIR)/initmod.windows_$*_64.d

$(BUILD_DIR)/initmod.%_64.ll: $(SRC_DIR)/runtime/%.cpp $(BUILD_DIR)/clang_ok
	@mkdir -p $(@D)
	$(CLANG) $(CXX_WARNING_FLAGS) $(RUNTIME_CXX_FLAGS) -fpic -m64 -target $(RUNTIME_TRIPLE_64) -DCOMPILING_HALIDE_RUNTIME -DBITS_64 -emit-llvm -S $(SRC_DIR)/runtime/$*.cpp -o $@ -MMD -MP -MF $(BUILD_DIR)/initmod.$*_64.d

$(BUILD_DIR)/initmod.%_32.ll: $(SRC_DIR)/runtime/%.cpp $(BUILD_DIR)/clang_ok
	@mkdir -p $(@D)
	$(CLANG) $(CXX_WARNING_FLAGS) $(RUNTIME_CXX_FLAGS) -fpic -m32 -target $(RUNTIME_TRIPLE_32) -DCOMPILING_HALIDE_RUNTIME -DBITS_32 -emit-llvm -S $(SRC_DIR)/runtime/$*.cpp -o $@ -MMD -MP -MF $(BUILD_DIR)/initmod.$*_32.d

$(BUILD_DIR)/initmod.windows_%_x86_32_debug.ll: $(SRC_DIR)/runtime/windows_%_x86.cpp $(BUILD_DIR)/clang_ok
	@mkdir -p $(@D)
	$(CLANG) $(CXX_WARNING_FLAGS) -g -DDEBUG_RUNTIME $(RUNTIME_CXX_FLAGS) -m32 -target $(RUNTIME_TRIPLE_WIN_X86_32) -DCOMPILING_HALIDE_RUNTIME -DBITS_32 -emit-llvm -S $(SRC_DIR)/runtime/windows_$*_x86.cpp -o $@ -MMD -MP -MF $(BUILD_DIR)/initmod.windows_$*_x86_32_debug.d

$(BUILD_DIR)/initmod.windows_%_x86_64_debug.ll: $(SRC_DIR)/runtime/windows_%_x86.cpp $(BUILD_DIR)/clang_ok
	@mkdir -p $(@D)
	$(CLANG) $(CXX_WARNING_FLAGS) -g -DDEBUG_RUNTIME $(RUNTIME_CXX_FLAGS) -m64 -target $(RUNTIME_TRIPLE_WIN_X86_64) -DCOMPILING_HALIDE_RUNTIME -DBITS_64 -emit-llvm -S $(SRC_DIR)/runtime/windows_$*_x86.cpp -o $@ -MMD -MP -MF $(BUILD_DIR)/initmod.windows_$*_x86_64_debug.d

$(BUILD_DIR)/initmod.windows_%_arm_32_debug.ll: $(SRC_DIR)/runtime/windows_%_arm.cpp $(BUILD_DIR)/clang_ok
	@mkdir -p $(@D)
	$(CLANG) $(CXX_WARNING_FLAGS) -g -DDEBUG_RUNTIME $(RUNTIME_CXX_FLAGS) -m32 -target $(RUNTIME_TRIPLE_WIN_ARM_32) -DCOMPILING_HALIDE_RUNTIME -DBITS_32 -emit-llvm -S $(SRC_DIR)/runtime/windows_$*_arm.cpp -o $@ -MMD -MP -MF $(BUILD_DIR)/initmod.windows_$*_arm_32_debug.d

$(BUILD_DIR)/initmod.windows_%_arm_64_debug.ll: $(SRC_DIR)/runtime/windows_%_arm.cpp $(BUILD_DIR)/clang_ok
	@mkdir -p $(@D)
	$(CLANG) $(CXX_WARNING_FLAGS) -g -DDEBUG_RUNTIME $(RUNTIME_CXX_FLAGS) -m64 -target $(RUNTIME_TRIPLE_WIN_ARM_64) -DCOMPILING_HALIDE_RUNTIME -DBITS_64 -emit-llvm -S $(SRC_DIR)/runtime/windows_$*_arm.cpp -o $@ -MMD -MP -MF $(BUILD_DIR)/initmod.windows_$*_arm_64_debug.d

$(BUILD_DIR)/initmod.windows_%_64_debug.ll: $(SRC_DIR)/runtime/windows_%.cpp $(BUILD_DIR)/clang_ok
	@mkdir -p $(@D)
	$(CLANG) $(CXX_WARNING_FLAGS) -g -DDEBUG_RUNTIME $(RUNTIME_CXX_FLAGS) -m64 -target $(RUNTIME_TRIPLE_WIN_GENERIC_64) -DCOMPILING_HALIDE_RUNTIME -DBITS_64 -emit-llvm -S $(SRC_DIR)/runtime/windows_$*.cpp -o $@ -MMD -MP -MF $(BUILD_DIR)/initmod.windows_$*_64_debug.d

$(BUILD_DIR)/initmod.%_64_debug.ll: $(SRC_DIR)/runtime/%.cpp $(BUILD_DIR)/clang_ok
	@mkdir -p $(@D)
	$(CLANG) $(CXX_WARNING_FLAGS) -g -DDEBUG_RUNTIME $(RUNTIME_CXX_FLAGS) -fpic -m64 -target  $(RUNTIME_TRIPLE_64) -DCOMPILING_HALIDE_RUNTIME -DBITS_64 -emit-llvm -S $(SRC_DIR)/runtime/$*.cpp -o $@ -MMD -MP -MF $(BUILD_DIR)/initmod.$*_64_debug.d

$(BUILD_DIR)/initmod.windows_%_32_debug.ll: $(SRC_DIR)/runtime/windows_%.cpp $(BUILD_DIR)/clang_ok
	@mkdir -p $(@D)
	$(CLANG) $(CXX_WARNING_FLAGS) -g -DDEBUG_RUNTIME $(RUNTIME_CXX_FLAGS) -m32 -target $(RUNTIME_TRIPLE_WIN_X86_32) -DCOMPILING_HALIDE_RUNTIME -DBITS_32 -emit-llvm -S $(SRC_DIR)/runtime/windows_$*.cpp -o $@ -MMD -MP -MF $(BUILD_DIR)/initmod.windows_$*_32_debug.d

$(BUILD_DIR)/initmod.%_32_debug.ll: $(SRC_DIR)/runtime/%.cpp $(BUILD_DIR)/clang_ok
	@mkdir -p $(@D)
	$(CLANG) $(CXX_WARNING_FLAGS) -g -DDEBUG_RUNTIME -O3 $(RUNTIME_CXX_FLAGS) -fpic -m32 -target $(RUNTIME_TRIPLE_32) -DCOMPILING_HALIDE_RUNTIME -DBITS_32 -emit-llvm -S $(SRC_DIR)/runtime/$*.cpp -o $@ -MMD -MP -MF $(BUILD_DIR)/initmod.$*_32_debug.d

ifneq (,$(findstring $(LLVM_VERSION_TIMES_10), 130))
# For LLVM14+, we must add elementtype() annotations to some of our LLVM IR;
# earlier versions either don't understand that keyword at all, or don't support
# the uses we have for it. Rather than forking these sources, for now we'll just
# edit the files at build time to remove the offending uses. Note that while we could use `sed`
# here, that isn't an option for CMake builds (since they must support Windows environments without
# such tooling); to ensure consistent transformations in all builds, we'll use the tool here, too.
#
# (This may well need attention in the future, depending on how the LLVM opaque-pointers work proceeeds;
# see https://llvm.org/docs/OpaquePointers.html)
$(BUILD_DIR)/initmod.%_ll.ll: $(SRC_DIR)/runtime/%.ll $(BIN_DIR)/regexp_replace
	@mkdir -p $(@D)
	$(BIN_DIR)/regexp_replace 'elementtype\(i[0-9]+\)' '' < $(SRC_DIR)/runtime/$*.ll > $(BUILD_DIR)/initmod.$*_ll.ll
else
$(BUILD_DIR)/initmod.%_ll.ll: $(SRC_DIR)/runtime/%.ll
	@mkdir -p $(@D)
	cp $(SRC_DIR)/runtime/$*.ll $(BUILD_DIR)/initmod.$*_ll.ll
endif


$(BUILD_DIR)/initmod.%.bc: $(BUILD_DIR)/initmod.%.ll $(BUILD_DIR)/llvm_ok
	$(LLVM_AS) $(BUILD_DIR)/initmod.$*.ll -o $(BUILD_DIR)/initmod.$*.bc

$(BUILD_DIR)/initmod.%.cpp: $(BIN_DIR)/binary2cpp $(BUILD_DIR)/initmod.%.bc
	./$(BIN_DIR)/binary2cpp halide_internal_initmod_$* < $(BUILD_DIR)/initmod.$*.bc > $@

$(BUILD_DIR)/initmod.%_h.cpp: $(BIN_DIR)/binary2cpp $(SRC_DIR)/runtime/%.h
	./$(BIN_DIR)/binary2cpp halide_internal_runtime_header_$*_h < $(SRC_DIR)/runtime/$*.h > $@

# Any c in the runtime that must be inlined needs to be copy-pasted into the output for the C backend.
$(BUILD_DIR)/initmod.inlined_c.cpp: $(BIN_DIR)/binary2cpp $(SRC_DIR)/runtime/halide_buffer_t.cpp
	./$(BIN_DIR)/binary2cpp halide_internal_initmod_inlined_c < $(SRC_DIR)/runtime/halide_buffer_t.cpp > $@

$(BUILD_DIR)/initmod_ptx.%_ll.cpp: $(BIN_DIR)/binary2cpp $(SRC_DIR)/runtime/nvidia_libdevice_bitcode/libdevice.%.bc
	./$(BIN_DIR)/binary2cpp halide_internal_initmod_ptx_$(basename $*)_ll < $(SRC_DIR)/runtime/nvidia_libdevice_bitcode/libdevice.$*.bc > $@

$(BIN_DIR)/binary2cpp: $(ROOT_DIR)/tools/binary2cpp.cpp
	@mkdir -p $(@D)
	$(CXX) $< -o $@

$(BIN_DIR)/regexp_replace: $(ROOT_DIR)/tools/regexp_replace.cpp
	@mkdir -p $(@D)
	$(CXX) -std=c++11 $< -o $@

$(BUILD_DIR)/initmod_ptx.%_ll.o: $(BUILD_DIR)/initmod_ptx.%_ll.cpp
	$(CXX) -c $< -o $@ -MMD -MP -MF $(BUILD_DIR)/$*.d -MT $(BUILD_DIR)/$*.o

$(BUILD_DIR)/initmod.%.o: $(BUILD_DIR)/initmod.%.cpp
	$(CXX) -c $< -o $@ -MMD -MP -MF $(BUILD_DIR)/$*.d -MT $(BUILD_DIR)/$*.o

$(BUILD_DIR)/%.o: $(SRC_DIR)/%.cpp $(BUILD_DIR)/llvm_ok
	@mkdir -p $(@D)
	$(CXX) $(CXX_FLAGS) -c $< -o $@ -MMD -MP -MF $(BUILD_DIR)/$*.d -MT $(BUILD_DIR)/$*.o

$(BUILD_DIR)/Simplify_%.o: $(SRC_DIR)/Simplify_%.cpp $(SRC_DIR)/Simplify_Internal.h $(BUILD_DIR)/llvm_ok
	@mkdir -p $(@D)
	$(CXX) $(CXX_FLAGS) -c $< -o $@ -MMD -MP -MF $(BUILD_DIR)/Simplify_$*.d -MT $@

.PHONY: clean
clean:
	rm -rf $(LIB_DIR)
	rm -rf $(BIN_DIR)
	rm -rf $(BUILD_DIR)
	rm -rf $(TMP_DIR)
	rm -rf $(FILTERS_DIR)
	rm -rf $(INCLUDE_DIR)
	rm -rf $(SHARE_DIR)
	rm -rf $(DISTRIB_DIR)
	rm -rf $(ROOT_DIR)/apps/*/bin

CORRECTNESS_TESTS = $(shell ls $(ROOT_DIR)/test/correctness/*.cpp) $(shell ls $(ROOT_DIR)/test/correctness/*.c)
PERFORMANCE_TESTS = $(shell ls $(ROOT_DIR)/test/performance/*.cpp)
ERROR_TESTS = $(shell ls $(ROOT_DIR)/test/error/*.cpp)
WARNING_TESTS = $(shell ls $(ROOT_DIR)/test/warning/*.cpp)
RUNTIME_TESTS = $(shell ls $(ROOT_DIR)/test/runtime/*.cpp)
GENERATOR_EXTERNAL_TESTS := $(shell ls $(ROOT_DIR)/test/generator/*test.cpp)
GENERATOR_EXTERNAL_TEST_GENERATOR := $(shell ls $(ROOT_DIR)/test/generator/*_generator.cpp)
TUTORIALS = $(filter-out %_generate.cpp, $(shell ls $(ROOT_DIR)/tutorial/*.cpp))
AUTO_SCHEDULE_TESTS = $(shell ls $(ROOT_DIR)/test/auto_schedule/*.cpp)

test_correctness: $(CORRECTNESS_TESTS:$(ROOT_DIR)/test/correctness/%.cpp=quiet_correctness_%) $(CORRECTNESS_TESTS:$(ROOT_DIR)/test/correctness/%.c=quiet_correctness_%)
test_performance: $(PERFORMANCE_TESTS:$(ROOT_DIR)/test/performance/%.cpp=performance_%)
test_error: $(ERROR_TESTS:$(ROOT_DIR)/test/error/%.cpp=error_%)
test_warning: $(WARNING_TESTS:$(ROOT_DIR)/test/warning/%.cpp=warning_%)
test_runtime: $(RUNTIME_TESTS:$(ROOT_DIR)/test/runtime/%.cpp=runtime_%)
test_tutorial: $(TUTORIALS:$(ROOT_DIR)/tutorial/%.cpp=tutorial_%)
test_valgrind: $(CORRECTNESS_TESTS:$(ROOT_DIR)/test/correctness/%.cpp=valgrind_%)
test_avx512: $(CORRECTNESS_TESTS:$(ROOT_DIR)/test/correctness/%.cpp=avx512_%)
test_auto_schedule: test_mullapudi2016 test_li2018 test_adams2019

.PHONY: test_correctness_multi_gpu
test_correctness_multi_gpu: correctness_gpu_multi_device

# There are 3 types of tests for generators:
# 1) Externally-written aot-based tests
# 2) Externally-written aot-based tests (compiled using C++ backend)
# 3) Externally-written JIT-based tests
GENERATOR_AOT_TESTS = $(GENERATOR_EXTERNAL_TESTS:$(ROOT_DIR)/test/generator/%_aottest.cpp=generator_aot_%)
GENERATOR_AOTCPP_TESTS = $(GENERATOR_EXTERNAL_TESTS:$(ROOT_DIR)/test/generator/%_aottest.cpp=generator_aotcpp_%)
GENERATOR_JIT_TESTS = $(GENERATOR_EXTERNAL_TESTS:$(ROOT_DIR)/test/generator/%_jittest.cpp=generator_jit_%)

# multitarget test doesn't make any sense for the CPP backend; just skip it.
GENERATOR_AOTCPP_TESTS := $(filter-out generator_aotcpp_multitarget,$(GENERATOR_AOTCPP_TESTS))

# Note that many of the AOT-CPP tests are broken right now;
# remove AOT-CPP tests that don't (yet) work for C++ backend
# (each tagged with the *known* blocking issue(s))

# https://github.com/halide/Halide/issues/2084 (only if opencl enabled)
GENERATOR_AOTCPP_TESTS := $(filter-out generator_aotcpp_gpu_texture,$(GENERATOR_AOTCPP_TESTS))

# https://github.com/halide/Halide/issues/2084 (only if opencl enabled)
GENERATOR_AOTCPP_TESTS := $(filter-out generator_aotcpp_acquire_release,$(GENERATOR_AOTCPP_TESTS))

# https://github.com/halide/Halide/issues/2084 (only if opencl enabled)
GENERATOR_AOTCPP_TESTS := $(filter-out generator_aotcpp_define_extern_opencl,$(GENERATOR_AOTCPP_TESTS))

# https://github.com/halide/Halide/issues/2084 (only if opencl enabled)
GENERATOR_AOTCPP_TESTS := $(filter-out generator_aotcpp_gpu_object_lifetime,$(GENERATOR_AOTCPP_TESTS))

# https://github.com/halide/Halide/issues/2084 (only if opencl enabled)
GENERATOR_AOTCPP_TESTS := $(filter-out generator_aotcpp_gpu_only,$(GENERATOR_AOTCPP_TESTS))

# https://github.com/halide/Halide/issues/2084 (only if opencl enabled))
GENERATOR_AOTCPP_TESTS := $(filter-out generator_aotcpp_cleanup_on_error,$(GENERATOR_AOTCPP_TESTS))

# https://github.com/halide/Halide/issues/2084 (only if opencl enabled)
GENERATOR_AOTCPP_TESTS := $(filter-out generator_aotcpp_buffer_copy,$(GENERATOR_AOTCPP_TESTS))

# https://github.com/halide/Halide/issues/2075
GENERATOR_AOTCPP_TESTS := $(filter-out generator_aotcpp_msan,$(GENERATOR_AOTCPP_TESTS))

# https://github.com/halide/Halide/issues/2075
GENERATOR_AOTCPP_TESTS := $(filter-out generator_aotcpp_memory_profiler_mandelbrot,$(GENERATOR_AOTCPP_TESTS))

# https://github.com/halide/Halide/issues/4916
GENERATOR_AOTCPP_TESTS := $(filter-out generator_aotcpp_stubtest,$(GENERATOR_AOTCPP_TESTS))
GENERATOR_AOTCPP_TESTS := $(filter-out generator_aotcpp_stubuser,$(GENERATOR_AOTCPP_TESTS))

GENERATOR_AOTCPP_TESTS := $(filter-out generator_aotcpp_gpu_multi_context_threaded,$(GENERATOR_AOTCPP_TESTS))

test_aotcpp_generator: $(GENERATOR_AOTCPP_TESTS)

# This is just a test to ensure than RunGen builds and links for a critical mass of Generators;
# not all will work directly (e.g. due to missing define_externs at link time), so we disable
# those known to be broken for plausible reasons.
GENERATOR_BUILD_RUNGEN_TESTS = $(GENERATOR_EXTERNAL_TEST_GENERATOR:$(ROOT_DIR)/test/generator/%_generator.cpp=$(FILTERS_DIR)/%.rungen)
GENERATOR_BUILD_RUNGEN_TESTS := $(filter-out $(FILTERS_DIR)/async_parallel.rungen,$(GENERATOR_BUILD_RUNGEN_TESTS))
GENERATOR_BUILD_RUNGEN_TESTS := $(filter-out $(FILTERS_DIR)/cxx_mangling_define_extern.rungen,$(GENERATOR_BUILD_RUNGEN_TESTS))
GENERATOR_BUILD_RUNGEN_TESTS := $(filter-out $(FILTERS_DIR)/define_extern_opencl.rungen,$(GENERATOR_BUILD_RUNGEN_TESTS))
GENERATOR_BUILD_RUNGEN_TESTS := $(filter-out $(FILTERS_DIR)/msan.rungen,$(GENERATOR_BUILD_RUNGEN_TESTS))
GENERATOR_BUILD_RUNGEN_TESTS := $(filter-out $(FILTERS_DIR)/sanitizercoverage.rungen,$(GENERATOR_BUILD_RUNGEN_TESTS))
GENERATOR_BUILD_RUNGEN_TESTS := $(filter-out $(FILTERS_DIR)/multitarget.rungen,$(GENERATOR_BUILD_RUNGEN_TESTS))
GENERATOR_BUILD_RUNGEN_TESTS := $(filter-out $(FILTERS_DIR)/nested_externs.rungen,$(GENERATOR_BUILD_RUNGEN_TESTS))
GENERATOR_BUILD_RUNGEN_TESTS := $(filter-out $(FILTERS_DIR)/tiled_blur.rungen,$(GENERATOR_BUILD_RUNGEN_TESTS))
GENERATOR_BUILD_RUNGEN_TESTS := $(filter-out $(FILTERS_DIR)/extern_output.rungen,$(GENERATOR_BUILD_RUNGEN_TESTS))
GENERATOR_BUILD_RUNGEN_TESTS := $(filter-out $(FILTERS_DIR)/gpu_multi_context_threaded.rungen,$(GENERATOR_BUILD_RUNGEN_TESTS))
GENERATOR_BUILD_RUNGEN_TESTS := $(GENERATOR_BUILD_RUNGEN_TESTS) \
	$(FILTERS_DIR)/multi_rungen \
	$(FILTERS_DIR)/multi_rungen2 \
	$(FILTERS_DIR)/rungen_test \
	$(FILTERS_DIR)/registration_test

test_rungen: $(GENERATOR_BUILD_RUNGEN_TESTS)
	$(FILTERS_DIR)/rungen_test
	$(FILTERS_DIR)/registration_test

test_generator: $(GENERATOR_AOT_TESTS) $(GENERATOR_AOTCPP_TESTS) $(GENERATOR_JIT_TESTS) $(GENERATOR_BUILD_RUNGEN_TESTS)
	$(FILTERS_DIR)/rungen_test
	$(FILTERS_DIR)/registration_test

ALL_TESTS = test_internal test_correctness test_error test_tutorial test_warning test_runtime test_generator

# These targets perform timings of each test. For most tests this includes Halide JIT compile times, and run times.
# For generator tests they time the compile time only. The times are recorded in CSV files.
time_compilation_correctness: init_time_compilation_correctness $(CORRECTNESS_TESTS:$(ROOT_DIR)/test/correctness/%.cpp=time_compilation_test_%)
time_compilation_performance: init_time_compilation_performance $(PERFORMANCE_TESTS:$(ROOT_DIR)/test/performance/%.cpp=time_compilation_performance_%)
time_compilation_generator: init_time_compilation_generator $(GENERATOR_TESTS:$(ROOT_DIR)/test/generator/%_aottest.cpp=time_compilation_generator_%)

init_time_compilation_%:
	echo "TEST,User (s),System (s),Real" > $(@:init_time_compilation_%=compile_times_%.csv)

TIME_COMPILATION ?= /usr/bin/time -a -f "$@,%U,%S,%E" -o

run_tests: $(ALL_TESTS)
	make -f $(THIS_MAKEFILE) test_performance test_auto_schedule

.PHONY: build_tests
build_tests: $(CORRECTNESS_TESTS:$(ROOT_DIR)/test/correctness/%.cpp=$(BIN_DIR)/correctness_%) \
	$(PERFORMANCE_TESTS:$(ROOT_DIR)/test/performance/%.cpp=$(BIN_DIR)/performance_%) \
	$(ERROR_TESTS:$(ROOT_DIR)/test/error/%.cpp=$(BIN_DIR)/error_%) \
	$(WARNING_TESTS:$(ROOT_DIR)/test/warning/%.cpp=$(BIN_DIR)/warning_%) \
	$(RUNTIME_TESTS:$(ROOT_DIR)/test/runtime/%.cpp=$(BIN_DIR)/runtime_%) \
	$(GENERATOR_EXTERNAL_TESTS:$(ROOT_DIR)/test/generator/%_aottest.cpp=$(BIN_DIR)/$(TARGET)/generator_aot_%) \
	$(GENERATOR_EXTERNAL_TESTS:$(ROOT_DIR)/test/generator/%_jittest.cpp=$(BIN_DIR)/generator_jit_%) \
	$(AUTO_SCHEDULE_TESTS:$(ROOT_DIR)/test/auto_schedule/%.cpp=$(BIN_DIR)/auto_schedule_%)

clean_generator:
	rm -rf $(BIN_DIR)/*.generator
	rm -rf $(BIN_DIR)/*/runtime.a
	rm -rf $(FILTERS_DIR)
	rm -rf $(BIN_DIR)/*/generator_*
	rm -rf $(BUILD_DIR)/*_generator.o
	rm -f $(BUILD_DIR)/GenGen.o
	rm -f $(BUILD_DIR)/RunGenMain.o

time_compilation_tests: time_compilation_correctness time_compilation_performance time_compilation_generator

# These are just aliases to the autoscheduler plugins to make Generator rules & deps a little terser
BIN_ADAMS2019=$(BIN_DIR)/libautoschedule_adams2019.$(PLUGIN_EXT)
BIN_LI2018=$(BIN_DIR)/libautoschedule_li2018.$(PLUGIN_EXT)
BIN_MULLAPUDI2016=$(BIN_DIR)/libautoschedule_mullapudi2016.$(PLUGIN_EXT)

$(BUILD_DIR)/GenGen.o: $(ROOT_DIR)/tools/GenGen.cpp $(INCLUDE_DIR)/Halide.h
	@mkdir -p $(@D)
	$(CXX) -c $< $(TEST_CXX_FLAGS) -I$(INCLUDE_DIR) -o $@

# Make an empty generator for generating runtimes.
$(BIN_DIR)/runtime.generator: $(BUILD_DIR)/GenGen.o $(BIN_DIR)/libHalide.$(SHARED_EXT)
	@mkdir -p $(@D)
	$(CXX) $< $(TEST_LD_FLAGS) -o $@

# Generate a standalone runtime for a given target string
$(BIN_DIR)/%/runtime.a: $(BIN_DIR)/runtime.generator
	@mkdir -p $(@D)
	$(CURDIR)/$< -r runtime -o $(CURDIR)/$(BIN_DIR)/$* target=$*

$(BIN_DIR)/test_internal: $(ROOT_DIR)/test/internal.cpp $(BIN_DIR)/libHalide.$(SHARED_EXT)
	@mkdir -p $(@D)
	$(CXX) $(TEST_CXX_FLAGS) $< -I$(SRC_DIR) $(TEST_LD_FLAGS) -o $@

# Correctness test that link against libHalide
$(BIN_DIR)/correctness_%: $(ROOT_DIR)/test/correctness/%.cpp $(BIN_DIR)/libHalide.$(SHARED_EXT) $(INCLUDE_DIR)/Halide.h $(RUNTIME_EXPORTED_INCLUDES)
	@mkdir -p $(@D)
	$(CXX) $(TEST_CXX_FLAGS) -I$(ROOT_DIR)/src/runtime -I$(ROOT_DIR)/test/common $(OPTIMIZE_FOR_BUILD_TIME) $< -I$(INCLUDE_DIR) $(TEST_LD_FLAGS) -o $@

# Correctness tests that do NOT link against libHalide
$(BIN_DIR)/correctness_plain_c_includes: $(ROOT_DIR)/test/correctness/plain_c_includes.c $(RUNTIME_EXPORTED_INCLUDES)
	$(CXX) -x c -Wall -Werror -I$(ROOT_DIR)/src/runtime $(OPTIMIZE_FOR_BUILD_TIME) $< -I$(ROOT_DIR)/src/runtime -o $@

# Note that this test must *not* link in either libHalide, or a Halide runtime;
# this test should be usable without either.
$(BIN_DIR)/correctness_halide_buffer: $(ROOT_DIR)/test/correctness/halide_buffer.cpp $(INCLUDE_DIR)/HalideBuffer.h $(RUNTIME_EXPORTED_INCLUDES)
	$(CXX) $(TEST_CXX_FLAGS) $(OPTIMIZE_FOR_BUILD_TIME) $< -I$(INCLUDE_DIR) -o $@

# The image_io test additionally needs to link to libpng and
# libjpeg.
$(BIN_DIR)/correctness_image_io: $(ROOT_DIR)/test/correctness/image_io.cpp $(BIN_DIR)/libHalide.$(SHARED_EXT) $(INCLUDE_DIR)/Halide.h $(RUNTIME_EXPORTED_INCLUDES)
	$(CXX) $(TEST_CXX_FLAGS) $(IMAGE_IO_CXX_FLAGS) -I$(ROOT_DIR)/src/runtime -I$(ROOT_DIR)/test/common $(OPTIMIZE_FOR_BUILD_TIME) $< -I$(INCLUDE_DIR) $(TEST_LD_FLAGS) $(IMAGE_IO_LIBS) -o $@

# OpenCL runtime correctness test requires runtime.a to be linked.
$(BIN_DIR)/$(TARGET)/correctness_opencl_runtime: $(ROOT_DIR)/test/correctness/opencl_runtime.cpp $(RUNTIME_EXPORTED_INCLUDES) $(BIN_DIR)/$(TARGET)/runtime.a
	@mkdir -p $(@D)
	$(CXX) $(BIN_DIR)/$(TARGET)/runtime.a $(TEST_CXX_FLAGS) -I$(ROOT_DIR)/src/runtime $(OPTIMIZE_FOR_BUILD_TIME) $< -I$(INCLUDE_DIR) $(TEST_LD_FLAGS) -o $@

$(BIN_DIR)/performance_%: $(ROOT_DIR)/test/performance/%.cpp $(BIN_DIR)/libHalide.$(SHARED_EXT) $(INCLUDE_DIR)/Halide.h
	$(CXX) $(TEST_CXX_FLAGS) $(OPTIMIZE) $< -I$(INCLUDE_DIR) -I$(ROOT_DIR)/src/runtime -I$(ROOT_DIR)/test/common $(TEST_LD_FLAGS) -o $@

# Error tests that link against libHalide
$(BIN_DIR)/error_%: $(ROOT_DIR)/test/error/%.cpp $(BIN_DIR)/libHalide.$(SHARED_EXT) $(INCLUDE_DIR)/Halide.h
	$(CXX) $(TEST_CXX_FLAGS) -I$(ROOT_DIR)/src/runtime -I$(ROOT_DIR)/test/common $(OPTIMIZE_FOR_BUILD_TIME) $< -I$(INCLUDE_DIR) $(TEST_LD_FLAGS) -o $@

$(BIN_DIR)/warning_%: $(ROOT_DIR)/test/warning/%.cpp $(BIN_DIR)/libHalide.$(SHARED_EXT) $(INCLUDE_DIR)/Halide.h
	$(CXX) $(TEST_CXX_FLAGS) $(OPTIMIZE_FOR_BUILD_TIME) $< -I$(INCLUDE_DIR) $(TEST_LD_FLAGS) -o $@

# Runtime tests that test internals
RUNTIME_TESTS_CXXFLAGS = -fno-rtti -fno-exceptions -fno-threadsafe-statics -Wno-builtin-declaration-mismatch -DCOMPILING_HALIDE_RUNTIME -DCOMPILING_HALIDE_RUNTIME_TESTS
$(BIN_DIR)/runtime_%: $(ROOT_DIR)/test/runtime/%.cpp $(ROOT_DIR)/test/runtime/common.h
	$(CXX) $(TEST_CXX_FLAGS) $(RUNTIME_TESTS_CXXFLAGS) -I$(ROOT_DIR)/test/runtime -I$(ROOT_DIR)/src/runtime $(OPTIMIZE_FOR_BUILD_TIME) $< $(COMMON_LD_FLAGS) -o $@

# Auto schedule tests that link against libHalide
$(BIN_DIR)/auto_schedule_%: $(ROOT_DIR)/test/auto_schedule/%.cpp $(BIN_DIR)/libHalide.$(SHARED_EXT) $(INCLUDE_DIR)/Halide.h
	$(CXX) $(TEST_CXX_FLAGS) $(OPTIMIZE_FOR_BUILD_TIME) $< -I$(INCLUDE_DIR) $(TEST_LD_FLAGS) -o $@

# TODO(srj): this doesn't auto-delete, why not?
.INTERMEDIATE: $(BIN_DIR)/%.generator

# By default, %.generator is produced by building %_generator.cpp
# Note that the rule includes all _generator.cpp files, so that generator with define_extern
# usage can just add deps later.
$(BUILD_DIR)/%_generator.o: $(ROOT_DIR)/test/generator/%_generator.cpp $(INCLUDE_DIR)/Halide.h
	@mkdir -p $(@D)
	$(CXX) $(TEST_CXX_FLAGS) -I$(INCLUDE_DIR) -I$(CURDIR)/$(FILTERS_DIR) -c $< -o $@

$(BIN_DIR)/%.generator: $(BUILD_DIR)/GenGen.o $(BIN_DIR)/libHalide.$(SHARED_EXT) $(BUILD_DIR)/%_generator.o
	@mkdir -p $(@D)
	$(CXX) $(filter %.cpp %.o %.a,$^) $(TEST_LD_FLAGS) -o $@

# It is not always possible to cross compile between 32-bit and 64-bit via the clang build as part of llvm
# These next two rules can fail the compilationa nd produce zero length bitcode blobs.
# If the zero length blob is actually used, the test will fail anyway, but usually only the bitness
# of the target is used.
$(BUILD_DIR)/external_code_extern_bitcode_32.cpp : $(ROOT_DIR)/test/generator/external_code_extern.cpp $(BIN_DIR)/binary2cpp
	@mkdir -p $(@D)
	$(CLANG) $(CXX_WARNING_FLAGS) -O3 -c -m32 -target $(RUNTIME_TRIPLE_32) -emit-llvm $< -o $(BUILD_DIR)/external_code_extern_32.bc || echo -n > $(BUILD_DIR)/external_code_extern_32.bc
	./$(BIN_DIR)/binary2cpp external_code_extern_bitcode_32 < $(BUILD_DIR)/external_code_extern_32.bc > $@

$(BUILD_DIR)/external_code_extern_bitcode_64.cpp : $(ROOT_DIR)/test/generator/external_code_extern.cpp $(BIN_DIR)/binary2cpp
	@mkdir -p $(@D)
	$(CLANG) $(CXX_WARNING_FLAGS) -O3 -c -m64 -target $(RUNTIME_TRIPLE_64) -emit-llvm $< -o $(BUILD_DIR)/external_code_extern_64.bc || echo -n > $(BUILD_DIR)/external_code_extern_64.bc
	./$(BIN_DIR)/binary2cpp external_code_extern_bitcode_64 < $(BUILD_DIR)/external_code_extern_64.bc > $@

$(BUILD_DIR)/external_code_extern_cpp_source.cpp : $(ROOT_DIR)/test/generator/external_code_extern.cpp $(BIN_DIR)/binary2cpp
	@mkdir -p $(@D)
	./$(BIN_DIR)/binary2cpp external_code_extern_cpp_source < $(ROOT_DIR)/test/generator/external_code_extern.cpp > $@

$(BIN_DIR)/external_code.generator: $(BUILD_DIR)/GenGen.o $(BIN_DIR)/libHalide.$(SHARED_EXT) $(BUILD_DIR)/external_code_generator.o $(BUILD_DIR)/external_code_extern_bitcode_32.cpp $(BUILD_DIR)/external_code_extern_bitcode_64.cpp $(BUILD_DIR)/external_code_extern_cpp_source.cpp
	@mkdir -p $(@D)
	$(CXX) $(filter %.cpp %.o %.a,$^) $(TEST_LD_FLAGS) -o $@

NAME_MANGLING_TARGET=$(NON_EMPTY_TARGET)-c_plus_plus_name_mangling

GEN_AOT_OUTPUTS=-e static_library,c_header,c_source,registration

# By default, %.a/.h are produced by executing %.generator. Runtimes are not included in these.
# (We explicitly also generate .cpp output here as well, as additional test surface for the C++ backend.)
$(FILTERS_DIR)/%.a: $(BIN_DIR)/%.generator
	@mkdir -p $(@D)
	$(CURDIR)/$< -g $* $(GEN_AOT_OUTPUTS) -o $(CURDIR)/$(FILTERS_DIR) target=$(TARGET)-no_runtime

$(FILTERS_DIR)/%.h: $(FILTERS_DIR)/%.a
	@echo $@ produced implicitly by $^

$(FILTERS_DIR)/%.halide_generated.cpp: $(FILTERS_DIR)/%.a
	@echo $@ produced implicitly by $^

$(FILTERS_DIR)/%.registration.cpp: $(FILTERS_DIR)/%.a
	@echo $@ produced implicitly by $^

$(FILTERS_DIR)/%.stub.h: $(BIN_DIR)/%.generator
	@mkdir -p $(@D)
	$(CURDIR)/$< -g $* -n $* -o $(CURDIR)/$(FILTERS_DIR) -e cpp_stub

$(FILTERS_DIR)/cxx_mangling_externs.o: $(ROOT_DIR)/test/generator/cxx_mangling_externs.cpp
	@mkdir -p $(@D)
	$(CXX) $(GEN_AOT_CXX_FLAGS) -c $(filter-out %.h,$^) $(GEN_AOT_INCLUDES) -o $@

# If we want to use a Generator with custom GeneratorParams, we need to write
# custom rules: to pass the GeneratorParams, and to give a unique function and file name.
$(FILTERS_DIR)/cxx_mangling.a: $(BIN_DIR)/cxx_mangling.generator $(FILTERS_DIR)/cxx_mangling_externs.o
	@mkdir -p $(@D)
	$(CURDIR)/$< -g cxx_mangling $(GEN_AOT_OUTPUTS) -o $(CURDIR)/$(FILTERS_DIR) target=$(TARGET)-no_runtime-c_plus_plus_name_mangling -f "HalideTest::AnotherNamespace::cxx_mangling"
	$(ROOT_DIR)/tools/makelib.sh $@ $@ $(FILTERS_DIR)/cxx_mangling_externs.o

ifneq ($(TEST_CUDA), )
# Also build with a gpu target to ensure that the GPU-Host generation
# code handles name mangling properly. (Note that we don't need to
# run this code, just check for link errors.)
$(FILTERS_DIR)/cxx_mangling_gpu.a: $(BIN_DIR)/cxx_mangling.generator $(FILTERS_DIR)/cxx_mangling_externs.o
	@mkdir -p $(@D)
	$(CURDIR)/$< -g cxx_mangling $(GEN_AOT_OUTPUTS) -o $(CURDIR)/$(FILTERS_DIR) target=$(TARGET)-no_runtime-c_plus_plus_name_mangling-cuda-cuda_capability_30 -f "HalideTest::cxx_mangling_gpu"
	$(ROOT_DIR)/tools/makelib.sh $@ $@ $(FILTERS_DIR)/cxx_mangling_externs.o
endif

$(FILTERS_DIR)/cxx_mangling_define_extern_externs.o: $(ROOT_DIR)/test/generator/cxx_mangling_define_extern_externs.cpp $(FILTERS_DIR)/cxx_mangling.h
	@mkdir -p $(@D)
	$(CXX) $(GEN_AOT_CXX_FLAGS) -c $(filter-out %.h,$^) $(GEN_AOT_INCLUDES) -o $@

$(FILTERS_DIR)/cxx_mangling_define_extern.a: $(BIN_DIR)/cxx_mangling_define_extern.generator $(FILTERS_DIR)/cxx_mangling_define_extern_externs.o
	@mkdir -p $(@D)
	$(CURDIR)/$< -g cxx_mangling_define_extern $(GEN_AOT_OUTPUTS) -o $(CURDIR)/$(FILTERS_DIR) target=$(TARGET)-no_runtime-c_plus_plus_name_mangling-user_context -f "HalideTest::cxx_mangling_define_extern"
	$(ROOT_DIR)/tools/makelib.sh $@ $@  $(FILTERS_DIR)/cxx_mangling_define_extern_externs.o

# pyramid needs a custom arg.
$(FILTERS_DIR)/pyramid.a: $(BIN_DIR)/pyramid.generator
	@mkdir -p $(@D)
	$(CURDIR)/$< -g pyramid -f pyramid $(GEN_AOT_OUTPUTS) -o $(CURDIR)/$(FILTERS_DIR) target=$(TARGET)-no_runtime levels=10

$(FILTERS_DIR)/string_param.a: $(BIN_DIR)/string_param.generator
	@mkdir -p $(@D)
	$(CURDIR)/$< -g string_param -f string_param  $(GEN_AOT_OUTPUTS) -o $(CURDIR)/$(FILTERS_DIR) target=$(TARGET)-no_runtime rpn_expr="5 y * x +"

# memory_profiler_mandelbrot need profiler set
$(FILTERS_DIR)/memory_profiler_mandelbrot.a: $(BIN_DIR)/memory_profiler_mandelbrot.generator
	@mkdir -p $(@D)
	$(CURDIR)/$< -g memory_profiler_mandelbrot -f memory_profiler_mandelbrot $(GEN_AOT_OUTPUTS) -o $(CURDIR)/$(FILTERS_DIR) target=$(TARGET)-no_runtime-profile

$(FILTERS_DIR)/alias_with_offset_42.a: $(BIN_DIR)/alias.generator
	@mkdir -p $(@D)
	$(CURDIR)/$< -g alias_with_offset_42 -f alias_with_offset_42 $(GEN_AOT_OUTPUTS) -o $(CURDIR)/$(FILTERS_DIR) target=$(TARGET)-no_runtime

$(FILTERS_DIR)/alias_Adams2019.a: $(BIN_DIR)/alias.generator autoschedulers
	@mkdir -p $(@D)
	$(CURDIR)/$< -g alias_Adams2019 -f alias_Adams2019 $(GEN_AOT_OUTPUTS) -o $(CURDIR)/$(FILTERS_DIR) target=$(TARGET)-no_runtime -p $(BIN_ADAMS2019)

$(FILTERS_DIR)/alias_Li2018.a: $(BIN_DIR)/alias.generator autoschedulers
	@mkdir -p $(@D)
	$(CURDIR)/$< -g alias_Li2018 -f alias_Li2018 $(GEN_AOT_OUTPUTS) -o $(CURDIR)/$(FILTERS_DIR) target=$(TARGET)-no_runtime -p $(BIN_LI2018)

$(FILTERS_DIR)/alias_Mullapudi2016.a: $(BIN_DIR)/alias.generator autoschedulers
	@mkdir -p $(@D)
	$(CURDIR)/$< -g alias_Mullapudi2016 -f alias_Mullapudi2016 $(GEN_AOT_OUTPUTS) -o $(CURDIR)/$(FILTERS_DIR) target=$(TARGET)-no_runtime -p $(BIN_MULLAPUDI2016)

METADATA_TESTER_GENERATOR_ARGS=\
	input.type=uint8 input.dim=3 \
	dim_only_input_buffer.type=uint8 \
	untyped_input_buffer.type=uint8 untyped_input_buffer.dim=3 \
	output.type=float32,float32 output.dim=3 \
	input_not_nod.type=uint8 input_not_nod.dim=3 \
	input_nod.dim=3 \
	input_not.type=uint8 \
	array_input.size=2 \
	array_i8.size=2 \
	array_i16.size=2 \
	array_i32.size=2 \
	array_h.size=2 \
	buffer_array_input2.dim=3 \
	buffer_array_input3.type=float32 \
	buffer_array_input4.dim=3 \
	buffer_array_input4.type=float32 \
	buffer_array_input5.size=2 \
	buffer_array_input6.size=2 \
	buffer_array_input6.dim=3 \
	buffer_array_input7.size=2 \
	buffer_array_input7.type=float32 \
	buffer_array_input8.size=2 \
	buffer_array_input8.dim=3 \
	buffer_array_input8.type=float32 \
	buffer_f16_untyped.type=float16 \
	untyped_scalar_input.type=uint8 \
	array_outputs.size=2 \
	array_outputs7.size=2 \
	array_outputs8.size=2 \
	array_outputs9.size=2

# metadata_tester is built with and without user-context
$(FILTERS_DIR)/metadata_tester.a: $(BIN_DIR)/metadata_tester.generator
	@mkdir -p $(@D)
	$(CURDIR)/$< -g metadata_tester -f metadata_tester $(GEN_AOT_OUTPUTS) -o $(CURDIR)/$(FILTERS_DIR) target=$(TARGET)-no_runtime $(METADATA_TESTER_GENERATOR_ARGS)

$(FILTERS_DIR)/metadata_tester_ucon.a: $(BIN_DIR)/metadata_tester.generator
	@mkdir -p $(@D)
	$(CURDIR)/$< -g metadata_tester -f metadata_tester_ucon $(GEN_AOT_OUTPUTS) -o $(CURDIR)/$(FILTERS_DIR) target=$(TARGET)-user_context-no_runtime $(METADATA_TESTER_GENERATOR_ARGS)

$(BIN_DIR)/$(TARGET)/generator_aot_metadata_tester: $(FILTERS_DIR)/metadata_tester_ucon.a

$(BIN_DIR)/$(TARGET)/generator_aotcpp_metadata_tester: $(FILTERS_DIR)/metadata_tester_ucon.halide_generated.cpp

$(FILTERS_DIR)/multitarget.a: $(BIN_DIR)/multitarget.generator
	@mkdir -p $(@D)
	$(CURDIR)/$< -g multitarget -f "HalideTest::multitarget" $(GEN_AOT_OUTPUTS) -o $(CURDIR)/$(FILTERS_DIR) \
		target=$(TARGET)-no_bounds_query-no_runtime-c_plus_plus_name_mangling,$(TARGET)-no_runtime-c_plus_plus_name_mangling  \
		-e assembly,bitcode,c_source,c_header,stmt_html,static_library,stmt

$(FILTERS_DIR)/msan.a: $(BIN_DIR)/msan.generator
	@mkdir -p $(@D)
	$(CURDIR)/$< -g msan -f msan $(GEN_AOT_OUTPUTS) -o $(CURDIR)/$(FILTERS_DIR) target=$(TARGET)-msan

$(FILTERS_DIR)/sanitizercoverage.a: $(BIN_DIR)/sanitizercoverage.generator
	@mkdir -p $(@D)
	$(CURDIR)/$< -g sanitizercoverage -f sanitizercoverage $(GEN_AOT_OUTPUTS) -o $(CURDIR)/$(FILTERS_DIR) target=$(TARGET)-sanitizer_coverage

# user_context needs to be generated with user_context as the first argument to its calls
$(FILTERS_DIR)/user_context.a: $(BIN_DIR)/user_context.generator
	@mkdir -p $(@D)
	$(CURDIR)/$< -g user_context $(GEN_AOT_OUTPUTS) -o $(CURDIR)/$(FILTERS_DIR) target=$(TARGET)-no_runtime-user_context

# ditto for user_context_insanity
$(FILTERS_DIR)/user_context_insanity.a: $(BIN_DIR)/user_context_insanity.generator
	@mkdir -p $(@D)
	$(CURDIR)/$< -g user_context_insanity $(GEN_AOT_OUTPUTS) -o $(CURDIR)/$(FILTERS_DIR) target=$(TARGET)-no_runtime-user_context

# ditto for async_parallel
$(FILTERS_DIR)/async_parallel.a: $(BIN_DIR)/async_parallel.generator
	@mkdir -p $(@D)
	$(CURDIR)/$< -g async_parallel $(GEN_AOT_OUTPUTS) -o $(CURDIR)/$(FILTERS_DIR) target=$(TARGET)-no_runtime-user_context

# Some .generators have additional dependencies (usually due to define_extern usage).
# These typically require two extra dependencies:
# (1) Ensuring the extra _generator.cpp is built into the .generator.
# (2) Ensuring the extra .a is linked into the final output.

# TODO(srj): we really want to say "anything that depends on tiled_blur.a also depends on blur2x2.a";
# is there a way to specify that in Make?
$(BIN_DIR)/$(TARGET)/generator_aot_tiled_blur: $(FILTERS_DIR)/blur2x2.a
ifneq ($(TEST_CUDA), )
$(BIN_DIR)/$(TARGET)/generator_aot_cxx_mangling: $(FILTERS_DIR)/cxx_mangling_gpu.a
endif
$(BIN_DIR)/$(TARGET)/generator_aot_cxx_mangling_define_extern: $(FILTERS_DIR)/cxx_mangling.a

$(BIN_DIR)/$(TARGET)/generator_aotcpp_tiled_blur: $(FILTERS_DIR)/blur2x2.halide_generated.cpp
ifneq ($(TEST_CUDA), )
$(BIN_DIR)/$(TARGET)/generator_aotcpp_cxx_mangling: $(FILTERS_DIR)/cxx_mangling_gpu.halide_generated.cpp
endif
$(BIN_DIR)/$(TARGET)/generator_aotcpp_cxx_mangling: $(FILTERS_DIR)/cxx_mangling_externs.o
$(BIN_DIR)/$(TARGET)/generator_aotcpp_cxx_mangling_define_extern: $(FILTERS_DIR)/cxx_mangling.halide_generated.cpp $(FILTERS_DIR)/cxx_mangling_externs.o $(FILTERS_DIR)/cxx_mangling_define_extern_externs.o

$(BUILD_DIR)/stubuser_generator.o: $(FILTERS_DIR)/stubtest.stub.h $(FILTERS_DIR)/configure.stub.h
$(BIN_DIR)/stubuser.generator: $(BUILD_DIR)/stubtest_generator.o $(BUILD_DIR)/configure_generator.o

# stubtest has input and output funcs with undefined types and array sizes; this is fine for stub
# usage (the types can be inferred), but for AOT compilation, we must make the types
# concrete via generator args.
STUBTEST_GENERATOR_ARGS=\
	untyped_buffer_input.type=uint8 untyped_buffer_input.dim=3 \
	simple_input.type=float32 \
	array_input.type=float32 array_input.size=2 \
	int_arg.size=2 \
	tuple_output.type=float32,float32 \
	vectorize=true

$(FILTERS_DIR)/stubtest.a: $(BIN_DIR)/stubtest.generator
	@mkdir -p $(@D)
	$(CURDIR)/$< -g stubtest -f stubtest $(GEN_AOT_OUTPUTS) -o $(CURDIR)/$(FILTERS_DIR) target=$(TARGET)-no_runtime $(STUBTEST_GENERATOR_ARGS)

$(FILTERS_DIR)/stubuser_auto.a: $(BIN_DIR)/stubuser.generator $(BIN_MULLAPUDI2016)
	@mkdir -p $(@D)
	$(CURDIR)/$< -g stubuser $(GEN_AOT_OUTPUTS) -o $(CURDIR)/$(FILTERS_DIR) -f stubuser_auto target=$(TARGET)-no_runtime autoscheduler=Mullapudi2016 -p $(BIN_MULLAPUDI2016)

$(FILTERS_DIR)/external_code.a: $(BIN_DIR)/external_code.generator
	@mkdir -p $(@D)
	$(CURDIR)/$< -g external_code -e static_library,c_header,registration -o $(CURDIR)/$(FILTERS_DIR) target=$(TARGET)-no_runtime external_code_is_bitcode=true

$(FILTERS_DIR)/external_code.halide_generated.cpp: $(BIN_DIR)/external_code.generator
	@mkdir -p $(@D)
	$(CURDIR)/$< -g external_code -e c_source -o $(CURDIR)/$(FILTERS_DIR) target=$(TARGET)-no_runtime external_code_is_bitcode=false

$(FILTERS_DIR)/autograd_grad.a: $(BIN_DIR)/autograd.generator $(BIN_MULLAPUDI2016)
	@mkdir -p $(@D)
	$(CURDIR)/$< -g autograd $(GEN_AOT_OUTPUTS) -o $(CURDIR)/$(FILTERS_DIR) -f autograd_grad target=$(TARGET)-no_runtime autoscheduler=Mullapudi2016 -d 1 -p $(BIN_MULLAPUDI2016)

# Usually, it's considered best practice to have one Generator per
# .cpp file, with the generator-name and filename matching;
# nested_externs_generators.cpp is a counterexample, and thus requires
# some special casing to get right.  First, make a special rule to
# build each of the Generators in nested_externs_generator.cpp (which
# all have the form nested_externs_*).
$(FILTERS_DIR)/nested_externs_%.a: $(BIN_DIR)/nested_externs.generator
	@mkdir -p $(@D)
	$(CURDIR)/$< -g nested_externs_$* $(GEN_AOT_OUTPUTS) -o $(CURDIR)/$(FILTERS_DIR) target=$(TARGET)-no_runtime

# Similarly, gpu_multi needs two different kernels to test compilation caching.
# Also requies user-context.
$(FILTERS_DIR)/gpu_multi_context_threaded_%.a: $(BIN_DIR)/gpu_multi_context_threaded.generator
	@mkdir -p $(@D)
	$(CURDIR)/$< -g gpu_multi_context_threaded_$* $(GEN_AOT_OUTPUTS) -o $(CURDIR)/$(FILTERS_DIR) target=$(TARGET)-no_runtime-user_context

GEN_AOT_CXX_FLAGS=$(TEST_CXX_FLAGS) -Wno-unknown-pragmas -Wno-unused-variable
GEN_AOT_INCLUDES=-I$(INCLUDE_DIR) -I$(FILTERS_DIR) -I$(ROOT_DIR)/src/runtime -I$(ROOT_DIR)/test/common -I $(ROOT_DIR)/apps/support -I $(SRC_DIR)/runtime -I$(ROOT_DIR)/tools
GEN_AOT_LD_FLAGS=$(COMMON_LD_FLAGS)

ifneq ($(TEST_METAL), )
# Unlike cuda and opencl, which dynamically go find the appropriate symbols, metal requires actual linking.
GEN_AOT_LD_FLAGS+=$(METAL_LD_FLAGS)
endif

# By default, %_aottest.cpp depends on $(FILTERS_DIR)/%.a/.h (but not libHalide).
$(BIN_DIR)/$(TARGET)/generator_aot_%: $(ROOT_DIR)/test/generator/%_aottest.cpp $(FILTERS_DIR)/%.a $(FILTERS_DIR)/%.h $(RUNTIME_EXPORTED_INCLUDES) $(BIN_DIR)/$(TARGET)/runtime.a
	@mkdir -p $(@D)
	$(CXX) $(GEN_AOT_CXX_FLAGS) $(filter %.cpp %.o %.a,$^) $(GEN_AOT_INCLUDES) $(GEN_AOT_LD_FLAGS) -o $@

# Also make AOT testing targets that depends on the .cpp output (rather than .a).
$(BIN_DIR)/$(TARGET)/generator_aotcpp_%: $(ROOT_DIR)/test/generator/%_aottest.cpp $(FILTERS_DIR)/%.halide_generated.cpp $(FILTERS_DIR)/%.h $(RUNTIME_EXPORTED_INCLUDES) $(BIN_DIR)/$(TARGET)/runtime.a
	@mkdir -p $(@D)
	$(CXX) $(GEN_AOT_CXX_FLAGS) $(filter %.cpp %.o %.a,$^) $(OPTIMIZE) $(GEN_AOT_INCLUDES) $(GEN_AOT_LD_FLAGS) -o $@

# MSAN test doesn't use the standard runtime
$(BIN_DIR)/$(TARGET)/generator_aot_msan: $(ROOT_DIR)/test/generator/msan_aottest.cpp $(FILTERS_DIR)/msan.a $(FILTERS_DIR)/msan.h $(RUNTIME_EXPORTED_INCLUDES)
	@mkdir -p $(@D)
	$(CXX) $(GEN_AOT_CXX_FLAGS) $(filter-out %.h,$^) $(GEN_AOT_INCLUDES) $(GEN_AOT_LD_FLAGS) -o $@

# SanitizerCoverage test doesn't use the standard runtime
$(BIN_DIR)/$(TARGET)/generator_aot_sanitizercoverage: $(ROOT_DIR)/test/generator/sanitizercoverage_aottest.cpp $(FILTERS_DIR)/sanitizercoverage.a $(FILTERS_DIR)/sanitizercoverage.h $(RUNTIME_EXPORTED_INCLUDES)
	@mkdir -p $(@D)
	$(CXX) $(GEN_AOT_CXX_FLAGS) $(filter-out %.h,$^) $(GEN_AOT_INCLUDES) $(GEN_AOT_LD_FLAGS) -o $@


# alias has additional deps to link in
$(BIN_DIR)/$(TARGET)/generator_aot_alias: $(ROOT_DIR)/test/generator/alias_aottest.cpp $(FILTERS_DIR)/alias.a $(FILTERS_DIR)/alias_with_offset_42.a $(FILTERS_DIR)/alias_Adams2019.a $(FILTERS_DIR)/alias_Li2018.a $(FILTERS_DIR)/alias_Mullapudi2016.a  $(RUNTIME_EXPORTED_INCLUDES) $(BIN_DIR)/$(TARGET)/runtime.a
	@mkdir -p $(@D)
	$(CXX) $(GEN_AOT_CXX_FLAGS) $(filter %.cpp %.o %.a,$^) $(GEN_AOT_INCLUDES) $(GEN_AOT_LD_FLAGS) -o $@

$(BIN_DIR)/$(TARGET)/generator_aotcpp_alias: $(ROOT_DIR)/test/generator/alias_aottest.cpp $(FILTERS_DIR)/alias.halide_generated.cpp $(FILTERS_DIR)/alias_with_offset_42.halide_generated.cpp $(FILTERS_DIR)/alias_Adams2019.halide_generated.cpp $(FILTERS_DIR)/alias_Li2018.halide_generated.cpp $(FILTERS_DIR)/alias_Mullapudi2016.halide_generated.cpp  $(RUNTIME_EXPORTED_INCLUDES) $(BIN_DIR)/$(TARGET)/runtime.a
	@mkdir -p $(@D)
	$(CXX) $(GEN_AOT_CXX_FLAGS) $(filter %.cpp %.o %.a,$^) $(GEN_AOT_INCLUDES) $(GEN_AOT_LD_FLAGS) -o $@

# autograd has additional deps to link in
$(BIN_DIR)/$(TARGET)/generator_aot_autograd: $(ROOT_DIR)/test/generator/autograd_aottest.cpp $(FILTERS_DIR)/autograd.a $(FILTERS_DIR)/autograd_grad.a $(RUNTIME_EXPORTED_INCLUDES) $(BIN_DIR)/$(TARGET)/runtime.a
	@mkdir -p $(@D)
	$(CXX) $(GEN_AOT_CXX_FLAGS) $(filter %.cpp %.o %.a,$^) $(GEN_AOT_INCLUDES) $(GEN_AOT_LD_FLAGS) -o $@

$(BIN_DIR)/$(TARGET)/generator_aotcpp_autograd: $(ROOT_DIR)/test/generator/autograd_aottest.cpp $(FILTERS_DIR)/autograd.halide_generated.cpp $(FILTERS_DIR)/autograd_grad.halide_generated.cpp $(RUNTIME_EXPORTED_INCLUDES) $(BIN_DIR)/$(TARGET)/runtime.a
	@mkdir -p $(@D)
	$(CXX) $(GEN_AOT_CXX_FLAGS) $(filter %.cpp %.o %.a,$^) $(GEN_AOT_INCLUDES) $(GEN_AOT_LD_FLAGS) -o $@

# nested_externs has additional deps to link in
$(BIN_DIR)/$(TARGET)/generator_aot_nested_externs: $(ROOT_DIR)/test/generator/nested_externs_aottest.cpp $(FILTERS_DIR)/nested_externs_root.a $(FILTERS_DIR)/nested_externs_inner.a $(FILTERS_DIR)/nested_externs_combine.a $(FILTERS_DIR)/nested_externs_leaf.a $(RUNTIME_EXPORTED_INCLUDES) $(BIN_DIR)/$(TARGET)/runtime.a
	@mkdir -p $(@D)
	$(CXX) $(GEN_AOT_CXX_FLAGS) $(filter %.cpp %.o %.a,$^) $(GEN_AOT_INCLUDES) $(GEN_AOT_LD_FLAGS) -o $@

$(BIN_DIR)/$(TARGET)/generator_aotcpp_nested_externs: $(ROOT_DIR)/test/generator/nested_externs_aottest.cpp $(FILTERS_DIR)/nested_externs_root.halide_generated.cpp $(FILTERS_DIR)/nested_externs_inner.halide_generated.cpp $(FILTERS_DIR)/nested_externs_combine.halide_generated.cpp $(FILTERS_DIR)/nested_externs_leaf.halide_generated.cpp $(RUNTIME_EXPORTED_INCLUDES) $(BIN_DIR)/$(TARGET)/runtime.a
	@mkdir -p $(@D)
	$(CXX) $(GEN_AOT_CXX_FLAGS) $(filter %.cpp %.o %.a,$^) $(GEN_AOT_INCLUDES) $(GEN_AOT_LD_FLAGS) -o $@

# The gpu object lifetime test needs the debug runtime
$(BIN_DIR)/$(TARGET)/generator_aot_gpu_object_lifetime: $(ROOT_DIR)/test/generator/gpu_object_lifetime_aottest.cpp $(FILTERS_DIR)/gpu_object_lifetime.a $(FILTERS_DIR)/gpu_object_lifetime.h $(RUNTIME_EXPORTED_INCLUDES) $(BIN_DIR)/$(TARGET)-debug/runtime.a
	@mkdir -p $(@D)
	$(CXX) $(GEN_AOT_CXX_FLAGS) $(filter %.cpp %.o %.a,$^) $(GEN_AOT_INCLUDES) $(GEN_AOT_LD_FLAGS) $(TEST_LD_FLAGS) -o $@

# acquire_release explicitly uses CUDA/OpenCL APIs, so link those here.
$(BIN_DIR)/$(TARGET)/generator_aot_acquire_release: $(ROOT_DIR)/test/generator/acquire_release_aottest.cpp $(FILTERS_DIR)/acquire_release.a $(FILTERS_DIR)/acquire_release.h $(RUNTIME_EXPORTED_INCLUDES) $(BIN_DIR)/$(TARGET)/runtime.a
	@mkdir -p $(@D)
	$(CXX) $(GEN_AOT_CXX_FLAGS) $(filter %.cpp %.o %.a,$^) $(GEN_AOT_INCLUDES) $(GEN_AOT_LD_FLAGS) $(OPENCL_LD_FLAGS) $(CUDA_LD_FLAGS) -o $@

$(BIN_DIR)/$(TARGET)/generator_aotcpp_acquire_release: $(ROOT_DIR)/test/generator/acquire_release_aottest.cpp $(FILTERS_DIR)/acquire_release.halide_generated.cpp $(FILTERS_DIR)/acquire_release.h $(RUNTIME_EXPORTED_INCLUDES) $(BIN_DIR)/$(TARGET)/runtime.a
	@mkdir -p $(@D)
	$(CXX) $(GEN_AOT_CXX_FLAGS) $(filter %.cpp %.o %.a,$^) $(GEN_AOT_INCLUDES) $(GEN_AOT_LD_FLAGS) $(OPENCL_LD_FLAGS) $(CUDA_LD_FLAGS) -o $@

# define_extern_opencl explicitly uses OpenCL APIs, so link those here.
$(BIN_DIR)/$(TARGET)/generator_aot_define_extern_opencl: $(ROOT_DIR)/test/generator/define_extern_opencl_aottest.cpp $(FILTERS_DIR)/define_extern_opencl.a $(FILTERS_DIR)/define_extern_opencl.h $(RUNTIME_EXPORTED_INCLUDES) $(BIN_DIR)/$(TARGET)/runtime.a
	@mkdir -p $(@D)
	$(CXX) $(GEN_AOT_CXX_FLAGS) $(filter %.cpp %.o %.a,$^) $(GEN_AOT_INCLUDES) $(GEN_AOT_LD_FLAGS) $(OPENCL_LD_FLAGS) -o $@

$(BIN_DIR)/$(TARGET)/generator_aotcpp_define_extern_opencl: $(ROOT_DIR)/test/generator/define_extern_opencl_aottest.cpp $(FILTERS_DIR)/define_extern_opencl.halide_generated.cpp $(FILTERS_DIR)/define_extern_opencl.h $(RUNTIME_EXPORTED_INCLUDES) $(BIN_DIR)/$(TARGET)/runtime.a
	@mkdir -p $(@D)
	$(CXX) $(GEN_AOT_CXX_FLAGS) $(filter %.cpp %.o %.a,$^) $(GEN_AOT_INCLUDES) $(GEN_AOT_LD_FLAGS) $(OPENCL_LD_FLAGS) -o $@

# By default, %_jittest.cpp depends on libHalide, plus the stubs for the Generator. These are external tests that use the JIT.
$(BIN_DIR)/generator_jit_%: $(ROOT_DIR)/test/generator/%_jittest.cpp $(BIN_DIR)/libHalide.$(SHARED_EXT) $(INCLUDE_DIR)/Halide.h $(FILTERS_DIR)/%.stub.h $(BUILD_DIR)/%_generator.o
	@mkdir -p $(@D)
	$(CXX) -g $(TEST_CXX_FLAGS) $(filter %.cpp %.o %.a,$^) -I$(INCLUDE_DIR) -I$(FILTERS_DIR) -I $(ROOT_DIR)/apps/support $(TEST_LD_FLAGS) -o $@

# stubuser is run with autoscheduling too
$(BIN_DIR)/$(TARGET)/generator_aot_stubuser: $(ROOT_DIR)/test/generator/stubuser_aottest.cpp $(FILTERS_DIR)/stubuser.a $(FILTERS_DIR)/stubuser.h $(FILTERS_DIR)/stubuser_auto.a $(FILTERS_DIR)/stubuser_auto.h $(RUNTIME_EXPORTED_INCLUDES) $(BIN_DIR)/$(TARGET)/runtime.a
	@mkdir -p $(@D)
	$(CXX) $(GEN_AOT_CXX_FLAGS) $(filter %.cpp %.o %.a,$^) $(GEN_AOT_INCLUDES) $(GEN_AOT_LD_FLAGS) -o $@

# generator_aot_multitarget is run multiple times, with different env vars.
generator_aot_multitarget: $(BIN_DIR)/$(TARGET)/generator_aot_multitarget
	@mkdir -p $(@D)
	HL_MULTITARGET_TEST_USE_NOBOUNDSQUERY_FEATURE=0 $(CURDIR)/$<
	HL_MULTITARGET_TEST_USE_NOBOUNDSQUERY_FEATURE=1 $(CURDIR)/$<
	@-echo

# gpu_multi_context_threaded has additional deps to link in
$(BIN_DIR)/$(TARGET)/generator_aot_gpu_multi_context_threaded: $(ROOT_DIR)/test/generator/gpu_multi_context_threaded_aottest.cpp \
	                                                       $(FILTERS_DIR)/gpu_multi_context_threaded_add.a \
	                                                       $(FILTERS_DIR)/gpu_multi_context_threaded_mul.a \
	                                                       $(RUNTIME_EXPORTED_INCLUDES) $(BIN_DIR)/$(TARGET)/runtime.a
	@mkdir -p $(@D)
	$(CXX) $(GEN_AOT_CXX_FLAGS) $(filter %.cpp %.o %.a,$^) $(GEN_AOT_INCLUDES) $(GEN_AOT_LD_FLAGS) $(OPENCL_LD_FLAGS) $(CUDA_LD_FLAGS) -o $@

$(BIN_DIR)/$(TARGET)/generator_aotcpp_gpu_multi_context_threaded: $(ROOT_DIR)/test/generator/gpu_multi_context_threaded_aottest.cpp \
	                                                          $(FILTERS_DIR)/gpu_multi_context_threaded_add.halide_generated.cpp \
	                                                          $(FILTERS_DIR)/gpu_multi_context_threaded_mul.halide_generated.cpp \
	                                                          $(RUNTIME_EXPORTED_INCLUDES) $(BIN_DIR)/$(TARGET)/runtime.a
	@mkdir -p $(@D)
	$(CXX) $(GEN_AOT_CXX_FLAGS) $(filter %.cpp %.o %.a,$^) $(GEN_AOT_INCLUDES) $(GEN_AOT_LD_FLAGS) $(OPENCL_LD_FLAGS) $(CUDA_LD_FLAGS) -o $@

# nested externs doesn't actually contain a generator named
# "nested_externs", and has no internal tests in any case.
test_generator_nested_externs:
	@echo "Skipping"

# gpu_multi actually contain a generator named
# "gpu_multi", and has no internal tests in any case.
test_generator_gpu_multi:
	@echo "Skipping"

# gpu_multi_context_threaded actually contain a generator named
# "gpu_multi", and has no internal tests in any case.
test_generator_gpu_multi_context_threaded:
	@echo "Skipping"

$(BUILD_DIR)/RunGenMain.o: $(ROOT_DIR)/tools/RunGenMain.cpp $(RUNTIME_EXPORTED_INCLUDES) $(ROOT_DIR)/tools/RunGen.h
	@mkdir -p $(@D)
	$(CXX) -c $< $(filter-out -g, $(TEST_CXX_FLAGS)) $(OPTIMIZE) -Os $(IMAGE_IO_CXX_FLAGS) -I$(INCLUDE_DIR) -I $(SRC_DIR)/runtime -I$(ROOT_DIR)/tools -o $@

$(FILTERS_DIR)/%.registration.o: $(FILTERS_DIR)/%.registration.cpp
	@mkdir -p $(@D)
	$(CXX) -c $< $(TEST_CXX_FLAGS) -o $@

$(FILTERS_DIR)/%.rungen: $(BUILD_DIR)/RunGenMain.o $(BIN_DIR)/$(TARGET)/runtime.a $(FILTERS_DIR)/%.registration.o $(FILTERS_DIR)/%.a
	@mkdir -p $(@D)
	$(CXX) -std=c++17 -I$(FILTERS_DIR) \
		$(BUILD_DIR)/RunGenMain.o \
		$(BIN_DIR)/$(TARGET)/runtime.a \
		$(call alwayslink,$(FILTERS_DIR)/$*.registration.o) \
		$(FILTERS_DIR)/$*.a \
		$(GEN_AOT_LD_FLAGS) $(IMAGE_IO_LIBS) -o $@

RUNARGS ?=

$(FILTERS_DIR)/%.run: $(FILTERS_DIR)/%.rungen
	$(CURDIR)/$< $(RUNARGS)
	@-echo

$(FILTERS_DIR)/%.registration_extra.o: $(FILTERS_DIR)/%.registration.cpp
	@mkdir -p $(@D)
	$(CXX) -c $< $(TEST_CXX_FLAGS) -DHALIDE_REGISTER_EXTRA_KEY_VALUE_PAIRS_FUNC=halide_register_extra_key_value_pairs_$* -o $@

# Test the registration mechanism, independent of RunGen.
# Note that this depends on the registration_extra.o (rather than registration.o)
# because it compiles with HALIDE_REGISTER_EXTRA_KEY_VALUE_PAIRS_FUNC defined.
$(FILTERS_DIR)/registration_test: $(ROOT_DIR)/test/generator/registration_test.cpp \
														 $(BIN_DIR)/$(TARGET)/runtime.a \
														 $(FILTERS_DIR)/blur2x2.registration_extra.o $(FILTERS_DIR)/blur2x2.a \
														 $(FILTERS_DIR)/cxx_mangling.registration_extra.o $(FILTERS_DIR)/cxx_mangling.a \
														 $(FILTERS_DIR)/pyramid.registration_extra.o $(FILTERS_DIR)/pyramid.a
	@mkdir -p $(@D)
	$(CXX) $(GEN_AOT_CXX_FLAGS) $(GEN_AOT_INCLUDES) \
			$(ROOT_DIR)/test/generator/registration_test.cpp \
			$(FILTERS_DIR)/blur2x2.registration_extra.o \
			$(FILTERS_DIR)/cxx_mangling.registration_extra.o \
			$(FILTERS_DIR)/pyramid.registration_extra.o \
			$(FILTERS_DIR)/blur2x2.a \
			$(FILTERS_DIR)/cxx_mangling.a \
			$(FILTERS_DIR)/pyramid.a \
      $(BIN_DIR)/$(TARGET)/runtime.a \
			$(GEN_AOT_LD_FLAGS) $(IMAGE_IO_LIBS) -o $@

# Test RunGen itself
$(FILTERS_DIR)/rungen_test: $(ROOT_DIR)/test/generator/rungen_test.cpp \
							$(BIN_DIR)/$(TARGET)/runtime.a \
							$(FILTERS_DIR)/example.registration.o \
							$(FILTERS_DIR)/example.a
	@mkdir -p $(@D)
	$(CXX) $(GEN_AOT_CXX_FLAGS) $(IMAGE_IO_CXX_FLAGS) $(GEN_AOT_INCLUDES) \
			$(ROOT_DIR)/test/generator/rungen_test.cpp \
			$(BIN_DIR)/$(TARGET)/runtime.a \
			$(call alwayslink,$(FILTERS_DIR)/example.registration.o) \
			$(FILTERS_DIR)/example.a \
			$(GEN_AOT_LD_FLAGS) $(IMAGE_IO_LIBS) -o $@

# Test linking multiple filters into a single RunGen instance
$(FILTERS_DIR)/multi_rungen: $(BUILD_DIR)/RunGenMain.o $(BIN_DIR)/$(TARGET)/runtime.a \
														 $(FILTERS_DIR)/blur2x2.registration.o $(FILTERS_DIR)/blur2x2.a \
														 $(FILTERS_DIR)/cxx_mangling.registration.o $(FILTERS_DIR)/cxx_mangling.a \
														 $(FILTERS_DIR)/pyramid.registration.o $(FILTERS_DIR)/pyramid.a
	@mkdir -p $(@D)
	$(CXX) -std=c++17 -I$(FILTERS_DIR) \
			$(BUILD_DIR)/RunGenMain.o \
			$(BIN_DIR)/$(TARGET)/runtime.a \
			$(call alwayslink,$(FILTERS_DIR)/blur2x2.registration.o) \
			$(call alwayslink,$(FILTERS_DIR)/cxx_mangling.registration.o) \
			$(call alwayslink,$(FILTERS_DIR)/pyramid.registration.o) \
			$(FILTERS_DIR)/blur2x2.a \
			$(FILTERS_DIR)/cxx_mangling.a \
			$(FILTERS_DIR)/pyramid.a \
			$(GEN_AOT_LD_FLAGS) $(IMAGE_IO_LIBS) -o $@

# Test concatenating multiple registration files as well, which should also work
$(FILTERS_DIR)/multi_rungen2.registration.cpp: $(FILTERS_DIR)/blur2x2.registration.cpp $(FILTERS_DIR)/cxx_mangling.registration.cpp $(FILTERS_DIR)/pyramid.registration.cpp
	cat $^ > $@

$(FILTERS_DIR)/multi_rungen2: $(BUILD_DIR)/RunGenMain.o $(BIN_DIR)/$(TARGET)/runtime.a \
														 $(FILTERS_DIR)/multi_rungen2.registration.cpp \
														 $(FILTERS_DIR)/blur2x2.a \
														 $(FILTERS_DIR)/cxx_mangling.a \
														 $(FILTERS_DIR)/pyramid.a
	@mkdir -p $(@D)
	$(CXX) -std=c++17 -I$(FILTERS_DIR) $^ $(GEN_AOT_LD_FLAGS) $(IMAGE_IO_LIBS) -o $@

$(BIN_DIR)/tutorial_%: $(ROOT_DIR)/tutorial/%.cpp $(BIN_DIR)/libHalide.$(SHARED_EXT) $(INCLUDE_DIR)/Halide.h $(INCLUDE_DIR)/HalideRuntime.h
	@ if [[ $@ == *_run ]]; then \
		export TUTORIAL=$* ;\
		export LESSON=`echo $${TUTORIAL} | cut -b1-9`; \
		make -f $(THIS_MAKEFILE) tutorial_$${TUTORIAL/run/generate}; \
		$(CXX) $(TUTORIAL_CXX_FLAGS) $(IMAGE_IO_CXX_FLAGS) $(OPTIMIZE_FOR_BUILD_TIME) $< \
		-I$(TMP_DIR) -I$(INCLUDE_DIR) $(TMP_DIR)/$${LESSON}_*.a $(GEN_AOT_LD_FLAGS) $(IMAGE_IO_LIBS) -lz -o $@; \
	else \
		$(CXX) $(TUTORIAL_CXX_FLAGS) $(IMAGE_IO_CXX_FLAGS) $(OPTIMIZE_FOR_BUILD_TIME) $< \
		-I$(INCLUDE_DIR) -I$(ROOT_DIR)/tools $(TEST_LD_FLAGS) $(IMAGE_IO_LIBS) -o $@;\
	fi

$(BIN_DIR)/tutorial_lesson_15_generators: $(ROOT_DIR)/tutorial/lesson_15_generators.cpp $(BIN_DIR)/libHalide.$(SHARED_EXT) $(INCLUDE_DIR)/Halide.h $(BUILD_DIR)/GenGen.o
	$(CXX) $(TUTORIAL_CXX_FLAGS) $(IMAGE_IO_CXX_FLAGS) $(OPTIMIZE_FOR_BUILD_TIME) $< $(BUILD_DIR)/GenGen.o \
	-I$(INCLUDE_DIR) $(TEST_LD_FLAGS) $(IMAGE_IO_LIBS) -o $@

tutorial_lesson_15_generators: $(ROOT_DIR)/tutorial/lesson_15_generators_usage.sh $(BIN_DIR)/tutorial_lesson_15_generators
	@-mkdir -p $(TMP_DIR)
	cp $(BIN_DIR)/tutorial_lesson_15_generators $(TMP_DIR)/lesson_15_generate; \
	cd $(TMP_DIR); \
	PATH="$${PATH}:$(CURDIR)/$(BIN_DIR)" source $(ROOT_DIR)/tutorial/lesson_15_generators_usage.sh
	@-echo

$(BIN_DIR)/tutorial_lesson_16_rgb_generate: $(ROOT_DIR)/tutorial/lesson_16_rgb_generate.cpp $(BIN_DIR)/libHalide.$(SHARED_EXT) $(INCLUDE_DIR)/Halide.h $(BUILD_DIR)/GenGen.o
	$(CXX) $(TUTORIAL_CXX_FLAGS) $(IMAGE_IO_CXX_FLAGS) $(OPTIMIZE_FOR_BUILD_TIME) $< $(BUILD_DIR)/GenGen.o \
	-I$(INCLUDE_DIR) $(TEST_LD_FLAGS) $(IMAGE_IO_LIBS) -o $@

$(BIN_DIR)/tutorial_lesson_16_rgb_run: $(ROOT_DIR)/tutorial/lesson_16_rgb_run.cpp $(BIN_DIR)/tutorial_lesson_16_rgb_generate
	@-mkdir -p $(TMP_DIR)
	# Run the generator
	$(BIN_DIR)/tutorial_lesson_16_rgb_generate -g brighten -o $(TMP_DIR) -f brighten_planar      target=host layout=planar
	$(BIN_DIR)/tutorial_lesson_16_rgb_generate -g brighten -o $(TMP_DIR) -f brighten_interleaved target=host-no_runtime layout=interleaved
	$(BIN_DIR)/tutorial_lesson_16_rgb_generate -g brighten -o $(TMP_DIR) -f brighten_either      target=host-no_runtime layout=either
	$(BIN_DIR)/tutorial_lesson_16_rgb_generate -g brighten -o $(TMP_DIR) -f brighten_specialized target=host-no_runtime layout=specialized
	# Compile the runner
	$(CXX) $(TUTORIAL_CXX_FLAGS) $(IMAGE_IO_CXX_FLAGS) $(OPTIMIZE_FOR_BUILD_TIME) $< \
	-I$(INCLUDE_DIR) -L$(BIN_DIR) -I $(TMP_DIR) $(TMP_DIR)/brighten_*.a \
        -lHalide $(TEST_LD_FLAGS) $(COMMON_LD_FLAGS) $(IMAGE_IO_LIBS) -o $@
	@-echo

$(BIN_DIR)/tutorial_lesson_21_auto_scheduler_generate: $(ROOT_DIR)/tutorial/lesson_21_auto_scheduler_generate.cpp $(BIN_DIR)/libHalide.$(SHARED_EXT) $(INCLUDE_DIR)/Halide.h $(BUILD_DIR)/GenGen.o
	$(CXX) $(TUTORIAL_CXX_FLAGS) $(IMAGE_IO_CXX_FLAGS) $(OPTIMIZE_FOR_BUILD_TIME) $< $(BUILD_DIR)/GenGen.o \
	-I$(INCLUDE_DIR) $(TEST_LD_FLAGS) $(IMAGE_IO_LIBS) -o $@

# The values are:
# - the maximum level of parallelism available,
# - the size of the last-level cache (in bytes),
# - the ratio between the cost of a miss at the last level cache and the cost
#   of arithmetic on the target architecture
# ...in that order.
LESSON_21_AUTOSCHEDULER_PARAMS=\
    autoscheduler=Mullapudi2016 \
    autoscheduler.parallelism=32 \
    autoscheduler.last_level_cache_size=16777216 \
    autoscheduler.balance=40

$(BIN_DIR)/tutorial_lesson_21_auto_scheduler_run: $(ROOT_DIR)/tutorial/lesson_21_auto_scheduler_run.cpp $(BIN_DIR)/tutorial_lesson_21_auto_scheduler_generate $(BIN_MULLAPUDI2016)
	@-mkdir -p $(TMP_DIR)
	# Run the generator
	$(BIN_DIR)/tutorial_lesson_21_auto_scheduler_generate -g auto_schedule_gen -o $(TMP_DIR) -e static_library,c_header,schedule -f auto_schedule_false target=host
	$(BIN_DIR)/tutorial_lesson_21_auto_scheduler_generate -g auto_schedule_gen -o $(TMP_DIR) -e static_library,c_header,schedule -f auto_schedule_true  target=host-no_runtime $(LESSON_21_AUTOSCHEDULER_PARAMS) -p $(BIN_MULLAPUDI2016)
	# Compile the runner
	$(CXX) $(TUTORIAL_CXX_FLAGS) $(IMAGE_IO_CXX_FLAGS) $(OPTIMIZE_FOR_BUILD_TIME) $< \
	-I$(INCLUDE_DIR) -L$(BIN_DIR) -I $(TMP_DIR) $(TMP_DIR)/auto_schedule_*.a \
        -lHalide $(TEST_LD_FLAGS) $(COMMON_LD_FLAGS) $(IMAGE_IO_LIBS) -o $@
	@-echo

test_internal: $(BIN_DIR)/test_internal
	@-mkdir -p $(TMP_DIR)
	cd $(TMP_DIR) ; $(CURDIR)/$<
	@-echo

correctness_%: $(BIN_DIR)/correctness_%
	@-mkdir -p $(TMP_DIR)
	cd $(TMP_DIR) ; $(CURDIR)/$<
	@-echo

correctness_opencl_runtime: $(BIN_DIR)/$(TARGET)/correctness_opencl_runtime
	@-mkdir -p $(TMP_DIR)
	cd $(TMP_DIR) ; $(CURDIR)/$<
	@-echo

quiet_correctness_%: $(BIN_DIR)/correctness_%
	@-mkdir -p $(TMP_DIR)
	@cd $(TMP_DIR) ; ( $(CURDIR)/$< 2>stderr_$*.txt > stdout_$*.txt && echo -n . ) || ( echo ; echo FAILED TEST: $* ; cat stdout_$*.txt stderr_$*.txt ; false )

valgrind_%: $(BIN_DIR)/correctness_%
	@-mkdir -p $(TMP_DIR)
	cd $(TMP_DIR) ; valgrind --error-exitcode=-1 $(CURDIR)/$<
	@-echo

# Use Intel SDE to emulate an avx 512 processor.
avx512_%: $(BIN_DIR)/correctness_%
	@-mkdir -p $(TMP_DIR)
	cd $(TMP_DIR) ; sde -cnl -- $(CURDIR)/$<
	cd $(TMP_DIR) ; sde -knl -- $(CURDIR)/$<
	@-echo

# This test is *supposed* to do an out-of-bounds read, so skip it when testing under valgrind
valgrind_tracing_stack: $(BIN_DIR)/correctness_tracing_stack
	@-mkdir -p $(TMP_DIR)
	cd $(TMP_DIR) ; $(CURDIR)/$(BIN_DIR)/correctness_tracing_stack
	@-echo

performance_%: $(BIN_DIR)/performance_%
	@-mkdir -p $(TMP_DIR)
	cd $(TMP_DIR) ; $(CURDIR)/$<
	@-echo

error_%: $(BIN_DIR)/error_%
	@-mkdir -p $(TMP_DIR)
	cd $(TMP_DIR) ; $(CURDIR)/$< 2>&1 | egrep --q "terminating with uncaught exception|^terminate called|^Error|Assertion.*failed"
	@-echo

warning_%: $(BIN_DIR)/warning_%
	@-mkdir -p $(TMP_DIR)
	cd $(TMP_DIR) ; $(CURDIR)/$< 2>&1 | egrep --q "^Warning"
	@-echo

runtime_%: $(BIN_DIR)/runtime_%
	@-mkdir -p $(TMP_DIR)
	cd $(TMP_DIR) ; $(CURDIR)/$<
	@-echo

generator_jit_%: $(BIN_DIR)/generator_jit_%
	@-mkdir -p $(TMP_DIR)
	cd $(TMP_DIR) ; $(CURDIR)/$<
	@-echo

generator_aot_%: $(BIN_DIR)/$(TARGET)/generator_aot_%
	@-mkdir -p $(TMP_DIR)
	cd $(TMP_DIR) ; $(CURDIR)/$<
	@-echo

generator_aotcpp_%: $(BIN_DIR)/$(TARGET)/generator_aotcpp_%
	@-mkdir -p $(TMP_DIR)
	cd $(TMP_DIR) ; $(CURDIR)/$<
	@-echo

$(TMP_DIR)/images/%.png: $(ROOT_DIR)/tutorial/images/%.png
	@-mkdir -p $(TMP_DIR)/images
	cp $< $(TMP_DIR)/images/

tutorial_%: $(BIN_DIR)/tutorial_% $(TMP_DIR)/images/rgb.png $(TMP_DIR)/images/gray.png
	@-mkdir -p $(TMP_DIR)
	cd $(TMP_DIR) ; $(CURDIR)/$<
	@-echo

test_mullapudi2016: $(AUTO_SCHEDULE_TESTS:$(ROOT_DIR)/test/auto_schedule/%.cpp=auto_schedule_%)

# These tests were written for the Mullapudi2016 autoscheduler.
# TODO: either make them work with all autoschedulers or move them under src/autoschedulers/mullapudi2016
auto_schedule_%: $(BIN_DIR)/auto_schedule_% $(BIN_MULLAPUDI2016)
	@-mkdir -p $(TMP_DIR)
	cd $(TMP_DIR) ; $(CURDIR)/$< $(realpath $(BIN_MULLAPUDI2016))
	@-echo

# The other autoschedulers contain their own tests
test_adams2019: distrib
	$(MAKE) -f $(SRC_DIR)/autoschedulers/adams2019/Makefile test \
		HALIDE_DISTRIB_PATH=$(CURDIR)/$(DISTRIB_DIR)

test_li2018: distrib
	$(MAKE) -f $(SRC_DIR)/autoschedulers/li2018/Makefile test \
		HALIDE_DISTRIB_PATH=$(CURDIR)/$(DISTRIB_DIR)

time_compilation_test_%: $(BIN_DIR)/test_%
	$(TIME_COMPILATION) compile_times_correctness.csv make -f $(THIS_MAKEFILE) $(@:time_compilation_test_%=test_%)

time_compilation_performance_%: $(BIN_DIR)/performance_%
	$(TIME_COMPILATION) compile_times_performance.csv make -f $(THIS_MAKEFILE) $(@:time_compilation_performance_%=performance_%)

time_compilation_generator_%: $(BIN_DIR)/%.generator
	$(TIME_COMPILATION) compile_times_generator.csv make -f $(THIS_MAKEFILE) $(@:time_compilation_generator_%=$(FILTERS_DIR)/%.a)

TEST_APPS=\
	bilateral_grid \
	bgu \
	blur \
	c_backend \
	camera_pipe \
	conv_layer \
	fft \
	hist \
	interpolate \
	lens_blur \
	linear_algebra \
	local_laplacian \
	max_filter \
	nl_means \
	onnx \
	resize \
	resnet_50 \
	stencil_chain \
	wavelet

TEST_APPS_DEPS=$(TEST_APPS:%=%_test_app)
BUILD_APPS_DEPS=$(TEST_APPS:%=%_build_app)

$(BUILD_APPS_DEPS): distrib
	@echo Building app $(@:%_build_app=%) for ${HL_TARGET}...
	@$(MAKE) -C $(ROOT_DIR)/apps/$(@:%_build_app=%) build \
		HALIDE_DISTRIB_PATH=$(CURDIR)/$(DISTRIB_DIR) \
		BIN_DIR=$(CURDIR)/$(BIN_DIR)/apps/$(@:%_build_app=%)/bin \
		HL_TARGET=$(HL_TARGET) \
		|| exit 1 ; \

$(TEST_APPS_DEPS): distrib
	@echo Testing app $(@:%_test_app=%) for ${HL_TARGET}...
	@$(MAKE) -C $(ROOT_DIR)/apps/$(@:%_test_app=%) test \
		HALIDE_DISTRIB_PATH=$(CURDIR)/$(DISTRIB_DIR) \
		BIN_DIR=$(CURDIR)/$(BIN_DIR)/apps/$(@:%_test_app=%)/bin \
		HL_TARGET=$(HL_TARGET) \
		|| exit 1 ; \

.PHONY: test_apps build_apps $(BUILD_APPS_DEPS)
build_apps: $(BUILD_APPS_DEPS)

test_apps: $(BUILD_APPS_DEPS)
	$(MAKE) -f $(THIS_MAKEFILE) -j1 $(TEST_APPS_DEPS)

build_hannk: distrib
	@echo Building apps/hannk for ${HL_TARGET}...
	@$(MAKE) -C $(ROOT_DIR)/apps/hannk build \
		HALIDE_DISTRIB_PATH=$(CURDIR)/$(DISTRIB_DIR) \
		BIN_DIR=$(CURDIR)/$(BIN_DIR)/apps/hannk/bin \
		HL_TARGET=$(HL_TARGET) \
		|| exit 1 ; \

test_hannk: build_hannk
	@echo Testing apps/hannk for ${HL_TARGET}...
	@$(MAKE) -C $(ROOT_DIR)/apps/hannk test \
		HALIDE_DISTRIB_PATH=$(CURDIR)/$(DISTRIB_DIR) \
		BIN_DIR=$(CURDIR)/$(BIN_DIR)/apps/hannk/bin \
		HL_TARGET=$(HL_TARGET) \
		|| exit 1 ; \

BENCHMARK_APPS=\
	bilateral_grid \
	camera_pipe \
	lens_blur \
	local_laplacian \
	nl_means \
	stencil_chain

$(BENCHMARK_APPS): distrib
	@echo Building $@ for ${HL_TARGET}...
	@$(MAKE) -C $(ROOT_DIR)/apps/$@ \
		$(CURDIR)/$(BIN_DIR)/apps/$@/bin/$(HL_TARGET)/$@.rungen \
		HALIDE_DISTRIB_PATH=$(CURDIR)/$(DISTRIB_DIR) \
		BIN_DIR=$(CURDIR)/$(BIN_DIR)/apps/$@/bin \
		HL_TARGET=$(HL_TARGET) \
		> /dev/null \
		|| exit 1

.PHONY: benchmark_apps $(BENCHMARK_APPS)
benchmark_apps: $(BENCHMARK_APPS)
	@for APP in $(BENCHMARK_APPS); do \
		echo ;\
		echo Benchmarking $${APP} for ${HL_TARGET}... ; \
		make -C $(ROOT_DIR)/apps/$${APP} \
			$${APP}.benchmark \
			HALIDE_DISTRIB_PATH=$(CURDIR)/$(DISTRIB_DIR) \
			BIN_DIR=$(CURDIR)/$(BIN_DIR)/apps/$${APP}/bin \
			HL_TARGET=$(HL_TARGET) \
			|| exit 1 ; \
	done

# It's just for compiling the runtime, so earlier clangs *might* work,
# but best to peg it to the minimum llvm version.
ifneq (,$(findstring clang version 3.7,$(CLANG_VERSION)))
CLANG_OK=yes
endif

ifneq (,$(findstring clang version 3.8,$(CLANG_VERSION)))
CLANG_OK=yes
endif

ifneq (,$(findstring clang version 4.0,$(CLANG_VERSION)))
CLANG_OK=yes
endif

ifneq (,$(findstring clang version 5.0,$(CLANG_VERSION)))
CLANG_OK=yes
endif

ifneq (,$(findstring clang version 6.0,$(CLANG_VERSION)))
CLANG_OK=yes
endif

ifneq (,$(findstring clang version 7.0,$(CLANG_VERSION)))
CLANG_OK=yes
endif

ifneq (,$(findstring clang version 7.1,$(CLANG_VERSION)))
CLANG_OK=yes
endif

ifneq (,$(findstring clang version 8.0,$(CLANG_VERSION)))
CLANG_OK=yes
endif

ifneq (,$(findstring clang version 9.0,$(CLANG_VERSION)))
CLANG_OK=yes
endif

ifneq (,$(findstring clang version 10.0,$(CLANG_VERSION)))
CLANG_OK=yes
endif

ifneq (,$(findstring clang version 11.0,$(CLANG_VERSION)))
CLANG_OK=yes
endif

ifneq (,$(findstring clang version 11.1,$(CLANG_VERSION)))
CLANG_OK=yes
endif

ifneq (,$(findstring clang version 12.0,$(CLANG_VERSION)))
CLANG_OK=yes
endif

ifneq (,$(findstring clang version 13.0,$(CLANG_VERSION)))
CLANG_OK=yes
endif

ifneq (,$(findstring clang version 14.0,$(CLANG_VERSION)))
CLANG_OK=yes
endif

ifneq (,$(findstring clang version 15.0,$(CLANG_VERSION)))
CLANG_OK=yes
endif

ifneq (,$(findstring clang version 16.0,$(CLANG_VERSION)))
CLANG_OK=yes
endif

ifneq (,$(findstring Apple LLVM version 5.0,$(CLANG_VERSION)))
CLANG_OK=yes
endif

ifneq ($(CLANG_OK), )
$(BUILD_DIR)/clang_ok:
	@echo "Found a new enough version of clang"
	mkdir -p $(BUILD_DIR)
	touch $(BUILD_DIR)/clang_ok
else
$(BUILD_DIR)/clang_ok:
	@echo "Can't find clang or version of clang too old (we need 3.7 or greater):"
	@echo "You can override this check by setting CLANG_OK=y"
	echo '$(CLANG_VERSION)'
	echo $(findstring version 3,$(CLANG_VERSION))
	echo $(findstring version 3.0,$(CLANG_VERSION))
	$(CLANG) --version
	@exit 1
endif

ifneq (,$(findstring $(LLVM_VERSION_TIMES_10), 130 140 150 160))
LLVM_OK=yes
endif

ifneq ($(LLVM_OK), )
$(BUILD_DIR)/llvm_ok: $(BUILD_DIR)/rtti_ok
	@echo "Found a new enough version of llvm"
	mkdir -p $(BUILD_DIR)
	touch $(BUILD_DIR)/llvm_ok
else
$(BUILD_DIR)/llvm_ok:
	@echo "Can't find llvm or version of llvm too old (we need 9.0 or greater):"
	@echo "You can override this check by setting LLVM_OK=y"
	$(LLVM_CONFIG) --version
	@exit 1
endif

ifneq ($(WITH_RTTI), )
ifneq ($(LLVM_HAS_NO_RTTI), )
else
RTTI_OK=yes # Enabled in Halide and LLVM
endif
else
RTTI_OK=yes # Enabled in LLVM but not in Halide
endif

ifneq ($(RTTI_OK), )
$(BUILD_DIR)/rtti_ok:
	mkdir -p $(BUILD_DIR)
	touch $(BUILD_DIR)/rtti_ok
else
$(BUILD_DIR)/rtti_ok:
	@echo "Can't enable RTTI - llvm was compiled without it."
	@echo "LLVM c++ flags: " $(LLVM_CXX_FLAGS)
	@exit 1
endif

install: $(LIB_DIR)/libHalide.a $(BIN_DIR)/libHalide.$(SHARED_EXT) $(INCLUDE_DIR)/Halide.h $(RUNTIME_EXPORTED_INCLUDES)
	mkdir -p $(PREFIX)/include $(PREFIX)/bin $(PREFIX)/lib $(PREFIX)/share/halide/tutorial/images $(PREFIX)/share/halide/tools $(PREFIX)/share/halide/tutorial/figures
	cp $(LIB_DIR)/libHalide.a $(BIN_DIR)/libHalide.$(SHARED_EXT) $(PREFIX)/lib
	cp $(INCLUDE_DIR)/Halide.h $(PREFIX)/include
	cp $(INCLUDE_DIR)/HalideBuffer.h $(PREFIX)/include
	cp $(INCLUDE_DIR)/HalideRuntim*.h $(PREFIX)/include
	cp $(ROOT_DIR)/tutorial/images/*.png $(PREFIX)/share/halide/tutorial/images
	cp $(ROOT_DIR)/tutorial/figures/*.gif $(PREFIX)/share/halide/tutorial/figures
	cp $(ROOT_DIR)/tutorial/figures/*.jpg $(PREFIX)/share/halide/tutorial/figures
	cp $(ROOT_DIR)/tutorial/figures/*.mp4 $(PREFIX)/share/halide/tutorial/figures
	cp $(ROOT_DIR)/tutorial/*.cpp $(PREFIX)/share/halide/tutorial
	cp $(ROOT_DIR)/tutorial/*.h $(PREFIX)/share/halide/tutorial
	cp $(ROOT_DIR)/tutorial/*.sh $(PREFIX)/share/halide/tutorial
	cp $(ROOT_DIR)/tools/GenGen.cpp $(PREFIX)/share/halide/tools
	cp $(ROOT_DIR)/tools/RunGen.h $(PREFIX)/share/halide/tools
	cp $(ROOT_DIR)/tools/RunGenMain.cpp $(PREFIX)/share/halide/tools
	cp $(ROOT_DIR)/tools/halide_image.h $(PREFIX)/share/halide/tools
	cp $(ROOT_DIR)/tools/halide_image_io.h $(PREFIX)/share/halide/tools
	cp $(ROOT_DIR)/tools/halide_image_info.h $(PREFIX)/share/halide/tools
	cp $(ROOT_DIR)/tools/halide_malloc_trace.h $(PREFIX)/share/halide/tools
ifeq ($(UNAME), Darwin)
	install_name_tool -id $(PREFIX)/lib/libHalide.$(SHARED_EXT) $(PREFIX)/lib/libHalide.$(SHARED_EXT)
endif

# This is a specialized 'install' for users who need Hexagon support libraries as well.
install_qc: install $(HEXAGON_RUNTIME_LIBS)
	mkdir -p $(PREFIX)/bin $(PREFIX)/tools $(PREFIX)/support
	mkdir -p $(PREFIX)/lib/arm-32-android
	mkdir -p $(PREFIX)/lib/arm-64-android
	mkdir -p $(PREFIX)/lib/adsp/arm-32-android
	mkdir -p $(PREFIX)/lib/adsp/arm-64-android
	mkdir -p $(PREFIX)/lib/cdsp/arm-32-android
	mkdir -p $(PREFIX)/lib/cdsp/arm-64-android
	mkdir -p $(PREFIX)/lib/host
	mkdir -p $(PREFIX)/lib/v65
	cp $(HEXAGON_RUNTIME_LIBS_DIR)/arm-32-android/* $(PREFIX)/lib/arm-32-android
	cp $(HEXAGON_RUNTIME_LIBS_DIR)/arm-64-android/* $(PREFIX)/lib/arm-64-android
	cp $(HEXAGON_RUNTIME_LIBS_DIR)/cdsp/arm-32-android/* $(PREFIX)/lib/cdsp/arm-32-android
	cp $(HEXAGON_RUNTIME_LIBS_DIR)/cdsp/arm-64-android/* $(PREFIX)/lib/cdsp/arm-64-android
	cp $(HEXAGON_RUNTIME_LIBS_DIR)/adsp/arm-32-android/* $(PREFIX)/lib/adsp/arm-32-android
	cp $(HEXAGON_RUNTIME_LIBS_DIR)/adsp/arm-64-android/* $(PREFIX)/lib/adsp/arm-64-android
	cp $(HEXAGON_RUNTIME_LIBS_DIR)/host/* $(PREFIX)/lib/host
	cp -r $(HEXAGON_RUNTIME_LIBS_DIR)/v65/* $(PREFIX)/lib/v65
	ln -sf ../share/halide/tools/GenGen.cpp $(PREFIX)/tools/GenGen.cpp
	ln -sf ../lib/v65/hexagon_sim_remote $(PREFIX)/bin/hexagon_sim_remote
	ln -sf v65/libsim_qurt.a $(PREFIX)/lib/libsim_qurt.a
	ln -sf v65/libhalide_hexagon_remote_skel.so $(PREFIX)/lib/libhalide_hexagon_remote_skel.so

# We need to capture the system libraries that we'll need to link
# against, so that downstream consumers of our build rules don't
# have to guess what's necessary on their system; call
# llvm-config and capture the result in config files that
# we include in our distribution.
HALIDE_RTTI_RAW=$(if $(WITH_RTTI),1,0)

$(BUILD_DIR)/halide_config.%: $(ROOT_DIR)/tools/halide_config.%.tpl
	@mkdir -p $(@D)
	cat $< | sed -e 's/@HALIDE_SYSTEM_LIBS_RAW@/${LLVM_SYSTEM_LIBS}/g' \
	       | sed -e 's/@HALIDE_RTTI_RAW@/${HALIDE_RTTI_RAW}/g' \
	       | sed -e 's;@HALIDE_LLVM_CXX_FLAGS_RAW@;${LLVM_CXX_FLAGS};g' > $@


$(DISTRIB_DIR)/lib/libHalide.$(SHARED_EXT): \
			   $(LIB_DIR)/libHalide.a \
	       		   $(BIN_DIR)/libHalide.$(SHARED_EXT) \
                           $(INCLUDE_DIR)/Halide.h \
                           $(RUNTIME_EXPORTED_INCLUDES) \
                           $(ROOT_DIR)/README*.md \
                           $(BUILD_DIR)/halide_config.make
	rm -rf $(DISTRIB_DIR)
	mkdir -p $(DISTRIB_DIR)/include \
	         $(DISTRIB_DIR)/bin \
	         $(DISTRIB_DIR)/lib \
	         $(DISTRIB_DIR)/tutorial \
	         $(DISTRIB_DIR)/tutorial/images \
	         $(DISTRIB_DIR)/tools \
	         $(DISTRIB_DIR)/tutorial/figures
	cp $(BIN_DIR)/libHalide.$(SHARED_EXT) $(DISTRIB_DIR)/lib
	cp $(LIB_DIR)/libHalide.a $(DISTRIB_DIR)/lib
	cp $(INCLUDE_DIR)/Halide.h $(DISTRIB_DIR)/include
	cp $(INCLUDE_DIR)/HalideBuffer.h $(DISTRIB_DIR)/include
	cp $(INCLUDE_DIR)/HalideRuntim*.h $(DISTRIB_DIR)/include
	cp $(INCLUDE_DIR)/HalidePyTorch*.h $(DISTRIB_DIR)/include
	cp $(ROOT_DIR)/tutorial/images/*.png $(DISTRIB_DIR)/tutorial/images
	cp $(ROOT_DIR)/tutorial/figures/*.gif $(DISTRIB_DIR)/tutorial/figures
	cp $(ROOT_DIR)/tutorial/figures/*.jpg $(DISTRIB_DIR)/tutorial/figures
	cp $(ROOT_DIR)/tutorial/figures/*.mp4 $(DISTRIB_DIR)/tutorial/figures
	cp $(ROOT_DIR)/tutorial/*.cpp $(DISTRIB_DIR)/tutorial
	cp $(ROOT_DIR)/tutorial/*.h $(DISTRIB_DIR)/tutorial
	cp $(ROOT_DIR)/tutorial/*.sh $(DISTRIB_DIR)/tutorial
	cp $(ROOT_DIR)/tools/GenGen.cpp $(DISTRIB_DIR)/tools
	cp $(ROOT_DIR)/tools/RunGen.h $(DISTRIB_DIR)/tools
	cp $(ROOT_DIR)/tools/RunGenMain.cpp $(DISTRIB_DIR)/tools
	cp $(ROOT_DIR)/tools/halide_benchmark.h $(DISTRIB_DIR)/tools
	cp $(ROOT_DIR)/tools/halide_image.h $(DISTRIB_DIR)/tools
	cp $(ROOT_DIR)/tools/halide_image_io.h $(DISTRIB_DIR)/tools
	cp $(ROOT_DIR)/tools/halide_image_info.h $(DISTRIB_DIR)/tools
	cp $(ROOT_DIR)/tools/halide_malloc_trace.h $(DISTRIB_DIR)/tools
	cp $(ROOT_DIR)/tools/halide_trace_config.h $(DISTRIB_DIR)/tools
	cp $(ROOT_DIR)/README*.md $(DISTRIB_DIR)
	cp $(BUILD_DIR)/halide_config.* $(DISTRIB_DIR)
ifeq ($(UNAME), Darwin)
	install_name_tool -id @rpath/libHalide.$(SHARED_EXT) $(DISTRIB_DIR)/lib/libHalide.$(SHARED_EXT)
endif

$(BIN_DIR)/libautoschedule_%.$(PLUGIN_EXT): $(DISTRIB_DIR)/lib/libHalide.$(SHARED_EXT)
	$(MAKE) -f $(SRC_DIR)/autoschedulers/$*/Makefile $@ HALIDE_DISTRIB_PATH=$(CURDIR)/$(DISTRIB_DIR)
ifeq ($(UNAME), Darwin)
	install_name_tool -id @rpath/$(@F) $(CURDIR)/$@
endif


$(DISTRIB_DIR)/lib/libautoschedule_%.$(PLUGIN_EXT): $(BIN_DIR)/libautoschedule_%.$(PLUGIN_EXT)
	@mkdir -p $(@D)
	cp $< $(DISTRIB_DIR)/lib
ifeq ($(UNAME), Darwin)
	install_name_tool -id @rpath/$(@F) $(CURDIR)/$@
endif

# Adams2019 also includes autotuning tools
$(DISTRIB_DIR)/lib/libautoschedule_adams2019.$(PLUGIN_EXT): $(BIN_DIR)/libautoschedule_adams2019.$(PLUGIN_EXT)
	@mkdir -p $(@D)
	$(MAKE) -f $(SRC_DIR)/autoschedulers/adams2019/Makefile $(BIN_DIR)/retrain_cost_model $(BIN_DIR)/featurization_to_sample $(BIN_DIR)/get_host_target HALIDE_DISTRIB_PATH=$(CURDIR)/$(DISTRIB_DIR)
	cp $< $(DISTRIB_DIR)/lib/
	for TOOL in retrain_cost_model featurization_to_sample get_host_target; do \
		cp $(BIN_DIR)/$${TOOL} $(DISTRIB_DIR)/bin/;  \
	done
	cp $(SRC_DIR)/autoschedulers/adams2019/autotune_loop.sh $(DISTRIB_DIR)/tools/
ifeq ($(UNAME), Darwin)
	install_name_tool -id @rpath/$(@F) $(CURDIR)/$@
endif

.PHONY: autoschedulers
autoschedulers: \
$(DISTRIB_DIR)/lib/libautoschedule_mullapudi2016.$(PLUGIN_EXT) \
$(DISTRIB_DIR)/lib/libautoschedule_li2018.$(PLUGIN_EXT) \
$(DISTRIB_DIR)/lib/libautoschedule_adams2019.$(PLUGIN_EXT)

.PHONY: distrib
distrib: $(DISTRIB_DIR)/lib/libHalide.$(SHARED_EXT) autoschedulers

$(DISTRIB_DIR)/halide.tgz: distrib
	ln -sf $(DISTRIB_DIR) halide
	tar -czf $(BUILD_DIR)/halide.tgz \
		halide/bin \
		halide/lib \
		halide/include \
		halide/tools \
		halide/tutorial \
		halide/README*.md \
		halide/halide_config.*
	rm -rf halide
	mv $(BUILD_DIR)/halide.tgz $(DISTRIB_DIR)/halide.tgz

$(BIN_DIR)/HalideTraceViz: $(ROOT_DIR)/util/HalideTraceViz.cpp $(INCLUDE_DIR)/HalideRuntime.h $(ROOT_DIR)/tools/halide_image_io.h $(ROOT_DIR)/tools/halide_trace_config.h
	$(CXX) $(OPTIMIZE) -std=c++17 $(filter %.cpp,$^) -I$(INCLUDE_DIR) -I$(ROOT_DIR)/tools -L$(BIN_DIR) -o $@

$(BIN_DIR)/HalideTraceDump: $(ROOT_DIR)/util/HalideTraceDump.cpp $(ROOT_DIR)/util/HalideTraceUtils.cpp $(INCLUDE_DIR)/HalideRuntime.h $(ROOT_DIR)/tools/halide_image_io.h
	$(CXX) $(OPTIMIZE) -std=c++17 $(filter %.cpp,$^) -I$(INCLUDE_DIR) -I$(ROOT_DIR)/tools -I$(ROOT_DIR)/src/runtime -L$(BIN_DIR) $(IMAGE_IO_CXX_FLAGS) $(IMAGE_IO_LIBS) -o $@

# Note: you must have CLANG_FORMAT_LLVM_INSTALL_DIR set for this rule to work.
# Let's default to the Ubuntu install location.
CLANG_FORMAT_LLVM_INSTALL_DIR ?= /usr/lib/llvm-12

.PHONY: format
format:
	@CLANG_FORMAT_LLVM_INSTALL_DIR=$(CLANG_FORMAT_LLVM_INSTALL_DIR) ${ROOT_DIR}/run-clang-format.sh

# Note: you must have CLANG_TIDY_LLVM_INSTALL_DIR set for these rules to work.
# Let's default to the Ubuntu install location.
CLANG_TIDY_LLVM_INSTALL_DIR ?= /usr/lib/llvm-12

.PHONY: clang-tidy
clang-tidy:
	@CLANG_TIDY_LLVM_INSTALL_DIR=$(CLANG_TIDY_LLVM_INSTALL_DIR) ${ROOT_DIR}/run-clang-tidy.sh

.PHONY: clang-tidy-fix
clang-tidy-fix:
	@CLANG_TIDY_LLVM_INSTALL_DIR=$(CLANG_TIDY_LLVM_INSTALL_DIR) ${ROOT_DIR}/run-clang-tidy.sh -fix

# Build the documentation. Be sure to keep this synchronized with doc/CMakeLists.txt
# if you choose to edit it.

# Copy ROOT_DIR to keep the following Doxyfile closer to CMake
Halide_SOURCE_DIR=${ROOT_DIR}

define Doxyfile
# Keep the following in sync with doc/CMakeLists.txt
ALPHABETICAL_INDEX     = NO
BUILTIN_STL_SUPPORT    = YES
CASE_SENSE_NAMES       = NO
CLASS_DIAGRAMS         = NO
DISTRIBUTE_GROUP_DOC   = YES
EXAMPLE_PATH           = "${Halide_SOURCE_DIR}/tutorial"
EXCLUDE                = bin
EXTRACT_ALL            = YES
EXTRACT_LOCAL_CLASSES  = NO
FILE_PATTERNS          = *.h
GENERATE_TREEVIEW      = YES
HIDE_FRIEND_COMPOUNDS  = YES
HIDE_IN_BODY_DOCS      = YES
HIDE_UNDOC_CLASSES     = YES
HIDE_UNDOC_MEMBERS     = YES
JAVADOC_AUTOBRIEF      = YES
QT_AUTOBRIEF           = YES
QUIET                  = YES
RECURSIVE              = YES
REFERENCED_BY_RELATION = YES
REFERENCES_RELATION    = YES
SORT_BY_SCOPE_NAME     = YES
SORT_MEMBER_DOCS       = NO
SOURCE_BROWSER         = YES
STRIP_CODE_COMMENTS    = NO

# Makefile-specific options
GENERATE_LATEX         = NO
HAVE_DOT               = NO
HTML_OUTPUT            = .
INPUT                  = "${Halide_SOURCE_DIR}/src" "${Halide_SOURCE_DIR}/test"
OUTPUT_DIRECTORY       = ${DOC_DIR}
PROJECT_NAME           = Halide
endef

# Make the above Doxyfile variable available to the doc target.
export Doxyfile

.PHONY: doc
doc:
	@-mkdir -p $(TMP_DIR)
	echo "$$Doxyfile" > $(TMP_DIR)/Doxyfile
	@-mkdir -p ${DOC_DIR}
	doxygen $(TMP_DIR)/Doxyfile<|MERGE_RESOLUTION|>--- conflicted
+++ resolved
@@ -1055,10 +1055,6 @@
 # standard but still skip threadsafe guards for static initialization in our runtime code)
 #
 # `-fno-rtti` is necessary to allow us to use classes with virtual functions in the runtime code
-<<<<<<< HEAD
-RUNTIME_CXX_FLAGS = -std=c++17 -O3 -fno-vectorize -ffreestanding -fno-blocks -fno-exceptions -fno-unwind-tables -fno-threadsafe-statics -fno-rtti
-RUNTIME_CXX_FLAGS += $(HL_VERSION_FLAGS)
-=======
 RUNTIME_CXX_FLAGS = \
     -O3 \
     -std=c++17 \
@@ -1079,7 +1075,7 @@
     -Wno-unused-function \
     -Wvla \
     -Wsign-compare
->>>>>>> b4b27b27
+RUNTIME_CXX_FLAGS += $(HL_VERSION_FLAGS)
 
 $(BUILD_DIR)/initmod.windows_%_x86_32.ll: $(SRC_DIR)/runtime/windows_%_x86.cpp $(BUILD_DIR)/clang_ok
 	@mkdir -p $(@D)
