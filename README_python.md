--- conflicted
+++ resolved
@@ -416,7 +416,6 @@
 ```
 import LogicalOpGenerator
 
-<<<<<<< HEAD
 # Compile with debugging enabled
 t = hl.Target("host-debug")
 with hl.GeneratorContext(t):
@@ -426,30 +425,15 @@
 
 ### Using a Generator for AOT compilation
 
-If you are using CMake, the simplest thing is to use `add_halide_library()`
-(defined in HalideGeneratorHelpers.cmake) with the `PYTHON_EXTENSION_LIBRARY`
-option:
-
-```
+If you are using CMake, the simplest thing is to use
+`add_halide_library` and `add_halide_python_extension_library()`:
+
+```
+# Build a Halide library as you usually would, but be sure to include `PYTHON_EXTENSION`
 add_halide_library(xor_filter
                    GENERATOR logical_op_generator
                    SOURCES logical_op_generator.py
                    PARAMS op=xor
-                   PYTHON_EXTENSION_LIBRARY
-                   [ FEATURES ... ])
-
-```
-
-(Note that this rule works for both C++ and Python Generators.)
-=======
-If you are using CMake, the simplest thing is to use
-`add_halide_library` and `add_halide_python_extension_library()`:
-
-```
-# Build a Halide library as you usually would, but be sure to include `PYTHON_EXTENSION`
-add_halide_library(my_filter
-                   GENERATOR my_filter_generator
-                   SOURCES my_filter_generator.cpp
                    PYTHON_EXTENSION output_path_var
                    [ FEATURES ... ]
                    [ PARAMS ... ])
@@ -459,11 +443,13 @@
 # need to specify MODULE_NAME if we need a name that may differ)
 add_halide_python_extension_library(my_extension
                                     MODULE_NAME my_module
-                                    HALIDE_LIBRARIES my_filter)
-```
-
-This compiles the Generator code in `my_filter_generator.cpp` with the
-registered name `my_filter` to produce the target `my_filter`, and then wraps
+                                    HALIDE_LIBRARIES xor_filter)
+```
+
+(Note that this rule works for both C++ and Python Generators.)
+
+This compiles the Generator code in `logical_op_generator.py` with the
+registered name `logical_op_generator` to produce the target `xor_filter`, and then wraps
 the compiled output with a Python extension. The result will be a shared library of the form
 `<target>.<soabi>.so`, where <soabi> describes the specific Python version and
 platform (e.g., `cpython-310-darwin` for Python 3.10 on OSX.)
@@ -473,13 +459,13 @@
 extension module share the same Halide runtime (and thus, the same caches, thread pools, etc.).
 
 ```
-add_halide_library(my_filter1 ...)
-add_halide_library(my_filter2 ...)
-add_halide_library(my_filter3 ...)
+add_halide_library(xor_filter ...)
+add_halide_library(and_filter ...)
+add_halide_library(or_filter ...)
 
 add_halide_python_extension_library(my_extension
                                     MODULE_NAME my_module
-                                    HALIDE_LIBRARIES my_filter my_filter2 my_filter3)
+                                    HALIDE_LIBRARIES xor_filter and_filter or_filter)
 ```
 
 Note that you must take care to ensure that all of the `add_halide_library` targets
@@ -489,15 +475,14 @@
 ```
 add_halide_runtime(my_runtime)
 
-add_halide_library(my_filter1 USE_RUNTIME my_runtime ...)
-add_halide_library(my_filter2 USE_RUNTIME my_runtime ...)
-add_halide_library(my_filter3 USE_RUNTIME my_runtime ...)
+add_halide_library(xor_filter USE_RUNTIME my_runtime ...)
+add_halide_library(and_filter USE_RUNTIME my_runtime ...)
+add_halide_library(or_filter USE_RUNTIME my_runtime ...)
 
 add_halide_python_extension_library(my_extension
                                     MODULE_NAME my_module
-                                    HALIDE_LIBRARIES my_filter my_filter2 my_filter3)
-```
->>>>>>> ce2e7f38
+                                    HALIDE_LIBRARIES xor_filter and_filter or_filter)
+```
 
 If you're not using CMake, you can "drive" a Generator directly from your build
 system via command-line flags. The most common, minimal set looks something like
@@ -522,7 +507,7 @@
 /path/to/my/generator.py -help` to see a list with explanations.
 
 (Unfortunately, there isn't (yet) a way to produce a Python Extension just by
-running a Generator; the logic for `PYTHON_EXTENSION_LIBRARY` is currently all
+running a Generator; the logic for `add_halide_python_extension_library` is currently all
 in the CMake helper files.)
 
 ### Calling Generator-Produced code from Python
@@ -531,11 +516,7 @@
 directly. For the example above:
 
 ```
-<<<<<<< HEAD
-from xor_filter import xor_filter
-=======
-from my_module import my_filter
->>>>>>> ce2e7f38
+from my_module import xor_filter
 import imageio
 import numpy as np
 
