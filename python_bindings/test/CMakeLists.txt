<<<<<<< HEAD
# generators must be added first, as the build rules in apps/
# and correctness/ depend on it
add_subdirectory(generators)
=======
if (TARGET_WEBASSEMBLY AND Halide_TARGET MATCHES "wasm")
    message(WARNING "Python tests are skipped under WASM.")
    return()
endif ()
>>>>>>> 10684031

add_subdirectory(apps)
add_subdirectory(correctness)<|MERGE_RESOLUTION|>--- conflicted
+++ resolved
@@ -1,13 +1,10 @@
-<<<<<<< HEAD
-# generators must be added first, as the build rules in apps/
-# and correctness/ depend on it
-add_subdirectory(generators)
-=======
 if (TARGET_WEBASSEMBLY AND Halide_TARGET MATCHES "wasm")
     message(WARNING "Python tests are skipped under WASM.")
     return()
 endif ()
->>>>>>> 10684031
 
+# generators must be added first, as the build rules in apps/
+# and correctness/ depend on it
+add_subdirectory(generators)
 add_subdirectory(apps)
 add_subdirectory(correctness)