--- conflicted
+++ resolved
@@ -1,14 +1,8 @@
-<<<<<<< HEAD
-import array
 import bitcpp, bitpy
-import sys
-=======
-import bit
 import numpy as np
->>>>>>> 1c570cb0
 
 
-def test():
+def test(fn):
     # Note that in Halide, Buffer<bool> and Buffer<uint8> have identical memory
     # layout -- a bool takes an entire byte in a buffer -- but distinct types,
     # so we must construct a Buffer here that has that correct type. (If we
@@ -19,38 +13,17 @@
     input_bools = np.ndarray([4], dtype=bool)
     output_bools = np.ndarray([4], dtype=bool)
 
-<<<<<<< HEAD
-    try:
-        bitcpp.bitcpp(
-            input_u1, bool_constant, output_u1
-        )
-    except NotImplementedError:
-        pass  # OK - that's what we expected.
-    else:
-        print("Expected Exception not raised.", file=sys.stderr)
-        exit(1)
-
-    try:
-        bitpy.bitpy(
-            input_u1, bool_constant, output_u1
-        )
-    except NotImplementedError:
-        pass  # OK - that's what we expected.
-    else:
-        print("Expected Exception not raised.", file=sys.stderr)
-        exit(1)
-=======
     for i in range(0, 4):
         input_bools[i] = (i & 1) != 0
 
-    bit.bit(input_bools, True, output_bools)
+    fn(input_bools, True, output_bools)
     for i in range(0, 4):
         assert output_bools[i] == True
 
-    bit.bit(input_bools, False, output_bools)
+    fn(input_bools, False, output_bools)
     for i in range(0, 4):
         assert output_bools[i] == ((i & 1) != 0)
->>>>>>> 1c570cb0
 
 if __name__ == "__main__":
-    test()+    test(bitcpp.bitcpp)
+    test(bitpy.bitpy)