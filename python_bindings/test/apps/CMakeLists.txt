--- conflicted
+++ resolved
@@ -1,52 +1,29 @@
-<<<<<<< HEAD
-set(SCRIPTS
+set(tests
     bilateral_grid_shell.py
-=======
-set(tests
-    bilateral_grid.py
->>>>>>> 43e6a260
     blur.py
     erode.py
     interpolate.py
     local_laplacian.py)
 
-<<<<<<< HEAD
-set(PYTHONPATH
-    "$<TARGET_FILE_DIR:Halide::Python>"
-    "${Halide_SOURCE_DIR}/python_bindings/src"
-    "$<TARGET_FILE_DIR:py_aot_bilateral_grid>")
-list(TRANSFORM PYTHONPATH PREPEND "PYTHONPATH=path_list_prepend:")
+set(TEST_TMPDIR "$<SHELL_PATH:${CMAKE_CURRENT_BINARY_DIR}>")
+set(TEST_IMAGES_DIR "$<SHELL_PATH:${CMAKE_CURRENT_SOURCE_DIR}/../../../apps/images>")
 
-set(PY_APPS_TEST_TMPDIR "$<SHELL_PATH:${CMAKE_CURRENT_BINARY_DIR}>")
-set(PY_APPS_TEST_IMAGES_DIR "$<SHELL_PATH:${CMAKE_CURRENT_SOURCE_DIR}/../../../apps/images>")
+set(DEPS_bilateral_grid_shell   py_aot_bilateral_grid)
+set(PYPATH_bilateral_grid_shell "$<TARGET_FILE_DIR:py_aot_bilateral_grid>")
+set(ARGS_bilateral_grid_shell   ${TEST_IMAGES_DIR}/gray.png ${TEST_TMPDIR}/out.png 0.1 10)
+    message(STATUS "PYPATH_bilateral_grid_shell" ${PYPATH_bilateral_grid_shell})
 
-set(TEST_ENV
-    "HL_TARGET=${Halide_TARGET}"
-    "TEST_TMPDIR=${PY_APPS_TEST_TMPDIR}"
-    "TEST_IMAGES_DIR=${PY_APPS_TEST_IMAGES_DIR}"
-)
-
-set(PY_APPS_DEPS_bilateral_grid_shell py_aot_bilateral_grid)
-set(PY_APPS_ARGS_bilateral_grid_shell ${PY_APPS_TEST_IMAGES_DIR}/gray.png ${PY_APPS_TEST_TMPDIR}/out.png 0.1 10)
-
-foreach (SCRIPT IN LISTS SCRIPTS)
-    cmake_path(GET SCRIPT STEM BASE)
-    add_test(NAME python_apps_${BASE}
-             COMMAND Python3::Interpreter "$<SHELL_PATH:${CMAKE_CURRENT_SOURCE_DIR}/${SCRIPT}>" ${PY_APPS_ARGS_${BASE}})
-    set_tests_properties(
-        python_apps_${BASE} PROPERTIES
-        LABELS python
-        DEPENDS "${PY_APPS_DEPS_${BASE}}"
-        ENVIRONMENT "${TEST_ENV}"
-        ENVIRONMENT_MODIFICATION "${PYTHONPATH}"
-=======
 foreach (test IN LISTS tests)
+    cmake_path(GET test STEM test_name)
+    message(STATUS "test ${test} has pypath" ${PYPATH_${test_name}})
     add_python_test(
         FILE "${test}"
+        TEST_ARGS ${ARGS_${test_name}}
         LABEL python_apps
+        DEPENDS ${DEPS_${test_name}}
+        PYTHONPATH ${PYPATH_${test_name}}
         ENVIRONMENT
-        "TEST_TMPDIR=$<SHELL_PATH:${CMAKE_CURRENT_BINARY_DIR}>"
-        "TEST_IMAGES_DIR=$<SHELL_PATH:${CMAKE_CURRENT_SOURCE_DIR}/../../../apps/images>"
->>>>>>> 43e6a260
+        "TEST_TMPDIR=${TEST_TMPDIR}"
+        "TEST_IMAGES_DIR=${TEST_IMAGES_DIR}"
     )
 endforeach ()