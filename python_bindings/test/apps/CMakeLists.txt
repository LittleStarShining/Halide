<<<<<<< HEAD
set(SCRIPTS
    bilateral_grid_shell.py
=======
set(scripts
    bilateral_grid.py
>>>>>>> 92de4a1a
    blur.py
    erode.py
    interpolate.py
    local_laplacian.py)

<<<<<<< HEAD
make_shell_path(
    PY_APPS_PYTHONPATH
    "$<TARGET_FILE_DIR:Halide::Python>"
    "${Halide_SOURCE_DIR}/python_bindings/src"
    "$<TARGET_FILE_DIR:py_aot_bilateral_grid>"
)
=======
set(PYTHONPATH
    "$<TARGET_FILE_DIR:Halide::Python>"
    "${Halide_SOURCE_DIR}/python_bindings/src")
list(TRANSFORM PYTHONPATH PREPEND "PYTHONPATH=path_list_prepend:")
>>>>>>> 92de4a1a

set(PY_APPS_TEST_TMPDIR "$<SHELL_PATH:${CMAKE_CURRENT_BINARY_DIR}>")
set(PY_APPS_TEST_IMAGES_DIR "$<SHELL_PATH:${CMAKE_CURRENT_SOURCE_DIR}/../../../apps/images>")

set(TEST_ENV
<<<<<<< HEAD
    "PYTHONPATH=${PY_APPS_PYTHONPATH}"
=======
>>>>>>> 92de4a1a
    "HL_TARGET=${Halide_TARGET}"
    "TEST_TMPDIR=${PY_APPS_TEST_TMPDIR}"
    "TEST_IMAGES_DIR=${PY_APPS_TEST_IMAGES_DIR}"
)

<<<<<<< HEAD
set(PY_APPS_DEPS_bilateral_grid_shell py_aot_bilateral_grid)
set(PY_APPS_ARGS_bilateral_grid_shell ${PY_APPS_TEST_IMAGES_DIR}/gray.png ${PY_APPS_TEST_TMPDIR}/out.png 0.1 10)

foreach (SCRIPT IN LISTS SCRIPTS)
    get_filename_component(BASE ${SCRIPT} NAME_WE)
    add_test(NAME python_apps_${BASE}
             COMMAND Python3::Interpreter "$<SHELL_PATH:${CMAKE_CURRENT_SOURCE_DIR}/${SCRIPT}>" ${PY_APPS_ARGS_${BASE}})
    set_tests_properties(python_apps_${BASE} PROPERTIES
                         LABELS python
                         DEPENDS "${PY_APPS_DEPS_${BASE}}"
                         ENVIRONMENT "${TEST_ENV}")
=======
foreach (script IN LISTS scripts)
    cmake_path(GET script STEM base)
    add_test(NAME python_apps_${base}
             COMMAND Python3::Interpreter "$<SHELL_PATH:${CMAKE_CURRENT_SOURCE_DIR}/${script}>")
    set_tests_properties(
        python_apps_${base} PROPERTIES
        LABELS python
        ENVIRONMENT "${TEST_ENV}"
        ENVIRONMENT_MODIFICATION "${PYTHONPATH}"
    )
>>>>>>> 92de4a1a
endforeach ()<|MERGE_RESOLUTION|>--- conflicted
+++ resolved
@@ -1,43 +1,24 @@
-<<<<<<< HEAD
 set(SCRIPTS
     bilateral_grid_shell.py
-=======
-set(scripts
-    bilateral_grid.py
->>>>>>> 92de4a1a
     blur.py
     erode.py
     interpolate.py
     local_laplacian.py)
 
-<<<<<<< HEAD
-make_shell_path(
-    PY_APPS_PYTHONPATH
-    "$<TARGET_FILE_DIR:Halide::Python>"
-    "${Halide_SOURCE_DIR}/python_bindings/src"
-    "$<TARGET_FILE_DIR:py_aot_bilateral_grid>"
-)
-=======
 set(PYTHONPATH
     "$<TARGET_FILE_DIR:Halide::Python>"
-    "${Halide_SOURCE_DIR}/python_bindings/src")
+    "$<TARGET_FILE_DIR:py_aot_bilateral_grid>")
 list(TRANSFORM PYTHONPATH PREPEND "PYTHONPATH=path_list_prepend:")
->>>>>>> 92de4a1a
 
 set(PY_APPS_TEST_TMPDIR "$<SHELL_PATH:${CMAKE_CURRENT_BINARY_DIR}>")
 set(PY_APPS_TEST_IMAGES_DIR "$<SHELL_PATH:${CMAKE_CURRENT_SOURCE_DIR}/../../../apps/images>")
 
 set(TEST_ENV
-<<<<<<< HEAD
-    "PYTHONPATH=${PY_APPS_PYTHONPATH}"
-=======
->>>>>>> 92de4a1a
     "HL_TARGET=${Halide_TARGET}"
     "TEST_TMPDIR=${PY_APPS_TEST_TMPDIR}"
     "TEST_IMAGES_DIR=${PY_APPS_TEST_IMAGES_DIR}"
 )
 
-<<<<<<< HEAD
 set(PY_APPS_DEPS_bilateral_grid_shell py_aot_bilateral_grid)
 set(PY_APPS_ARGS_bilateral_grid_shell ${PY_APPS_TEST_IMAGES_DIR}/gray.png ${PY_APPS_TEST_TMPDIR}/out.png 0.1 10)
 
@@ -49,16 +30,15 @@
                          LABELS python
                          DEPENDS "${PY_APPS_DEPS_${BASE}}"
                          ENVIRONMENT "${TEST_ENV}")
-=======
-foreach (script IN LISTS scripts)
-    cmake_path(GET script STEM base)
-    add_test(NAME python_apps_${base}
-             COMMAND Python3::Interpreter "$<SHELL_PATH:${CMAKE_CURRENT_SOURCE_DIR}/${script}>")
+foreach (script IN LISTS SCRIPTS)
+    cmake_path(GET script STEM BASE)
+    add_test(NAME python_apps_${BASE}
+             COMMAND Python3::Interpreter "$<SHELL_PATH:${CMAKE_CURRENT_SOURCE_DIR}/${SCRIPT}>" ${PY_APPS_ARGS_${BASE}})
     set_tests_properties(
-        python_apps_${base} PROPERTIES
+        python_apps_${BASE} PROPERTIES
         LABELS python
+        DEPENDS "${PY_APPS_DEPS_${BASE}}"
         ENVIRONMENT "${TEST_ENV}"
         ENVIRONMENT_MODIFICATION "${PYTHONPATH}"
     )
->>>>>>> 92de4a1a
 endforeach ()