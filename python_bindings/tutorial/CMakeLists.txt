set(tests
    lesson_01_basics.py
    lesson_02_input_image.py
    lesson_03_debugging_1.py
    lesson_04_debugging_2.py
    lesson_05_scheduling_1.py
    lesson_06_realizing_over_shifted_domains.py
    lesson_07_multi_stage_pipelines.py
    lesson_08_scheduling_2.py
    lesson_09_update_definitions.py
    lesson_10_aot_compilation_generate.py
    lesson_10_aot_compilation_run.py
    lesson_11_cross_compilation.py
    lesson_12_using_the_gpu.py
    lesson_13_tuples.py
    lesson_14_types.py
    )

set(
    PYTHONPATH
    "$<TARGET_FILE_DIR:lesson_10_halide>"
    "$<TARGET_FILE_DIR:Halide::Python>"
    "${Halide_SOURCE_DIR}/python_bindings/src"
)
list(TRANSFORM PYTHONPATH PREPEND "PYTHONPATH=path_list_prepend:")

foreach (test IN LISTS tests)
    cmake_path(GET test STEM test_name)
    add_test(NAME python_tutorial_${test_name}
             COMMAND Python3::Interpreter "$<SHELL_PATH:${CMAKE_CURRENT_SOURCE_DIR}/${test}>")

<<<<<<< HEAD
    set_tests_properties(
        python_tutorial_${test_name} PROPERTIES
        LABELS python
        ENVIRONMENT "HL_TARGET=${Halide_TARGET}"
        ENVIRONMENT_MODIFICATION "${PYTHONPATH}"
    )
=======
    set_tests_properties(python_tutorial_${TEST_NAME} PROPERTIES
                         LABELS python
                         ENVIRONMENT "PYTHONPATH=${PYTHONPATH};HL_TARGET=${Halide_TARGET};${SANITIZER_ENV_VARS}")
>>>>>>> 352e05a4
endforeach ()

## Add some hacks for getting CMake to delay compiling lesson_10_halide until after the test has run. The "better" way
## of doing this might be to treat lesson 10 like an app and give it its own CMakeLists.txt, but since this is a one-off
## it is probably less maintenance work to do it like this.

# Note that the following tests that are mentioned below were created in the above foreach loop:
#   1. python_tutorial_lesson_10_aot_compilation_generate
#   2. python_tutorial_lesson_10_aot_compilation_run
# The test `python_tutorial_lesson_10_compile` below is responsible for running (1) in service of (2).

# This dummy command "generates" the files that the TEST python_tutorial_lesson_10_aot_compilation_generate will
# actually generate as part of the fixture below.
add_custom_command(OUTPUT lesson_10_halide.py.cpp lesson_10_halide.o
                   COMMAND "${CMAKE_COMMAND}" -E echo Dummy command for lesson 10 sources.
                   VERBATIM)

# This target allows CMake to build lesson_10_halide.so (or whatever the correct extension is) as part of the tests
# later. It is excluded from ALL since it isn't valid to build outside of this context.
Python3_add_library(lesson_10_halide MODULE EXCLUDE_FROM_ALL
                    lesson_10_halide.py.cpp
                    lesson_10_halide.o)

target_link_libraries(lesson_10_halide PRIVATE Halide::Runtime)

# The fixture "py_lesson_10" orchestrates running the generator part of the lesson first, then the build for the
# library, and finally runs python_tutorial_lesson_10_aot_compilation_run. The ..._compile test invokes CMake on
# the current build for the above library.
add_test(NAME python_tutorial_lesson_10_compile
         COMMAND "${CMAKE_COMMAND}" --build "${CMAKE_BINARY_DIR}" --config $<CONFIG> --target lesson_10_halide)

set_tests_properties(python_tutorial_lesson_10_aot_compilation_generate PROPERTIES
                     FIXTURES_SETUP py_lesson_10)

set_tests_properties(python_tutorial_lesson_10_compile PROPERTIES
                     FIXTURES_SETUP py_lesson_10
                     DEPENDS python_tutorial_lesson_10_aot_compilation_generate)

set_tests_properties(python_tutorial_lesson_10_aot_compilation_run PROPERTIES
                     FIXTURES_REQUIRED py_lesson_10)

##
# Packaging
##

include(GNUInstallDirs)

install(DIRECTORY ${CMAKE_CURRENT_SOURCE_DIR}/
        DESTINATION ${CMAKE_INSTALL_DOCDIR}/tutorial-python
        COMPONENT Halide_Documentation
        FILES_MATCHING PATTERN "*.py")<|MERGE_RESOLUTION|>--- conflicted
+++ resolved
@@ -29,18 +29,12 @@
     add_test(NAME python_tutorial_${test_name}
              COMMAND Python3::Interpreter "$<SHELL_PATH:${CMAKE_CURRENT_SOURCE_DIR}/${test}>")
 
-<<<<<<< HEAD
     set_tests_properties(
         python_tutorial_${test_name} PROPERTIES
         LABELS python
-        ENVIRONMENT "HL_TARGET=${Halide_TARGET}"
+        ENVIRONMENT "HL_TARGET=${Halide_TARGET};${SANITIZER_ENV_VARS}"
         ENVIRONMENT_MODIFICATION "${PYTHONPATH}"
     )
-=======
-    set_tests_properties(python_tutorial_${TEST_NAME} PROPERTIES
-                         LABELS python
-                         ENVIRONMENT "PYTHONPATH=${PYTHONPATH};HL_TARGET=${Halide_TARGET};${SANITIZER_ENV_VARS}")
->>>>>>> 352e05a4
 endforeach ()
 
 ## Add some hacks for getting CMake to delay compiling lesson_10_halide until after the test has run. The "better" way
