--- conflicted
+++ resolved
@@ -145,10 +145,7 @@
             kw_inputs_specified++;
         } else {
             if (py::isinstance<LoopLevel>(value)) {
-<<<<<<< HEAD
                 generator->set_generatorparam_value(name, value.cast<LoopLevel>());
-=======
-                generator_params[name] = value.cast<LoopLevel>();
             } else if (py::isinstance<py::list>(value)) {
                 // Convert [hl.UInt(8), hl.Int(16)] -> uint8,int16
                 std::string v;
@@ -158,8 +155,7 @@
                     }
                     v += py::str(t).cast<std::string>();
                 }
-                generator_params[name] = v;
->>>>>>> 85b9f29b
+                generator->set_generatorparam_value(name, v);
             } else {
                 generator->set_generatorparam_value(name, py::str(value).cast<std::string>());
             }
