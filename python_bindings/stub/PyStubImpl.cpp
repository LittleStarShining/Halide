--- conflicted
+++ resolved
@@ -118,44 +118,6 @@
     }
     size_t kw_inputs_specified = 0;
 
-<<<<<<< HEAD
-    // Inputs can be specified by either positional or named args,
-    // but may not be mixed. (i.e., if any inputs are specified as a named
-    // argument, they all must be specified that way; otherwise they must all be
-    // positional, in the order declared in the Generator.)
-    //
-    // GeneratorParams can only be specified by name, and are always optional.
-
-    // Process the kwargs first.
-    for (auto kw : kwargs) {
-        // If the kwarg is the name of a known input, stick it in the input
-        // vector. If not, stick it in the constants (if it's invalid,
-        // an error will be reported further downstream).
-        std::string name = kw.first.cast<std::string>();
-        // Allow synthetic params to be specified as __type or __dim
-        name = Internal::replace_all(name, "__type", ".type");
-        name = Internal::replace_all(name, "__dim", ".dim");
-        py::handle value = kw.second;
-        auto it = input_arguments_map.find(name);
-        if (it != input_arguments_map.end()) {
-            const auto &a = it->second;
-            auto o = py::cast<py::object>(value);
-            if (a.kind == ArgInfoKind::Buffer) {
-                generator->bind_input(name, to_input_vector<Parameter>(o));
-            } else if (a.kind == ArgInfoKind::Function) {
-                generator->bind_input(name, to_input_vector<Func>(o));
-            } else {
-                generator->bind_input(name, to_input_vector<Expr>(o));
-            }
-            kw_inputs_specified++;
-        } else {
-            // Note that while Python Generators don't support LoopLevels,
-            // C++ Generators do, and that's what we're calling here, so
-            // be sure to allow passing 'em in.
-            if (py::isinstance<LoopLevel>(value)) {
-                generator->set_generatorparam_value(name, value.cast<LoopLevel>());
-            } else if (py::isinstance<py::list>(value)) {
-=======
     // GeneratorParams are always specified as an optional named parameter
     // called "generator_params", which is expected to be a python dict.
     // If generatorparams are specified, do them first, before any Inputs.
@@ -165,9 +127,11 @@
             const std::string gp_name = py::str(item.first).cast<std::string>();
             const py::handle gp_value = item.second;
             if (py::isinstance<LoopLevel>(gp_value)) {
+                // Note that while Python Generators don't support LoopLevels,
+                // C++ Generators do, and that's what we're calling here, so
+                // be sure to allow passing 'em in.
                 generator->set_generatorparam_value(gp_name, gp_value.cast<LoopLevel>());
             } else if (py::isinstance<py::list>(gp_value)) {
->>>>>>> 70fcb71c
                 // Convert [hl.UInt(8), hl.Int(16)] -> uint8,int16
                 std::string v;
                 for (auto t : gp_value) {
