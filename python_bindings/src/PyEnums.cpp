--- conflicted
+++ resolved
@@ -151,12 +151,9 @@
         .value("ARMDotProd", Target::Feature::ARMDotProd)
         .value("ARMFp16", Target::Feature::ARMFp16)
         .value("LLVMLargeCodeModel", Target::Feature::LLVMLargeCodeModel)
-<<<<<<< HEAD
-        .value("Vulkan", Target::Feature::Vulkan)
-=======
         .value("RVV", Target::Feature::RVV)
         .value("ARMv81a", Target::Feature::ARMv81a)
->>>>>>> 5aeea6af
+        .value("Vulkan", Target::Feature::Vulkan)
         .value("FeatureEnd", Target::Feature::FeatureEnd);
 
     py::enum_<halide_type_code_t>(m, "TypeCode")
