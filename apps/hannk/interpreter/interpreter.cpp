#include "interpreter/interpreter.h"
#include "interpreter/allocation_planner.h"
#include "interpreter/transforms.h"
#include "util/error_util.h"

#include "HalideRuntime.h"

#include <map>
#include <set>

// TODO: apparently not part of the public Halide API. Should it be?
extern "C" int halide_malloc_alignment();

namespace hannk {

Interpreter::Interpreter(std::shared_ptr<OpGroup> m, InterpreterOptions options)
    : model_(std::move(m)) {
    init(options);
}

Interpreter::~Interpreter() {
}

namespace {

// TODO: maybe move this to a separate file? Not sure if it's complex enough to be worthy or not.
class TensorVisitor : public OpVisitor {
    virtual void visit_tensor(const TensorPtr &t) = 0;

    void visit(OpGroup *g) override {
        for (int i = 0; i < g->op_count(); i++) {
            op_index_++;
            Op *op = g->op(i);
            for (int j = 0; j < op->input_count(); j++) {
                visit_tensor(op->input(j));
            }
            for (int j = 0; j < op->output_count(); j++) {
                visit_tensor(op->output(j));
            }
            op->accept(this);
        }
    }

<<<<<<< HEAD
    void visit(WhileOp *op) {
        op->cond()->accept(this);
        op->body()->accept(this);
=======
    int op_index_ = -1;

public:
    int op_index() const {
        return op_index_;
    }
};

struct TensorAllocationInfo {
    size_t size_needed = 0;
    int first_use = std::numeric_limits<int>::max();
    int last_use = std::numeric_limits<int>::min();
    int block_index = -1;
    std::set<TensorPtr> tensors;
};

bool needs_arena_allocation(const TensorPtr &t) {
    if (!t || t->is_external() || t->is_dynamic() || t->is_allocated()) {
        return false;
    }
    return true;
}

class FindAllocatableTensors : public TensorVisitor {
    void visit_tensor(const TensorPtr &t) {
        if (!needs_arena_allocation(t)) {
            return;
        }
        TensorStoragePtr storage = t->storage();
        assert(storage != nullptr);

        auto &info = tensor_info[storage];
        assert(info.size_needed == 0 || info.size_needed == storage->storage_size());

        info.size_needed = storage->storage_size();
        info.first_use = std::min(info.first_use, op_index());
        info.last_use = std::max(info.last_use, op_index());
        // leave block_index as -1
        info.tensors.insert(t);
    }

public:
    // Iteration order matters, so don't use unordered_map without consideration.
    std::map<TensorStoragePtr, TensorAllocationInfo> tensor_info;
};

std::unique_ptr<char[]> allocate_tensors(OpGroup *root, const InterpreterOptions &options) {
    // Find the tensors that we want to allocate in an arena,
    // along the needed storage size and lifetime for each.
    FindAllocatableTensors find_tensors;
    root->accept(&find_tensors);

    if (options.verbose) {
        for (const auto &it : find_tensors.tensor_info) {
            const auto &info = it.second;
            HLOG(INFO) << "TensorStorage of size " << info.size_needed << " life [" << info.first_use << " ... " << info.last_use << "]";
            for (const auto &t : info.tensors) {
                HLOG(INFO) << "  Tensor: " << t->name() << " size " << t->buffer().size_in_bytes();
            }
        }
    }

    // Feed this info to the allocation planner.
    // Let's assume that whatever alignment halide_malloc() needs is necessary here, too.
    // (Note that TFLite will complain if alignment is less than 64...)
    constexpr int kTfLiteDefaultTensorAlignment = 64;
    const size_t alignment = (size_t)std::max(halide_malloc_alignment(), kTfLiteDefaultTensorAlignment);
    AllocationPlanner planner(alignment);
    for (auto &it : find_tensors.tensor_info) {
        auto &info = it.second;
        info.block_index = planner.add_block(info.size_needed, info.first_use, info.last_use);
        assert(info.block_index >= 0);
    }
    planner.commit();

    if (options.verbose) {
        HLOG(INFO) << "Arena memory needed: " << planner.memory_needed();
        std::ostringstream oss;
        for (int i = 0; i < planner.block_count(); i++) {
            oss << ' ' << planner.get_block_offset(i);
        }
        HLOG(INFO) << "    Offsets:" << oss.str();
    }

    // Allocate the chunk we need. Be sure to over-allocate for alignment.
    std::unique_ptr<char[]> arena(new char[planner.memory_needed() + alignment]);
    assert(arena != nullptr);

    // Point all the tensors at the correct offsets.
    char *arena_base = arena.get();

    // Make sure that the 'base' we start from is aligned.
    arena_base = (char *)(((uintptr_t)arena_base + alignment - 1) & ~(alignment - 1));

    for (const auto &it : find_tensors.tensor_info) {
        const auto &info = it.second;
        char *new_host = arena_base + planner.get_block_offset(info.block_index);
        for (const auto &t : info.tensors) {
            t->allocate_from_arena_pointer(new_host);
        }
    }

    return arena;
}

class VerifyAllAllocated : public TensorVisitor {
    void visit_tensor(const TensorPtr &t) override {
        if (!needs_arena_allocation(t)) {
            return;
        }
        assert(t->is_allocated());
>>>>>>> 1b7f3699
    }
};

}  // namespace

void Interpreter::init(InterpreterOptions options) {
    pad_for_ops(model_.get());
    in_place(model_.get());
    fold_constants(model_.get());
    remove_dead_ops(model_.get());

    assert(tensor_storage_arena_ == nullptr);
    tensor_storage_arena_ = allocate_tensors(model_.get(), options);

#ifndef NDEBUG
    VerifyAllAllocated verify_all;
    model_->accept(&verify_all);
#endif
}

void Interpreter::execute() {
    model_->execute();
}

TensorPtr Interpreter::get_tensor(const std::string &name) {
    for (int i = 0; i < model_->op_count(); i++) {
        Op *op = model_->op(i);
        for (int j = 0; j < op->input_count(); j++) {
            if (op->input(j)->name() == name) {
                return op->input(j);
            }
        }
        for (int j = 0; j < op->output_count(); j++) {
            if (op->output(j)->name() == name) {
                return op->output(j);
            }
        }
    }
    return nullptr;
}

std::vector<TensorPtr> Interpreter::inputs() {
    std::vector<TensorPtr> result;
    for (int i = 0; i < model_->input_count(); i++) {
        result.push_back(model_->input(i));
    }

    return result;
}

std::vector<TensorPtr> Interpreter::outputs() {
    std::vector<TensorPtr> result;
    for (int i = 0; i < model_->output_count(); i++) {
        result.push_back(model_->output(i));
    }

    return result;
}

}  // namespace hannk<|MERGE_RESOLUTION|>--- conflicted
+++ resolved
@@ -41,11 +41,11 @@
         }
     }
 
-<<<<<<< HEAD
-    void visit(WhileOp *op) {
+    void visit(WhileOp *op) override {
         op->cond()->accept(this);
         op->body()->accept(this);
-=======
+    }
+
     int op_index_ = -1;
 
 public:
@@ -157,7 +157,6 @@
             return;
         }
         assert(t->is_allocated());
->>>>>>> 1b7f3699
     }
 };
 
