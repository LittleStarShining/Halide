--- conflicted
+++ resolved
@@ -93,17 +93,6 @@
 // Implement FullyConnected op using Hannk's Conv op.
 OpPtr lower_tflite_fullyconnected(const TensorPtr &input, const TensorPtr &filter, const TensorPtr &bias,
                                   const TensorPtr &output, ActivationFunction activation) {
-<<<<<<< HEAD
-    if (output->type() == halide_type_of<int16_t>()) {
-        // TODO: Conv doesn't support int16 output yet
-        return make_op<FullyConnectedOp>(input, filter, bias, output, activation);
-    }
-=======
-    auto input_reshaped = reshape_tensor(input);
-    auto filter_reshaped = reshape_tensor(filter);
-    auto output_reshaped = reshape_tensor(output, /*is_output*/ true);
->>>>>>> b457d3c9
-
     const std::array<int, 2> stride = {{1, 1}};
     const std::array<int, 2> dilation_factor = {{1, 1}};
 
