#include "Halide.h"
#include <stdint.h>

namespace {

using std::vector;

using namespace Halide;

<<<<<<< HEAD
using Scheduler = std::function<void(Func processed)>;
 
=======
// Shared variables
Var x, y, c, yi, yo, yii, xi;

// Average two positive values rounding up
Expr avg(Expr a, Expr b) {
    Type wider = a.type().with_bits(a.type().bits() * 2);
    return cast(a.type(), (cast(wider, a) + b + 1)/2);
}

Func interleave_x(Func a, Func b) {
    Func out;
    out(x, y) = select((x%2)==0, a(x/2, y), b(x/2, y));
    return out;
}

Func interleave_y(Func a, Func b) {
    Func out;
    out(x, y) = select((y%2)==0, a(x, y/2), b(x, y/2));
    return out;
}

class Demosaic : public Halide::Generator<Demosaic> {
public:
    ScheduleParam<LoopLevel> intermed_compute_at{"intermed_compute_at"};
    ScheduleParam<LoopLevel> intermed_store_at{"intermed_store_at"};
    ScheduleParam<LoopLevel> output_compute_at{"output_compute_at"};

    // Inputs and outputs
    Input<Func> deinterleaved{ "deinterleaved", Int(16), 3 };
    Output<Func> output{ "output", Int(16), 3 };

    // Defines outputs using inputs
    void generate() {
        // These are the values we already know from the input
        // x_y = the value of channel x at a site in the input of channel y
        // gb refers to green sites in the blue rows
        // gr refers to green sites in the red rows

        // Give more convenient names to the four channels we know
        Func r_r, g_gr, g_gb, b_b;

        g_gr(x, y) = deinterleaved(x, y, 0);
        r_r(x, y)  = deinterleaved(x, y, 1);
        b_b(x, y)  = deinterleaved(x, y, 2);
        g_gb(x, y) = deinterleaved(x, y, 3);

        // These are the ones we need to interpolate
        Func b_r, g_r, b_gr, r_gr, b_gb, r_gb, r_b, g_b;

        // First calculate green at the red and blue sites

        // Try interpolating vertically and horizontally. Also compute
        // differences vertically and horizontally. Use interpolation in
        // whichever direction had the smallest difference.
        Expr gv_r  = avg(g_gb(x, y-1), g_gb(x, y));
        Expr gvd_r = absd(g_gb(x, y-1), g_gb(x, y));
        Expr gh_r  = avg(g_gr(x+1, y), g_gr(x, y));
        Expr ghd_r = absd(g_gr(x+1, y), g_gr(x, y));

        g_r(x, y)  = select(ghd_r < gvd_r, gh_r, gv_r);

        Expr gv_b  = avg(g_gr(x, y+1), g_gr(x, y));
        Expr gvd_b = absd(g_gr(x, y+1), g_gr(x, y));
        Expr gh_b  = avg(g_gb(x-1, y), g_gb(x, y));
        Expr ghd_b = absd(g_gb(x-1, y), g_gb(x, y));

        g_b(x, y)  = select(ghd_b < gvd_b, gh_b, gv_b);

        // Next interpolate red at gr by first interpolating, then
        // correcting using the error green would have had if we had
        // interpolated it in the same way (i.e. add the second derivative
        // of the green channel at the same place).
        Expr correction;
        correction = g_gr(x, y) - avg(g_r(x, y), g_r(x-1, y));
        r_gr(x, y) = correction + avg(r_r(x-1, y), r_r(x, y));

        // Do the same for other reds and blues at green sites
        correction = g_gr(x, y) - avg(g_b(x, y), g_b(x, y-1));
        b_gr(x, y) = correction + avg(b_b(x, y), b_b(x, y-1));

        correction = g_gb(x, y) - avg(g_r(x, y), g_r(x, y+1));
        r_gb(x, y) = correction + avg(r_r(x, y), r_r(x, y+1));

        correction = g_gb(x, y) - avg(g_b(x, y), g_b(x+1, y));
        b_gb(x, y) = correction + avg(b_b(x, y), b_b(x+1, y));

        // Now interpolate diagonally to get red at blue and blue at
        // red. Hold onto your hats; this gets really fancy. We do the
        // same thing as for interpolating green where we try both
        // directions (in this case the positive and negative diagonals),
        // and use the one with the lowest absolute difference. But we
        // also use the same trick as interpolating red and blue at green
        // sites - we correct our interpolations using the second
        // derivative of green at the same sites.

        correction = g_b(x, y)  - avg(g_r(x, y), g_r(x-1, y+1));
        Expr rp_b  = correction + avg(r_r(x, y), r_r(x-1, y+1));
        Expr rpd_b = absd(r_r(x, y), r_r(x-1, y+1));

        correction = g_b(x, y)  - avg(g_r(x-1, y), g_r(x, y+1));
        Expr rn_b  = correction + avg(r_r(x-1, y), r_r(x, y+1));
        Expr rnd_b = absd(r_r(x-1, y), r_r(x, y+1));

        r_b(x, y)  = select(rpd_b < rnd_b, rp_b, rn_b);

        // Same thing for blue at red
        correction = g_r(x, y)  - avg(g_b(x, y), g_b(x+1, y-1));
        Expr bp_r  = correction + avg(b_b(x, y), b_b(x+1, y-1));
        Expr bpd_r = absd(b_b(x, y), b_b(x+1, y-1));

        correction = g_r(x, y)  - avg(g_b(x+1, y), g_b(x, y-1));
        Expr bn_r  = correction + avg(b_b(x+1, y), b_b(x, y-1));
        Expr bnd_r = absd(b_b(x+1, y), b_b(x, y-1));

        b_r(x, y)  =  select(bpd_r < bnd_r, bp_r, bn_r);

        // Resulting color channels
        Func r, g, b;

        // Interleave the resulting channels
        r = interleave_y(interleave_x(r_gr, r_r),
                         interleave_x(r_b, r_gb));
        g = interleave_y(interleave_x(g_gr, g_r),
                         interleave_x(g_b, g_gb));
        b = interleave_y(interleave_x(b_gr, b_r),
                         interleave_x(b_b, b_gb));

        output(x, y, c) = select(c == 0, r(x, y),
                                 c == 1, g(x, y),
                                         b(x, y));

        // These are the stencil stages we want to schedule
        // separately. Everything else we'll just inline.
        intermediates.push_back(g_r);
        intermediates.push_back(g_b);
    }

    void schedule() {
        int vec = get_target().natural_vector_size(UInt(16));
        bool use_hexagon = get_target().features_any_of({Target::HVX_64, Target::HVX_128});
        if (get_target().has_feature(Target::HVX_64)) {
            vec = 32;
        } else if (get_target().has_feature(Target::HVX_128)) {
            vec = 64;
        }
        for (Func f : intermediates) {
            f.compute_at(intermed_compute_at)
                .store_at(intermed_store_at)
                .vectorize(x, 2*vec, TailStrategy::RoundUp)
                .fold_storage(y, 2);
        }
        output.compute_at(output_compute_at)
            .vectorize(x)
            .unroll(y)
            .reorder(c, x, y)
            .unroll(c);
        if (use_hexagon) {
            output.hexagon();
            for (Func f : intermediates) {
                f.align_storage(x, vec);
            }
        }
    }

private:
    // Intermediate stencil stages to schedule
    vector<Func> intermediates;
};

>>>>>>> 446f1f63
class CameraPipe : public Halide::Generator<CameraPipe> {
public:
    // Parameterized output type, because LLVM PTX (GPU) backend does not
    // currently allow 8-bit computations
    GeneratorParam<Type> result_type{"result_type", UInt(8)};

    ImageParam input{UInt(16), 2, "input"};
    ImageParam matrix_3200{Float(32), 2, "matrix_3200"};
    ImageParam matrix_7000{Float(32), 2, "matrix_7000"};
    Param<float> color_temp{"color_temp"};
    Param<float> gamma{"gamma"};
    Param<float> contrast{"contrast"};
    Param<int> blackLevel{"blackLevel"};
    Param<int> whiteLevel{"whiteLevel"};

    Func build();

private:

    Func hot_pixel_suppression(Func input);
    Func deinterleave(Func raw);
    Func apply_curve(Func input);
    Func color_correct(Func input);
};

Func CameraPipe::hot_pixel_suppression(Func input) {

    Expr a = max(input(x - 2, y), input(x + 2, y),
                 input(x, y - 2), input(x, y + 2));

    Func denoised;
    denoised(x, y) = clamp(input(x, y), 0, a);

    return denoised;
}

Func CameraPipe::deinterleave(Func raw) {
    // Deinterleave the color channels
    Func deinterleaved;

    deinterleaved(x, y, c) = select(c == 0, raw(2*x, 2*y),
                                    c == 1, raw(2*x+1, 2*y),
                                    c == 2, raw(2*x, 2*y+1),
                                            raw(2*x+1, 2*y+1));
    return deinterleaved;
}



Func CameraPipe::color_correct(Func input) {
    // Get a color matrix by linearly interpolating between two
    // calibrated matrices using inverse kelvin.
    Expr kelvin = color_temp;

    Func matrix;
    Expr alpha = (1.0f/kelvin - 1.0f/3200) / (1.0f/7000 - 1.0f/3200);
    Expr val =  (matrix_3200(x, y) * alpha + matrix_7000(x, y) * (1 - alpha));
    matrix(x, y) = cast<int16_t>(val * 256.0f); // Q8.8 fixed point
    matrix.compute_root();

    Func corrected;
    Expr ir = cast<int32_t>(input(x, y, 0));
    Expr ig = cast<int32_t>(input(x, y, 1));
    Expr ib = cast<int32_t>(input(x, y, 2));

    Expr r = matrix(3, 0) + matrix(0, 0) * ir + matrix(1, 0) * ig + matrix(2, 0) * ib;
    Expr g = matrix(3, 1) + matrix(0, 1) * ir + matrix(1, 1) * ig + matrix(2, 1) * ib;
    Expr b = matrix(3, 2) + matrix(0, 2) * ir + matrix(1, 2) * ig + matrix(2, 2) * ib;

    r = cast<int16_t>(r/256);
    g = cast<int16_t>(g/256);
    b = cast<int16_t>(b/256);
    corrected(x, y, c) = select(c == 0, r,
                                c == 1, g,
                                        b);

    return corrected;
}

Func CameraPipe::apply_curve(Func input) {
    // copied from FCam
    Func curve("curve");

    Expr minRaw = 0 + blackLevel;
    Expr maxRaw = whiteLevel;

    // How much to upsample the LUT by when sampling it.
    int lutResample = 1;
    if (get_target().features_any_of({Target::HVX_64, Target::HVX_128})) {
        // On HVX, LUT lookups are much faster if they are to LUTs not
        // greater than 256 elements, so we reduce the tonemap to 256
        // elements and use linear interpolation to upsample it.
        lutResample = 8;
    }

    minRaw /= lutResample;
    maxRaw /= lutResample;

    Expr invRange = 1.0f/(maxRaw - minRaw);
    Expr b = 2.0f - pow(2.0f, contrast/100.0f);
    Expr a = 2.0f - 2.0f*b;

    // Get a linear luminance in the range 0-1
    Expr xf = clamp(cast<float>(x - minRaw)*invRange, 0.0f, 1.0f);
    // Gamma correct it
    Expr g = pow(xf, 1.0f/gamma);
    // Apply a piecewise quadratic contrast curve
    Expr z = select(g > 0.5f,
                    1.0f - (a*(1.0f-g)*(1.0f-g) + b*(1.0f-g)),
                    a*g*g + b*g);

    // Convert to 8 bit and save
    Expr val = cast(result_type, clamp(z*255.0f+0.5f, 0.0f, 255.0f));
    // makeLUT add guard band outside of (minRaw, maxRaw]:
    curve(x) = select(x <= minRaw, 0, select(x > maxRaw, 255, val));

    curve.compute_root(); // It's a LUT, compute it once ahead of time.

    Func curved;

    if (lutResample == 1) {
        // Use clamp to restrict size of LUT as allocated by compute_root
        curved(x, y, c) = curve(clamp(input(x, y, c), 0, 1023));
    } else {
        // Use linear interpolation to sample the LUT.
        Expr in = input(x, y, c);
        Expr u0 = in/lutResample;
        Expr u = in%lutResample;
        Expr y0 = curve(clamp(u0, 0, 127));
        Expr y1 = curve(clamp(u0 + 1, 0, 127));
        curved(x, y, c) = cast<uint8_t>((cast<uint16_t>(y0)*lutResample + (y1 - y0)*u)/lutResample);
    }

    return curved;
}

Func CameraPipe::build() {
    // shift things inwards to give us enough padding on the
    // boundaries so that we don't need to check bounds. We're going
    // to make a 2560x1920 output image, just like the FCam pipe, so
    // shift by 16, 12. We also convert it to be signed, so we can deal
    // with values that fall below 0 during processing.
    Func shifted;
    shifted(x, y) = cast<int16_t>(input(x+16, y+12));

    Func denoised = hot_pixel_suppression(shifted);
    Func deinterleaved = deinterleave(denoised);
    auto demosaiced = apply<Demosaic>(deinterleaved);
    Func corrected = color_correct(demosaiced->output);
    Func processed = apply_curve(corrected);

    // Schedule
    Expr out_width = processed.output_buffer().width();
    Expr out_height = processed.output_buffer().height();
    // In HVX 128, we need 2 threads to saturate HVX with work,
    //and in HVX 64 we need 4 threads, and on other devices,
    // we might need many threads.
    Expr strip_size;
    if (get_target().has_feature(Target::HVX_128)) {
        strip_size = processed.output_buffer().dim(1).extent() / 2;
    } else if (get_target().has_feature(Target::HVX_64)) {
        strip_size = processed.output_buffer().dim(1).extent() / 4;
    } else {
        strip_size = 32;
    }
    strip_size = (strip_size / 2) * 2;

    int vec = get_target().natural_vector_size(UInt(16));
    if (get_target().has_feature(Target::HVX_64)) {
        vec = 32;
    } else if (get_target().has_feature(Target::HVX_128)) {
        vec = 64;
    }
    denoised.compute_at(processed, yi).store_at(processed, yo)
        .prefetch(input, y, 2)
        .fold_storage(y, 8)
        .tile(x, y, x, y, xi, yi, 2*vec, 2)
        .vectorize(xi)
        .unroll(yi);
    deinterleaved.compute_at(processed, yi).store_at(processed, yo)
        .fold_storage(y, 4)
        .reorder(c, x, y)
        .vectorize(x, 2*vec, TailStrategy::RoundUp)
        .unroll(c);
    corrected.compute_at(processed, x)
        .reorder(c, x, y)
        .vectorize(x)
        .unroll(y)
        .unroll(c);
    processed.compute_root()
        .reorder(c, x, y)
        .split(y, yo, yi, strip_size)
        .tile(x, yi, x, yi, xi, yii, 2*vec, 2, TailStrategy::RoundUp)
        .vectorize(xi)
        .unroll(yii)
        .unroll(c)
        .parallel(yo);

    demosaiced->intermed_compute_at.set({processed, yi});
    demosaiced->intermed_store_at.set({processed, yo});
    demosaiced->output_compute_at.set({processed, x});

    if (get_target().features_any_of({Target::HVX_64, Target::HVX_128})) {
        processed.hexagon();
        denoised.align_storage(x, vec);
        deinterleaved.align_storage(x, vec);
        corrected.align_storage(x, vec);
    }

    // We can generate slightly better code if we know the splits divide the extent.
    processed
        .bound(c, 0, 3)
        .bound(x, 0, ((out_width)/(2*vec))*(2*vec))
        .bound(y, 0, (out_height/strip_size)*strip_size);

    return processed;
};


Halide::RegisterGenerator<CameraPipe> register_me{"camera_pipe"};

}  // namespace<|MERGE_RESOLUTION|>--- conflicted
+++ resolved
@@ -7,10 +7,6 @@
 
 using namespace Halide;
 
-<<<<<<< HEAD
-using Scheduler = std::function<void(Func processed)>;
- 
-=======
 // Shared variables
 Var x, y, c, yi, yo, yii, xi;
 
@@ -180,7 +176,6 @@
     vector<Func> intermediates;
 };
 
->>>>>>> 446f1f63
 class CameraPipe : public Halide::Generator<CameraPipe> {
 public:
     // Parameterized output type, because LLVM PTX (GPU) backend does not
