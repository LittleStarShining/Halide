--- conflicted
+++ resolved
@@ -570,16 +570,11 @@
     vector<Node> nodes;
     vector<Edge> edges;
 
-<<<<<<< HEAD
     // We're going to be querying this DAG a lot while searching for
     // an optimal schedule, so we'll also create a variety of
     // auxiliary data structures.
-    map<Function, Node *, Function::Compare> node_map;
-
     map<int, const Node *> stage_id_to_node_map;
 
-=======
->>>>>>> 36c31542
     // Create the function DAG, and do all the dependency and cost
     // analysis. This is done once up-front before the tree search.
     FunctionDAG(const vector<Function> &outputs, const MachineParams &params, const Target &target);
