# Build the generator to autotune. This script will be autotuning the
# autoscheduler's cost model training pipeline, which is large enough
# to be interesting.
if [ $# -ne 3 ]; then
  echo "Usage: $0 /path/to/some.generator generatorname halide_target"
  exit
fi

<<<<<<< HEAD
HL_TARGET=x86-64-avx2-disable_llvm_loop_unroll-disable_loop_loop_vectorize

SAMPLES=/mnt/e/samples_conv

mkdir -p ${SAMPLES}
=======
set -eu

GENERATOR=${1}
PIPELINE=${2}
HL_TARGET=${3}
>>>>>>> e4a18a44

# A batch of this many samples is built in parallel, and then
# benchmarked serially.
BATCH_SIZE=32

# Build a single sample of the pipeline with a random schedule
make_sample() {
    D=${1}
    SEED=${2}
    FNAME=${3}
    mkdir -p ${D}
    rm -f "${D}/sample.sample"
    if [[ $D == */0 ]]; then
        # Sample 0 in each batch is best effort beam search, with no randomness
        dropout=100
        beam=50
    else
        # The other samples are random probes biased by the cost model
<<<<<<< HEAD
        HL_PERMIT_FAILED_UNROLL=1 HL_MACHINE_PARAMS=32,1,1 HL_SEED=${2} HL_FEATURE_FILE=${D}/sample.sample HL_WEIGHTS_DIR=${PWD}/weights HL_RANDOM_DROPOUT=10 HL_BEAM_SIZE=1 ${GENERATOR} -g ${PIPELINE} -o ${D} target=${HL_TARGET} auto_schedule=true -p bin/auto_schedule.so 2> ${D}/compile_log.txt
=======
        dropout=90
        beam=1
>>>>>>> e4a18a44
    fi
    HL_PERMIT_FAILED_UNROLL=1 \
        HL_MACHINE_PARAMS=32,1,1 \
        HL_SEED=${SEED} \
        HL_SCHEDULE_FILE=${D}/schedule.txt \
        HL_FEATURE_FILE=${D}/sample.sample \
        HL_WEIGHTS_DIR=${PWD}/weights \
        HL_RANDOM_DROPOUT=${dropout} \
        HL_BEAM_SIZE=${beam} \
        ${GENERATOR} \
        -g ${PIPELINE} \
        -f ${FNAME} \
        -o ${D} \
        target=${HL_TARGET} \
        auto_schedule=true \
        -p bin/libauto_schedule.so \
            2> ${D}/compile_log.txt

    c++ \
        -std=c++11 \
        -DHL_RUNGEN_FILTER_HEADER="\"${D}/${FNAME}.h\"" \
        -I ../../include \
        ../../tools/RunGenMain.cpp \
        ../../tools/RunGenStubs.cpp  \
        ${D}/*.a \
        -o ${D}/bench \
        -ljpeg -ldl -lpthread -lz -lpng
}

# Benchmark one of the random samples
benchmark_sample() {
    D=${1}
    HL_NUM_THREADS=32 \
        ${D}/bench \
        --output_extents=estimate \
        --default_input_buffers=random:0:estimate_then_auto \
        --default_input_scalars=estimate \
        --benchmarks=all \
        --benchmark_min_time=1 \
            | tee ${D}/bench.txt

    # Add the runtime, pipeline id, and schedule id to the feature file
    R=$(cut -d' ' -f8 < ${D}/bench.txt)
    P=0
    S=$2
    ./bin/augment_sample ${D}/sample.sample $R $P $S
}

# Don't clobber existing samples
FIRST=$(ls ${SAMPLES} | cut -d_ -f2 | sort -n | tail -n1)

for ((i=$((FIRST+1));i<1000000;i++)); do
    # Compile a batch of samples using the generator in parallel
    DIR=${SAMPLES}/batch_${i}

<<<<<<< HEAD
    # Copy the weights being used into the batch folder so that we can repro failures
    mkdir -p ${DIR}
    cp weights/* ${SAMPLES}/batch_${i}/
    
=======
    echo Compiling ${BATCH_SIZE} samples for batch_${i}...
>>>>>>> e4a18a44
    for ((b=0;b<${BATCH_SIZE};b++)); do
        S=$(printf "%d%02d" $i $b)
        FNAME=$(printf "%s_batch_%02d_sample_%02d" ${PIPELINE} $i $b)
        make_sample "${DIR}/${b}" $S $FNAME &
    done
    wait

    # benchmark them serially using rungen
    for ((b=0;b<${BATCH_SIZE};b++)); do
        S=$(printf "%d%02d" $i $b)
        benchmark_sample "${DIR}/${b}" $S
    done

    # retrain model weights on all samples seen so far
    echo Retraining model...
<<<<<<< HEAD
    find ${SAMPLES} | grep sample$ | HL_NUM_THREADS=32 HL_WEIGHTS_DIR=weights ./bin/train_cost_model 1000
    
=======
    find samples | grep sample$ | \
        HL_NUM_THREADS=32 HL_WEIGHTS_DIR=weights HL_BEST_SCHEDULE_FILE=${PWD}/samples/best.txt ./bin/train_cost_model 100

>>>>>>> e4a18a44
done<|MERGE_RESOLUTION|>--- conflicted
+++ resolved
@@ -6,19 +6,23 @@
   exit
 fi
 
-<<<<<<< HEAD
-HL_TARGET=x86-64-avx2-disable_llvm_loop_unroll-disable_loop_loop_vectorize
-
-SAMPLES=/mnt/e/samples_conv
-
-mkdir -p ${SAMPLES}
-=======
 set -eu
 
 GENERATOR=${1}
 PIPELINE=${2}
 HL_TARGET=${3}
->>>>>>> e4a18a44
+
+if [ -z ${HL_TARGET} ]; then
+HL_TARGET=x86-64-avx2-disable_llvm_loop_unroll-disable_loop_loop_vectorize
+fi
+
+if [ -z ${GENERATOR} ]; then
+GENERATOR=./bin/demo.generator
+fi
+
+if [ -z ${PIPELINE} ]; then
+PIPELINE=demo
+fi
 
 # A batch of this many samples is built in parallel, and then
 # benchmarked serially.
@@ -37,12 +41,8 @@
         beam=50
     else
         # The other samples are random probes biased by the cost model
-<<<<<<< HEAD
-        HL_PERMIT_FAILED_UNROLL=1 HL_MACHINE_PARAMS=32,1,1 HL_SEED=${2} HL_FEATURE_FILE=${D}/sample.sample HL_WEIGHTS_DIR=${PWD}/weights HL_RANDOM_DROPOUT=10 HL_BEAM_SIZE=1 ${GENERATOR} -g ${PIPELINE} -o ${D} target=${HL_TARGET} auto_schedule=true -p bin/auto_schedule.so 2> ${D}/compile_log.txt
-=======
-        dropout=90
+        dropout=50
         beam=1
->>>>>>> e4a18a44
     fi
     HL_PERMIT_FAILED_UNROLL=1 \
         HL_MACHINE_PARAMS=32,1,1 \
@@ -52,6 +52,7 @@
         HL_WEIGHTS_DIR=${PWD}/weights \
         HL_RANDOM_DROPOUT=${dropout} \
         HL_BEAM_SIZE=${beam} \
+        HL_MACHINE_PARAMS=32,1,1 \
         ${GENERATOR} \
         -g ${PIPELINE} \
         -f ${FNAME} \
@@ -98,14 +99,11 @@
     # Compile a batch of samples using the generator in parallel
     DIR=${SAMPLES}/batch_${i}
 
-<<<<<<< HEAD
     # Copy the weights being used into the batch folder so that we can repro failures
     mkdir -p ${DIR}
     cp weights/* ${SAMPLES}/batch_${i}/
     
-=======
     echo Compiling ${BATCH_SIZE} samples for batch_${i}...
->>>>>>> e4a18a44
     for ((b=0;b<${BATCH_SIZE};b++)); do
         S=$(printf "%d%02d" $i $b)
         FNAME=$(printf "%s_batch_%02d_sample_%02d" ${PIPELINE} $i $b)
@@ -121,12 +119,7 @@
 
     # retrain model weights on all samples seen so far
     echo Retraining model...
-<<<<<<< HEAD
-    find ${SAMPLES} | grep sample$ | HL_NUM_THREADS=32 HL_WEIGHTS_DIR=weights ./bin/train_cost_model 1000
-    
-=======
     find samples | grep sample$ | \
-        HL_NUM_THREADS=32 HL_WEIGHTS_DIR=weights HL_BEST_SCHEDULE_FILE=${PWD}/samples/best.txt ./bin/train_cost_model 100
+        HL_NUM_THREADS=32 HL_WEIGHTS_DIR=weights HL_BEST_SCHEDULE_FILE=${PWD}/samples/best.txt ./bin/train_cost_model 1000
 
->>>>>>> e4a18a44
 done